--- conflicted
+++ resolved
@@ -55,16 +55,9 @@
     FullResultsContainerInstance( const std::string &resuTyp )
         : FullResultsContainerInstance( ResultNaming::getNewResultName(), resuTyp ){};
 
-<<<<<<< HEAD
-    DOFNumberingPtr getDOFNumbering() const {
-        if ( _dofNum != nullptr )
-            return _dofNum;
-        throw std::runtime_error( "DOFNumbering is empty" );
-=======
     DOFNumberingPtr getDOFNumbering() const
     {
         return _dofNum;
->>>>>>> 619415a6
     };
 
     bool printMedFile( std::string fileName ) const {
