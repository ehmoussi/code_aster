--- conflicted
+++ resolved
@@ -75,7 +75,7 @@
         else
             ibid = _numberInCollection;
 
-        CALL_JUCROC_WRAP( _collectionName.c_str(), nameOfObject.c_str(),
+        CALLO_JUCROC_WRAP( _collectionName, nameOfObject,
                           &ibid, &taille, (void*)(&_valuePtr) );
         return true;
     };
@@ -95,34 +95,30 @@
         _valuePtr( nullptr ), _size( 0 )
     {
         if( ! exists ) return;
-        const char* tmp = "L";
+        std::string tmp("L");
         long iret=number;
         const char* charName = collectionName.c_str();
-        char* charval = MakeBlankFStr(32);
-        CALL_JEXNUM( charval, charName, &iret );
-        CALL_JEEXIN( charval, &iret);
+        std::string charval(32, ' ');
+        CALLO_JEXNUM( charval, collectionName, &iret );
+        CALLO_JEEXIN( charval, &iret);
         if( iret == 0 )
             throw std::runtime_error( "Error in collection object " + collectionName );
-        char* collectionObjectName = MakeBlankFStr(32);
+        std::string collectionObjectName(32, ' ');
         if( isNamed )
         {
-            CALL_JENUNO( charval, collectionObjectName );
+            CALLO_JENUNO( charval, collectionObjectName );
             _nameOfObject = trim( std::string( collectionObjectName ) );
         }
-        CALL_JEVEUOC( charval, tmp, (void*)(&_valuePtr) );
-        FreeStr( charval );
-
-        const char* collName = _collectionName.c_str();
-        char* charJeveuxName = MakeBlankFStr(32);
+        CALLO_JEVEUOC( charval, tmp, (void*)(&_valuePtr) );
+
+        std::string charJeveuxName(32, ' ');
         long num = _numberInCollection;
-        CALL_JEXNUM( charJeveuxName, collName, &num );
+        CALLO_JEXNUM( charJeveuxName, _collectionName, &num );
         long valTmp;
         JeveuxChar8 param( "LONMAX" );
-        charval = MakeBlankFStr(32);
-        CALL_JELIRA( charJeveuxName, param.c_str(), &valTmp, charval );
+        charval = std::string(32, ' ');
+        CALLO_JELIRA( charJeveuxName, param, &valTmp, charval );
         _size = valTmp;
-        FreeStr( charval );
-        FreeStr( collectionObjectName );
     };
 
     /**
@@ -225,15 +221,9 @@
         return const_iterator( _size, *_valuePtr );
     };
 
-<<<<<<< HEAD
     inline const ValueType &operator[]( int i ) const
     {
         return _valuePtr[i];
-=======
-        CALLO_JUCROC_WRAP( _collectionName, nameOfObject,
-                           &ibid, &taille, (void*)(&_valuePtr) );
-        return true;
->>>>>>> 5c520f30
     };
 
     JeveuxChar32 getName() const
@@ -270,7 +260,6 @@
     /** @brief Get size of collection object */
     int size() const
     {
-<<<<<<< HEAD
         return _size;
     };
 
@@ -284,16 +273,6 @@
         for( int i = 0; i < size(); ++i )
             toReturn.push_back( _valuePtr[i] );
         return toReturn;
-=======
-        JeveuxChar32 objName( " " );
-        long num = _numberInCollection;
-        CALLO_JEXNUM( objName, _collectionName, &num );
-        long valTmp;
-        JeveuxChar8 param( "LONMAX" );
-        JeveuxChar32 charval( " " );
-        CALLO_JELIRA( objName, param, &valTmp, charval );
-        return (int)valTmp;
->>>>>>> 5c520f30
     };
 };
 
@@ -411,7 +390,7 @@
         else
         {
             _isNamed = true;
-            typeColl1 = typeColl1 + " " + name;
+            typeColl1 = typeColl1 + ' ' + name;
         }
 
         std::string typeColl2( "DISPERSE" );
@@ -739,57 +718,26 @@
     if( ! _isEmpty ) return false;
     _listObjects.clear();
     long nbColObj, valTmp;
-<<<<<<< HEAD
-    const char* charName = _name.c_str();
     JeveuxChar8 param( "NUTIOC" );
-    char* charval = MakeBlankFStr(32);
-=======
-    JeveuxChar8 param( "NMAXOC" );
     std::string charval(32, ' ');
->>>>>>> 5c520f30
     long iret=0;
     CALLO_JEEXIN( _name, &iret);
-    if (iret == 0)
-        return false;
-
+    if ( iret == 0) return false;
     CALLO_JELIRA( _name, param, &nbColObj, charval );
     _size = nbColObj;
+
     param = "ACCES ";
     CALLO_JELIRA( _name, param, &valTmp, charval );
     const std::string resu( charval, 2 );
 
     if ( resu == "NO" ) _isNamed = true;
 
-<<<<<<< HEAD
     for ( long i = 1; i <= nbColObj; ++i )
     {
         if( ! existsObject( i ) )
         {
             _listObjects.push_back( JeveuxCollObjValType( _name, i, _isNamed, false ) );
             continue;
-=======
-    std::string read( "L" );
-    std::string collectionObjectName(32, ' ');
-    for ( long i = 1; i <= nbColObj; ++i )
-    {
-        ValueType* valuePtr;
-        CALLO_JEXNUM( charval, _name, &i );
-        CALLO_JEEXIN( charval, &iret);
-        if (iret == 0)
-            continue;
-        if ( _isNamed )
-            CALLO_JENUNO( charval, collectionObjectName );
-        CALLO_JEVEUOC( charval, read, (void*)(&valuePtr) );
-        if ( _isNamed )
-        {
-            _listObjects.push_back( JeveuxCollObjValType( _name, i,
-                                                          collectionObjectName, valuePtr ) );
-            _mapNumObject[ std::string( trim( collectionObjectName ) ) ] = i-1;
-        }
-        else
-        {
-            _listObjects.push_back( JeveuxCollObjValType( _name, i, valuePtr ) );
->>>>>>> 5c520f30
         }
         _listObjects.push_back( JeveuxCollObjValType( _name, i, _isNamed, true ) );
         if ( _isNamed )
@@ -802,12 +750,10 @@
 template< class ValueType, class PointerType >
 bool JeveuxCollectionInstance< ValueType, PointerType >::existsObject( const std::string& name ) const
 {
-    std::string objName(32, ' ');
+    std::string charJeveuxName(32, ' ');
     long returnBool;
-<<<<<<< HEAD
-    CALL_JEXNOM( charJeveuxName, collName, name.c_str() );
-    CALL_JEEXIN( charJeveuxName, &returnBool );
-    FreeStr( charJeveuxName );
+    CALLO_JEXNOM( charJeveuxName, _name, name );
+    CALLO_JEEXIN( charJeveuxName, &returnBool );
     if ( returnBool == 0 ) return false;
     return true;
 };
@@ -816,18 +762,11 @@
 bool JeveuxCollectionInstance< ValueType, PointerType >::existsObject( const long& number ) const
 {
     const char* collName = _name.c_str();
-    char* charJeveuxName = MakeBlankFStr(32);
+    std::string charJeveuxName(32, ' ');
     long returnBool = number;
-    CALL_JEXNUM( charJeveuxName, collName, &returnBool );
-    CALL_JEEXIN( charJeveuxName, &returnBool );
-    FreeStr( charJeveuxName );
+    CALLO_JEXNUM( charJeveuxName, _name, &returnBool );
+    CALLO_JEEXIN( charJeveuxName, &returnBool );
     if ( returnBool == 0 ) return false;
-=======
-    CALLO_JEXNOM( objName, _name, name );
-    CALLO_JEEXIN( objName, &returnBool );
-    if ( returnBool == 0 )
-        return false;
->>>>>>> 5c520f30
     return true;
 };
 
