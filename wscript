--- conflicted
+++ resolved
@@ -224,7 +224,6 @@
     self.recurse('bibpyt')
     self.recurse('mfront')
     self.recurse('i18n')
-    self.load('scm_aster', tooldir='waftools')
     self.recurse('data')
     # this task depends on generated files
     build_eficas_catalog(self)
@@ -234,10 +233,6 @@
     for optional in lsub:
         if osp.exists(osp.join(optional, 'wscript')):
             self.recurse(optional)
-<<<<<<< HEAD
-=======
-    self.recurse('data')
->>>>>>> 6c253817
 
 def build_elements(self):
     self.recurse('catalo')
