# coding=utf-8
# --------------------------------------------------------------------
# Copyright (C) 1991 - 2017 - EDF R&D - www.code-aster.org
# This file is part of code_aster.
#
# code_aster is free software: you can redistribute it and/or modify
# it under the terms of the GNU General Public License as published by
# the Free Software Foundation, either version 3 of the License, or
# (at your option) any later version.
#
# code_aster is distributed in the hope that it will be useful,
# but WITHOUT ANY WARRANTY; without even the implied warranty of
# MERCHANTABILITY or FITNESS FOR A PARTICULAR PURPOSE.  See the
# GNU General Public License for more details.
#
# You should have received a copy of the GNU General Public License
# along with code_aster.  If not, see <http://www.gnu.org/licenses/>.
# --------------------------------------------------------------------

"""
Build script for code_aster


Note:
- All defines conditionning the compilation must be set using `conf.define()`.
  They will be exported into `asterc_config.h`/`asterf_config.h`.

- If some of them are also required during the build step, another variable
  must be passed using `env` (ex. BUILD_MED)
"""

top = '.'
out = 'build'

import os
import os.path as osp
import zlib
import base64
from functools import partial
from itertools import chain
from waflib import Configure, Logs, Utils, Build, TaskGen, Task


def options(self):
    ori_get_usage = self.parser.get_usage
    def _usage():
        return ori_get_usage() + os.linesep.join((
        '',
        'Environment variables:',
        '  CC             : C compiler',
        '  FC             : Fortran compiler',
        '  CXX            : C++ compiler',
        '  INCLUDES       : extra include paths',
        '  DEFINES        : extra preprocessor defines',
        '  LINKFLAGS      : extra linker options',
        '  LIBPATH        : extra paths where to find libraries',
        '  LIB            : extra libraries to link with',
        '  STLIB          : extra static libraries to link with',
        '  OPTLIB_FLAGS   : extra linker flags appended at the end of link commands '
        '(for example when -Wl,start-group options are necessary). '
        'OPTLIB_FLAGS will be added for all links. Usually, you should prefer '
        'to define more specific variable as OPTLIB_FLAGS_MATH (or OPTLIB_FLAGS_HDF5...)',
        '  CFLAGS         : extra C compilation options',
        '  FCFLAGS        : extra Fortran compilation options',
        '  PREFIX         : default installation prefix to be used, '
        'if no --prefix option is given.',
        '  BLAS_INT_SIZE  : kind of integers to use in the fortran blas/lapack '
        'calls (4 or 8, default is 4)',
        '  MUMPS_INT_SIZE : kind of integers to use in the fortran mumps calls '
        ' (4 or 8, default is 4)',
        '  CATALO_CMD     : command line used to build the elements catalog. '
        'It is just inserted before the executable '
        '(may define additional environment variables or a wrapper that takes '
        'all arguments, see catalo/wscript)',
        '',))
    self.parser.get_usage = _usage

    self.load('use_config')
    self.load('gnu_dirs')

    # change default value for '--prefix'
    default_prefix = '../install/std'
    # see waflib/Tools/gnu_dirs.py for the group name
    group = self.get_option_group('Installation prefix')
    descr = group.get_description() or ""
    # replace path in description
    new_descr = descr.replace('/usr/local', default_prefix)
    new_descr += ". Using 'waf_variant', 'std' will be automatically replaced "\
                 "by 'variant'."
    group.set_description(new_descr)
    # reset --prefix option
    option = group.get_option('--prefix')
    if option:
        group.remove_option('--prefix')
    group.add_option('--prefix', dest='prefix', default=None,
                     help='installation prefix [default: %r]' % default_prefix)

    group = self.get_option_group("Configuration options")
    group.add_option('--with-data', dest='with_data',
                    action='store', default='../data',
                    help='location of the data repository (default: ../data)')
    group.add_option('--with-validation', dest='with_validation',
                    action='store', default='../validation',
                    help='location of the validation repository '
                         '(default: ../validation)')

    group = self.add_option_group('code_aster options')

    self.load('parallel', tooldir='waftools')
    self.load('python_cfg', tooldir='waftools')
    self.load('mathematics', tooldir='waftools')
    self.load('med', tooldir='waftools')
    self.load('metis', tooldir='waftools')
    self.load('mumps', tooldir='waftools')
    self.load('scotch', tooldir='waftools')
    self.load('petsc', tooldir='waftools')
    self.load('runtest', tooldir='waftools')

    group.add_option('-E', '--embed-all', dest='embed_all',
                    action='store_true', default=False,
                    help='activate all embed-* options (except embed-python)')
    group.add_option('--install-tests', dest='install_tests',
                    action='store_true', default=False,
                    help='install the testcases files')
    group.add_option('--install-as', dest='astervers',
                    action='store', default='',
                    help='install as this version name, used for '
        'subdirectories (example: X.Y will use aster/X.Y/...), '
        "[Default: '']")
    self.recurse('bibfor')
    self.recurse('code_aster')
    self.recurse('bibcxx')
    self.recurse('bibc')
    self.recurse('mfront')
    self.recurse('i18n')
    self.recurse('data')


def configure(self):
    self.setenv('default')
    # store arguments for reconfigure
    import sys
    self.env.WAFCMDLINE = sys.argv[1:]

    # compute default prefix
    if not self.env.PREFIX:
        suffix = osp.basename(self.options.out)
        if not suffix:
            suffix = 'std'
        default_prefix = '../install/%s' % suffix
        self.env.PREFIX = osp.abspath(default_prefix)
    self.msg('Setting prefix to', self.env.PREFIX)

    self.load('ext_aster', tooldir='waftools')
    if not self.options.use_config and os.environ.get('DEVTOOLS_COMPUTER_ID'):
        suffix= osp.basename(self.options.out)
        if suffix:
            suffix = '_' + suffix
        self.options.use_config = os.environ['DEVTOOLS_COMPUTER_ID'] + suffix
    self.load('use_config')
    self.load('gnu_dirs')
    self.env['BIBPYTPATH'] = self.path.find_dir('bibpyt').abspath()
    self.env.data_path = self.options.with_data
    self.env.validation_path = self.options.with_validation

    self.env.ASTER_EMBEDS = []

    # add environment variables into `self.env`
    self.add_os_flags('CFLAGS')
    self.add_os_flags('CXXFLAGS')
    self.add_os_flags('FCFLAGS')
    self.add_os_flags('LINKFLAGS')
    self.add_os_flags('LIB')
    self.add_os_flags('LIBPATH')
    self.add_os_flags('STLIB')
    self.add_os_flags('STLIBPATH')
    self.add_os_flags('INCLUDES')
    self.add_os_flags('DEFINES')
    self.add_os_flags('OPTLIB_FLAGS')

    # Add *LIBPATH paths to LD_LIBRARY_PATH
    libpaths = list(chain(*[Utils.to_list(self.env[key]) for key in self.env.table
                            if 'libpath' in key.lower()]))
    ldpaths = [p for p in os.environ.get('LD_LIBRARY_PATH', '').split(os.pathsep)]
    paths =  libpaths + ldpaths
    os.environ['LD_LIBRARY_PATH'] = os.pathsep.join(p for p in paths if p)

    self.set_installdirs()
    self.load('parallel', tooldir='waftools')
    self.load('python_cfg', tooldir='waftools')
    self.check_platform()

    self.load('mathematics', tooldir='waftools')

    self.env.append_value('FCFLAGS', ['-fPIC'])
    self.env.append_value('CFLAGS', ['-fPIC'])
    self.env.append_value('CXXFLAGS', ['-fPIC'])

    self.load('med', tooldir='waftools')
    self.load('metis', tooldir='waftools')
    self.load('mumps', tooldir='waftools')
    self.load('scotch', tooldir='waftools')
    self.load('petsc', tooldir='waftools')
    self.load('runtest', tooldir='waftools')

    paths = self.srcnode.ant_glob('bibc/include', src=True, dir=True)
    paths = [d.abspath() for d in paths]
    self.env.append_value('INCLUDES', paths)
    paths = self.srcnode.ant_glob('bibcxx/include', src=True, dir=True)
    paths = [d.abspath() for d in paths]
    self.env.append_value('INCLUDES', paths)

    self.recurse('bibfor')
    self.recurse('code_aster')
    self.recurse('bibcxx')
    self.recurse('bibc')
    self.recurse('bibpyt')
    self.recurse('mfront')
    self.recurse('i18n')
    self.recurse('data')

    # keep compatibility for as_run
    if self.get_define('HAVE_MPI'):
        self.env.ASRUN_MPI_VERSION = 1
    # variants
    self.check_optimization_options()
    # only install tests during release install
    self.setenv('release')
    self.env.install_tests = self.options.install_tests
    self.write_config_headers()

def build(self):
    self.env.install_tests = self.options.install_tests or self.env.install_tests
    # shared the list of dependencies between bibc/bibfor
    # the order may be important
    self.env['all_dependencies'] = [
        'MED', 'HDF5', 'MUMPS', 'METIS', 'SCOTCH', 'MFRONT',
        'PETSC', 'MATH', 'MPI', 'OPENMP', 'BOOST', 'CLIB', 'SYS']
    get_srcs = self.path.get_src().ant_glob
    if not self.variant:
        self.fatal('Call "waf build_debug" or "waf build_release", and read ' \
                   'the comments in the wscript file!')
    if self.cmd.startswith('install'):
        # because we can't know which files are obsolete `rm *.py{,c,o}`
        instdir = self.root.find_node(self.env.ASTERLIBDIR)
        if instdir and instdir.abspath().startswith(osp.abspath(self.env['PREFIX'])):
            files = instdir.ant_glob('**/*.py')
            files.extend(instdir.ant_glob('**/*.pyc'))
            files.extend(instdir.ant_glob('**/*.pyo'))
            for i in [i.abspath() for i in files]:
                os.remove(i)

    self.load('ext_aster', tooldir='waftools')
    self.recurse('bibfor')
    self.recurse('code_aster')
    self.recurse('bibcxx')
    self.recurse('bibc')
    self.recurse('bibpyt')
    self.recurse('mfront')
    self.recurse('i18n')
<<<<<<< HEAD
    self.recurse('data')
    lsub = ['materiau', 'datg', 'catalo']
=======
    self.recurse('catalo')

    lsub = [osp.join(self.env.data_path or '', 'materiau'),
            osp.join(self.env.data_path or '', 'datg')]
>>>>>>> 12ec22d4
    if self.env.install_tests:
        lsub.extend(['astest', osp.join(self.env.validation_path, 'astest')])
    for optional in lsub:
        if osp.exists(osp.join(optional, 'wscript')):
            self.recurse(optional)

def build_elements(self):
    self.recurse('catalo')

def init(self):
    from waflib.Build import BuildContext, CleanContext, InstallContext, UninstallContext
    _all = (BuildContext, CleanContext, InstallContext, UninstallContext, TestContext, I18NContext)
    for x in ['debug', 'release']:
        for y in _all:
            name = y.__name__.replace('Context','').lower()
            class tmp(y):
                cmd = name + '_' + x
                variant = x
    # default to release
    for y in _all:
       class tmp(y):
           variant = 'release'

def all(self):
    from waflib import Options
    lst = ['install_release', 'install_debug']
    Options.commands = lst + Options.commands

class BuildElementContext(Build.BuildContext):
    """execute the build for elements catalog only using an installed Aster (also performed at install)"""
    cmd = 'buildelem'
    fun = 'build_elements'

def runtest(self):
    self.load('runtest', tooldir='waftools')

class TestContext(Build.BuildContext):
    """facility to execute a testcase"""
    cmd = 'test'
    fun = 'runtest'

def update_i18n(self):
    self.recurse('i18n')

class I18NContext(Build.BuildContext):
    """build the i18n files"""
    cmd = 'i18n'
    fun = 'update_i18n'

@Configure.conf
def set_installdirs(self):
    # set the installation subdirectories
    vers = self.options.astervers
    if vers is None:
        try:
            vers = str(self.env.ASTER_VERSION[0][0]) + '-dev'
        except (TypeError, IndexError):
            vers = 'N-dev'
    self.env.astervers = vers
    norm = lambda path : osp.normpath(osp.join(path, 'aster', vers))
    self.env['ASTERBINOPT'] = 'aster' + vers
    self.env['ASTERBINDBG'] = 'asterd' + vers
    self.env['ASTERLIBDIR'] = norm(self.env.LIBDIR)
    self.env['ASTERINCLUDEDIR'] = norm(self.env.INCLUDEDIR)
    self.env['ASTERDATADIR'] = norm(self.env.DATADIR)
    if not self.env.LOCALEDIR:
        self.env.LOCALEDIR = osp.join(self.env.PREFIX, 'share', 'locale')
    self.env['ASTERLOCALEDIR'] = norm(self.env.LOCALEDIR)

@Configure.conf
def uncompress64(self, compressed):
    return zlib.decompress(base64.decodestring(compressed))

@Configure.conf
def check_platform(self):
    self.start_msg('Getting platform')
    # convert to code_aster terminology
    os_name = self.env.DEST_OS
    if os_name == 'cygwin':
        os_name = 'linux'
    elif os_name == 'sunos':
        os_name = 'solaris'
    if self.env.DEST_CPU.endswith('64'):
        os_name += '64'
        self.define('_USE_64_BITS', 1)
    os_name = os_name.upper()
    if not os_name.startswith('win'):
        self.define('_POSIX', 1)
        self.undefine('_WINDOWS')
        self.define(os_name, 1)
    else:
        self.define('_WINDOWS', 1)
        self.undefine('_POSIX')
    self.end_msg(os_name)

@Configure.conf
def check_optimization_options(self):
    # adapt the environment of the build variants
    self.setenv('debug', env=self.all_envs['default'])
    self.setenv('release', env=self.all_envs['default'])
    # these functions must switch between each environment
    self.check_optimization_cflags()
    self.check_optimization_cxxflags()
    self.check_optimization_fcflags()
    self.check_optimization_python()
    self.check_optimization_cython()
    self.check_variant_vars()

@Configure.conf
def check_variant_vars(self):
    self.setenv('debug')
    self.env['_ASTERBEHAVIOUR'] = 'AsterMFrOfficialDebug'
    self.define('ASTERBEHAVIOUR', self.env['_ASTERBEHAVIOUR'])

    self.setenv('release')
    self.env['_ASTERBEHAVIOUR'] = 'AsterMFrOfficial'
    self.define('ASTERBEHAVIOUR', self.env['_ASTERBEHAVIOUR'])

# same idea than waflib.Tools.c_config.write_config_header
# but defines are not removed from `env`
# XXX see write_config_header(remove=True/False) + format Fortran ?
from waflib.Tools.c_config import DEFKEYS

class ConfigHelper(object):

    def __init__(self, language):
        self._lang = language

    def cmt(self, text):
        return {
            'C': '/* {0} */',
            'Fortran': '! {0}',
            'Cython': '# {0}'
        }[self._lang].format(text)

    @property
    def filename(self):
        return {
            'C': 'asterc_config.h',
            'Fortran': 'asterf_config.h',
            'Cython': 'astercython_config.pxi'
        }[self._lang]

    @property
    def header(self):
        return [
            self.cmt("WARNING! Automatically generated by `waf configure`!")
        ]

    @property
    def guard_begin(self):
        if self._lang in ('C', 'Fortran'):
            guard = Utils.quote_define_name(self.filename)
            return ["#ifndef {0}".format(guard),
                    self.define(guard),
                    ""]
        return [""]

    @property
    def guard_end(self):
        if self._lang in ('C', 'Fortran'):
            return ["#endif", ""]
        return [""]

    def support(self, var):
        """Tell if the language supports the variable name."""
        if self._lang != 'C' and var.startswith('ASTERC'):
            return False
        if self._lang == 'Cython' and 'PETSC4PY' not in var:
            return False
        return True

    def define(self, var, value=""):
        if self._lang == 'Cython':
            fmt = 'DEF {0}' + '={1}' if value else ''
        else:
            fmt = '#define {0} {1}'
        return fmt.format(var, value)

    def undefine(self, var):
        fmt = self.cmt('#undef {0}')
        return fmt.format(var)


@Configure.conf
def write_config_headers(self):
    # Write both xxxx_config.h files for C and Fortran,
    # then remove entries from DEFINES
    for variant in ('debug', 'release'):
        self.setenv(variant)
        self.write_config_h('Fortran', variant)
        self.write_config_h('C', variant)
        self.write_config_h('Cython', variant)
        for key in self.env[DEFKEYS]:
            self.undefine(key)
        self.env[DEFKEYS] = []

@Configure.conf
def write_config_h(self, language, variant, configfile=None, env=None):
    # Write a configuration header containing defines
    # ASTERC defines will be used if language='C', not 'Fortran'.
    self.start_msg('Write config file')
    cfg = ConfigHelper(language)
    configfile = configfile or cfg.filename
    env = env or self.env
    lst = cfg.header
    lst.append("")
    lst.extend(cfg.guard_begin)
    lst.extend(self.get_config_h(cfg))
    lst.extend(cfg.guard_end)

    node = self.bldnode or self.path.get_bld()
    node = node.make_node(osp.join(variant, configfile))
    node.parent.mkdir()
    node.write('\n'.join(lst))
    incpath = node.parent.abspath()
    self.env.append_unique('INCLUDES', incpath)
    if language == 'Cython':
        self.env.append_unique('CYTHONFLAGS', ["-I{0}".format(incpath)])
    # config files are not removed on "waf clean"
    env.append_unique(Build.CFG_FILES, [node.abspath()])
    self.end_msg(node.bldpath())

@Configure.conf
def get_config_h(self, cfg):
    # Create the contents of a ``config.h`` file from the defines
    # set in conf.env.define_key / conf.env.include_key. No include guards are added.
    lst = []
    for x in self.env[DEFKEYS]:
        if not cfg.support(x):
            continue
        if self.is_defined(x):
            lst.append(cfg.define(x, self.get_define(x)))
        else:
            lst.append(cfg.undefine(x))
    lst.append("")
    return lst<|MERGE_RESOLUTION|>--- conflicted
+++ resolved
@@ -258,20 +258,16 @@
     self.recurse('bibpyt')
     self.recurse('mfront')
     self.recurse('i18n')
-<<<<<<< HEAD
-    self.recurse('data')
-    lsub = ['materiau', 'datg', 'catalo']
-=======
     self.recurse('catalo')
 
     lsub = [osp.join(self.env.data_path or '', 'materiau'),
             osp.join(self.env.data_path or '', 'datg')]
->>>>>>> 12ec22d4
     if self.env.install_tests:
         lsub.extend(['astest', osp.join(self.env.validation_path, 'astest')])
     for optional in lsub:
         if osp.exists(osp.join(optional, 'wscript')):
             self.recurse(optional)
+    self.recurse('data')
 
 def build_elements(self):
     self.recurse('catalo')
@@ -296,8 +292,8 @@
     Options.commands = lst + Options.commands
 
 class BuildElementContext(Build.BuildContext):
-    """execute the build for elements catalog only using an installed Aster (also performed at install)"""
-    cmd = 'buildelem'
+    """execute the build for elements catalog only using an installed Aster (also performed at install, for internal use only)"""
+    cmd = '_buildelem'
     fun = 'build_elements'
 
 def runtest(self):
@@ -389,7 +385,6 @@
 # but defines are not removed from `env`
 # XXX see write_config_header(remove=True/False) + format Fortran ?
 from waflib.Tools.c_config import DEFKEYS
-
 class ConfigHelper(object):
 
     def __init__(self, language):
