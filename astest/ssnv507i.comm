--- conflicted
+++ resolved
@@ -22,8 +22,6 @@
 
 DEBUT(CODE=_F(NIV_PUB_WEB='INTERNET'),DEBUG=_F(SDVERI='OUI'));
 
-from math import *
-
 MAILLAG=LIRE_MAILLAGE(FORMAT='MED',INFO=1);
 
 R  = 8.;
@@ -50,13 +48,9 @@
                               PHENOMENE='MECANIQUE',
                               MODELISATION='D_PLAN')));
 
-<<<<<<< HEAD
-LN=FORMULE(NOM_PARA=('X','Y'),VALE='-X*X-Y*Y+R*R',R=R);
-=======
 LN = FORMULE(VALE='-X*X-Y*Y+R*R',
              R=R,
              NOM_PARA=['X', 'Y'],)
->>>>>>> bf6f36c0
 
 FISS=DEFI_FISS_XFEM(MAILLAGE=MAILLAG2,
                     TYPE_DISCONTINUITE='INTERFACE',
@@ -107,15 +101,6 @@
 p=1.E6
 a=-(p/E)*( (R2*R2)/(R1*R1+R2*R2) )
 b=-a*R1*R1
-<<<<<<< HEAD
-ux= FORMULE(NOM_PARA=('X','Y'),
-    VALE='(a*sqrt(X*X+Y*Y)+b/sqrt(X*X+Y*Y))*cos(atan2(Y,X))',
-    a=a,sqrt=sqrt,b=b,cos=cos,atan2=atan2);
-
-uy=FORMULE(NOM_PARA=('X','Y'),
-   VALE='(a*sqrt(X*X+Y*Y)+b/sqrt(X*X+Y*Y))*sin(atan2(Y,X))',
-   a=a,sqrt=sqrt,b=b,sin=sin,atan2=atan2);
-=======
 ux = FORMULE(VALE='(a*sqrt(X*X+Y*Y)+b/sqrt(X*X+Y*Y))*cos(atan2(Y,X))',
              a=a,
              b=b,
@@ -125,21 +110,11 @@
              a=a,
              b=b,
              NOM_PARA=['X', 'Y'],)
->>>>>>> bf6f36c0
 
 CH1=AFFE_CHAR_MECA_F(MODELE=MODELEK,
                     DDL_IMPO=(_F(GROUP_MA=('LB','LG','LH','LD'),
                                  DX=ux,DY=uy)));
 
-<<<<<<< HEAD
-tournex = FORMULE(NOM_PARA=('X','Y','INST'),
-          VALE='sqrt(X*X+Y*Y)*cos(atan2(Y,X)+DTH*INST)-X',
-          sqrt=sqrt,cos=cos,atan2=atan2,DTH=DTH);
-
-tourney = FORMULE(NOM_PARA=('X','Y','INST'),
-          VALE='sqrt(X*X+Y*Y)*sin(atan2(Y,X)+DTH*INST)-Y',
-          sqrt=sqrt,sin=sin,atan2=atan2,DTH=DTH);
-=======
 tournex = FORMULE(VALE='sqrt(X*X+Y*Y)*cos(atan2(Y,X)+DTH*INST)-X',
                   DTH=DTH,
                   NOM_PARA=['X', 'Y', 'INST'],)
@@ -147,7 +122,6 @@
 tourney = FORMULE(VALE='sqrt(X*X+Y*Y)*sin(atan2(Y,X)+DTH*INST)-Y',
                   DTH=DTH,
                   NOM_PARA=['X', 'Y', 'INST'],)
->>>>>>> bf6f36c0
 
 ROT=AFFE_CHAR_MECA_F(MODELE=MODELEK,
                     DDL_IMPO=(_F(GROUP_NO='INTER',
