# coding=utf-8
# --------------------------------------------------------------------
<<<<<<< HEAD
# Copyright (C) 1991 - 2018 - EDF R&D - www.code-aster.org
=======
# Copyright (C) 1991 - 2019 - EDF R&D - www.code-aster.org
>>>>>>> 3447b1dc
# This file is part of code_aster.
#
# code_aster is free software: you can redistribute it and/or modify
# it under the terms of the GNU General Public License as published by
# the Free Software Foundation, either version 3 of the License, or
# (at your option) any later version.
#
# code_aster is distributed in the hope that it will be useful,
# but WITHOUT ANY WARRANTY; without even the implied warranty of
# MERCHANTABILITY or FITNESS FOR A PARTICULAR PURPOSE.  See the
# GNU General Public License for more details.
#
# You should have received a copy of the GNU General Public License
# along with code_aster.  If not, see <http://www.gnu.org/licenses/>.
# --------------------------------------------------------------------

import math

try:
  # Import du module de calcul symbolique Sympy
  import sympy
  sympy_available = True
except ImportError:
  sympy_available = False






DEBUT(CODE=_F(NIV_PUB_WEB='INTERNET',),
      DEBUG=_F(SDVERI='OUI'),
      PAR_LOT='NON',
      IGNORE_ALARM=('MODELE1_63','SUPERVIS_1')
      );

#================================================================================================
# Definition des caracteristiques du materiau
#================================================================================================
E=1;
NU=0.15;

<<<<<<< HEAD
FIN()
=======
#================================================================================================
# Calcul de la solution de reference
#================================================================================================

INCLUDE(UNITE=38)

#================================================================================================
# Debut de l'etude de la convergence
#================================================================================================

# Nombre de remaillage
Nb_Raffinement=4;

# Initialisation des listes
MA                  =[None]*(Nb_Raffinement);
NormeL2ErreurU_Surf =[None]*(Nb_Raffinement);
NormeL2ErreurU_Volu =[None]*(Nb_Raffinement);

TailleMaille        =[(1./2.**(i+1)) for i in range(Nb_Raffinement)]

MA[0]=LIRE_MAILLAGE(FORMAT='MED',);

MA[0]=MODI_MAILLAGE(reuse=MA[0],
                    MAILLAGE=MA[0],
                    ORIE_PEAU_3D=(_F(GROUP_MA='ESCLAVE'),
                                  _F(GROUP_MA='BORDX'),
                                  _F(GROUP_MA='BORDMX'),
                                  _F(GROUP_MA='BORDY'),
                                  _F(GROUP_MA='BORDMY'),
                                  )
                            );


#Definition du materiau cas isotrope
acier=DEFI_MATERIAU(ELAS=_F(E=E, NU=NU,),);

#Definition du transitoire
LINST=DEFI_LIST_REEL(DEBUT=0.0,
                     INTERVALLE=(
                                 _F(JUSQU_A=1., NOMBRE=1,),
                     ),);

RAMPE=DEFI_FONCTION(NOM_PARA='INST',
                    VALE=(0.0, 0.0,
                          1.,  1.0,),
                    PROL_DROITE='LINEAIRE',
                    PROL_GAUCHE='LINEAIRE',);


for Raff in range(0,Nb_Raffinement):

   # ========================================================================================
   #          Preparation de calcul sur le nouveau maillage
   # ========================================================================================

   # Correspondance Modele Maillage
   modl=AFFE_MODELE(MAILLAGE=MA[Raff],
                    AFFE=_F(TOUT='OUI',
                            PHENOMENE='MECANIQUE',
                            MODELISATION='3D',),
                    );
   ## Affectation du materiau
   chmat=AFFE_MATERIAU(MAILLAGE=MA[Raff],
                       AFFE=_F(TOUT='OUI',
                               MATER=acier,),
                      );


   # affectation des conditions limites
   Dirich=AFFE_CHAR_CINE_F(MODELE=modl,
                          MECA_IMPO=_F(GROUP_MA='HAUT', DX=FUx, DY=FUy, DZ=FUz,),
                           );

   Neumann=AFFE_CHAR_MECA_F(MODELE=modl,
                           FORCE_FACE=(_F(GROUP_MA='BORDX',   FX=FsurfXx,  FY=FsurfXy,  FZ=FsurfXz,),
                                       _F(GROUP_MA='BORDMX',  FX=FsurfmXx, FY=FsurfmXy, FZ=FsurfmXz,),
                                       _F(GROUP_MA='BORDY',   FX=FsurfYx,  FY=FsurfYy,  FZ=FsurfYz,),
                                       _F(GROUP_MA='BORDMY',  FX=FsurfmYx, FY=FsurfmYy, FZ=FsurfmYz,),
                                       _F(GROUP_MA='ESCLAVE', FX=FsurfTx,  FY=FsurfTy,  FZ=FsurfTz,),
                                         ),
                             );

   ForceInt=AFFE_CHAR_MECA_F(MODELE=modl,
                             FORCE_INTERNE=_F(GROUP_MA='VOLUME', FX=Fvolx, FY=Fvoly, FZ=Fvolz,),
                            );

   # affectation des conditions limites
   Contact=DEFI_CONTACT(MODELE=modl,
                        FORMULATION='DISCRETE',
                        RESI_ABSO=1.E-8,
                        ZONE=_F(GROUP_MA_MAIT=('MAITRE',),
                                GROUP_MA_ESCL=('ESCLAVE',),
                                ALGO_CONT='GCP'
                              ),
                          );
   BlocEscl=AFFE_CHAR_CINE(MODELE=modl,
                           MECA_IMPO=_F(GROUP_MA='MAITRE',
                                        DX=0,DY=0,DZ=0,),
                          );

#    Phase de resolution proprement dite
   EVOLNOLI=STAT_NON_LINE(MODELE=modl,
                          CHAM_MATER=chmat,
                          COMPORTEMENT=_F(RELATION='ELAS',
                                       DEFORMATION='GROT_GDEP',
                                       TOUT='OUI',),
                          INCREMENT=_F(LIST_INST=LINST,),
                          NEWTON=_F(REAC_ITER=1,),
                          CONTACT=Contact,
                          SOLVEUR=_F(),
                          EXCIT=(
                                 _F(CHARGE=Neumann,FONC_MULT=RAMPE),
                                 _F(CHARGE=Dirich,FONC_MULT=RAMPE),
                                 _F(CHARGE=ForceInt,FONC_MULT=RAMPE),
                                 _F(CHARGE=BlocEscl,),
                                 ),
                          INFO=1,
                          );

   # ========================================================================================
   #          Calcul des normes d'erreur
   # ========================================================================================

   dicResu=NormeAster(EVOLNOLI, [FUx, FUy, FUz], FcontNN, MA[Raff], modl, 'VOLUME','ESCLAVE');

   NormeL2ErreurU_Surf [Raff]=dicResu['NormeL2ErreurU_Surf']
   NormeL2ErreurU_Volu [Raff]=dicResu['NormeL2ErreurU_Volu']

   # ========================================================================================
   #          Adaptationn de maillage proprement dite
   # ========================================================================================

   if Raff<(Nb_Raffinement-1) :
         MA[Raff+1]=CO('MA_%d' % (Raff+1))
         MACR_ADAP_MAIL(ADAPTATION = 'RAFFINEMENT_UNIFORME',
                        GROUP_MA=('VOLUME','ESCLAVE'),
                        MAILLAGE_N =MA[Raff],
                        MAILLAGE_NP1 =MA[Raff+1],
                        )

         # DESTRUCTION DES CONCEPTS INUTILISES DANS LES PROCHAINES ETAPES DE LA BOUCLE
         DETRUIRE(CONCEPT=(_F(NOM=modl,),
                           _F(NOM=chmat),
                           _F(NOM=BlocEscl),
                           _F(NOM=Neumann),
                           _F(NOM=Dirich),
                           _F(NOM=Contact),
                           _F(NOM=ForceInt),
                           _F(NOM=EVOLNOLI),
                           _F(NOM=Uana),
                           _F(NOM=Ucalc),
                           _F(NOM=UcalcG),
                           _F(NOM=DIFFUN),
                           _F(NOM=Pana),
                           _F(NOM=Pcalc),
                           ),
                   INFO=1,
                  );



#================================================================================================
# Impression de la courbe de convergence
#================================================================================================

print('Norme L2 de l erreur sur la surface= %e' %dicResu['NormeL2ErreurU_Surf'])
print('Norme L2 de l erreur dans le volume= %e' %dicResu['NormeL2ErreurU_Volu'])

PenteL2U_Surf=-math.log( NormeL2ErreurU_Surf[-1]/NormeL2ErreurU_Surf[-2])/math.log(2.)
PenteL2U_Volu=-math.log( NormeL2ErreurU_Volu[-1]/NormeL2ErreurU_Volu[-2])/math.log(2.)



sous_titreU='Element P%i, Ordre de convergence = %f '%(2 , PenteL2U_Surf)

IMPR_FONCTION(FORMAT='XMGRACE',
              UNITE=82,
              PILOTE='EPS',
              BORNE_X=(min(TailleMaille)*0.7,max(TailleMaille)*1.3),
              BORNE_Y=(min(NormeL2ErreurU_Surf)*0.7,max(NormeL2ErreurU_Surf)*1.3),
              COURBE=(_F(ABSCISSE=TailleMaille,
                         ORDONNEE=NormeL2ErreurU_Surf,
                         ),
                     ),
              TITRE='Erreur ||\qU\sh\\N-\2U\\N\Q || en norme L\s2\\N en surface',
              SOUS_TITRE=sous_titreU,
              LEGENDE_X='h',
              LEGENDE_Y='L\s2\\N(Erreur)',
              ECHELLE_X='LOG',
              ECHELLE_Y='LOG',
              INFO=2,)

sous_titreU='Element P%i, Ordre de convergence = %f '%(2 , PenteL2U_Volu)

IMPR_FONCTION(FORMAT='XMGRACE',
              UNITE=83,
              PILOTE='EPS',
              BORNE_X=(min(TailleMaille)*0.7,max(TailleMaille)*1.3),
              BORNE_Y=(min(NormeL2ErreurU_Volu)*0.7,max(NormeL2ErreurU_Volu)*1.3),
              COURBE=(_F(ABSCISSE=TailleMaille,
                         ORDONNEE=NormeL2ErreurU_Volu,
                         ),
                     ),
              TITRE='Erreur ||\qU\sh\\N-\2U\\N\Q || en norme L\s2\\N dans le volume',
              SOUS_TITRE=sous_titreU,
              LEGENDE_X='h',
              LEGENDE_Y='L\s2\\N(Erreur)',
              ECHELLE_X='LOG',
              ECHELLE_Y='LOG',
              INFO=2,)



# Impression des deplacements
# ----------------------------
IMPR_RESU(FORMAT='MED',
          UNITE=80,
          RESU=(
                _F(CHAM_GD=dicResu['Ucalc'], GROUP_MA='VOLUME',NOM_CMP=('DX','DY','DZ'),),
                _F(CHAM_GD=dicResu['Uana'],  GROUP_MA='VOLUME',NOM_CMP=('DX','DY','DZ'),),
                _F(CHAM_GD=dicResu['DIFFUN'],GROUP_MA='VOLUME',NOM_CMP=('DX','DY','DZ'),),
               ),
          );



#================================================================================================
#               Verifications
#================================================================================================

# Deplacement
# -----------

TEST_RESU(CHAM_NO=_F(REFERENCE='ANALYTIQUE',
                     PRECISION=1.E-6,
                     TYPE_TEST='MAX',
                     CHAM_GD=DIFFUN,
                     VALE_CALC=4.2588191102E-05,
                     VALE_REFE=4.25881911029E-05,
                     ),
          )

# Taux de convergence de l'erreur en deplacement sur la surface
# --------------------------------------------------------------

# On cree une liste bidon pour pouvoir
# definir une fonction testable par TEST_RESU
BIDONU_S=DEFI_FONCTION(NOM_PARA='INST',
                     VALE=(0., 1.,
                           1., PenteL2U_Surf));

TEST_FONCTION(VALEUR=_F(VALE_CALC=3.089989292191,
                        VALE_PARA=1.0,
                        FONCTION=BIDONU_S,
                        ),
              )

# Taux de convergence de l'erreur en deplacement dans le volume
# --------------------------------------------------------------

# On cree une liste bidon pour pouvoir
# definir une fonction testable par TEST_RESU
BIDONU_V=DEFI_FONCTION(NOM_PARA='INST',
                     VALE=(0., 1.,
                           1., PenteL2U_Volu));

TEST_FONCTION(VALEUR=_F(VALE_CALC=2.986693864661,
                        VALE_REFE=3.0,
                        VALE_PARA=1.0,
                        REFERENCE='ANALYTIQUE',
                        PRECISION=1.E-2,
                        FONCTION=BIDONU_V,),
              )

FIN();
>>>>>>> 3447b1dc
<|MERGE_RESOLUTION|>--- conflicted
+++ resolved
@@ -1,10 +1,6 @@
 # coding=utf-8
 # --------------------------------------------------------------------
-<<<<<<< HEAD
-# Copyright (C) 1991 - 2018 - EDF R&D - www.code-aster.org
-=======
 # Copyright (C) 1991 - 2019 - EDF R&D - www.code-aster.org
->>>>>>> 3447b1dc
 # This file is part of code_aster.
 #
 # code_aster is free software: you can redistribute it and/or modify
@@ -47,282 +43,4 @@
 E=1;
 NU=0.15;
 
-<<<<<<< HEAD
 FIN()
-=======
-#================================================================================================
-# Calcul de la solution de reference
-#================================================================================================
-
-INCLUDE(UNITE=38)
-
-#================================================================================================
-# Debut de l'etude de la convergence
-#================================================================================================
-
-# Nombre de remaillage
-Nb_Raffinement=4;
-
-# Initialisation des listes
-MA                  =[None]*(Nb_Raffinement);
-NormeL2ErreurU_Surf =[None]*(Nb_Raffinement);
-NormeL2ErreurU_Volu =[None]*(Nb_Raffinement);
-
-TailleMaille        =[(1./2.**(i+1)) for i in range(Nb_Raffinement)]
-
-MA[0]=LIRE_MAILLAGE(FORMAT='MED',);
-
-MA[0]=MODI_MAILLAGE(reuse=MA[0],
-                    MAILLAGE=MA[0],
-                    ORIE_PEAU_3D=(_F(GROUP_MA='ESCLAVE'),
-                                  _F(GROUP_MA='BORDX'),
-                                  _F(GROUP_MA='BORDMX'),
-                                  _F(GROUP_MA='BORDY'),
-                                  _F(GROUP_MA='BORDMY'),
-                                  )
-                            );
-
-
-#Definition du materiau cas isotrope
-acier=DEFI_MATERIAU(ELAS=_F(E=E, NU=NU,),);
-
-#Definition du transitoire
-LINST=DEFI_LIST_REEL(DEBUT=0.0,
-                     INTERVALLE=(
-                                 _F(JUSQU_A=1., NOMBRE=1,),
-                     ),);
-
-RAMPE=DEFI_FONCTION(NOM_PARA='INST',
-                    VALE=(0.0, 0.0,
-                          1.,  1.0,),
-                    PROL_DROITE='LINEAIRE',
-                    PROL_GAUCHE='LINEAIRE',);
-
-
-for Raff in range(0,Nb_Raffinement):
-
-   # ========================================================================================
-   #          Preparation de calcul sur le nouveau maillage
-   # ========================================================================================
-
-   # Correspondance Modele Maillage
-   modl=AFFE_MODELE(MAILLAGE=MA[Raff],
-                    AFFE=_F(TOUT='OUI',
-                            PHENOMENE='MECANIQUE',
-                            MODELISATION='3D',),
-                    );
-   ## Affectation du materiau
-   chmat=AFFE_MATERIAU(MAILLAGE=MA[Raff],
-                       AFFE=_F(TOUT='OUI',
-                               MATER=acier,),
-                      );
-
-
-   # affectation des conditions limites
-   Dirich=AFFE_CHAR_CINE_F(MODELE=modl,
-                          MECA_IMPO=_F(GROUP_MA='HAUT', DX=FUx, DY=FUy, DZ=FUz,),
-                           );
-
-   Neumann=AFFE_CHAR_MECA_F(MODELE=modl,
-                           FORCE_FACE=(_F(GROUP_MA='BORDX',   FX=FsurfXx,  FY=FsurfXy,  FZ=FsurfXz,),
-                                       _F(GROUP_MA='BORDMX',  FX=FsurfmXx, FY=FsurfmXy, FZ=FsurfmXz,),
-                                       _F(GROUP_MA='BORDY',   FX=FsurfYx,  FY=FsurfYy,  FZ=FsurfYz,),
-                                       _F(GROUP_MA='BORDMY',  FX=FsurfmYx, FY=FsurfmYy, FZ=FsurfmYz,),
-                                       _F(GROUP_MA='ESCLAVE', FX=FsurfTx,  FY=FsurfTy,  FZ=FsurfTz,),
-                                         ),
-                             );
-
-   ForceInt=AFFE_CHAR_MECA_F(MODELE=modl,
-                             FORCE_INTERNE=_F(GROUP_MA='VOLUME', FX=Fvolx, FY=Fvoly, FZ=Fvolz,),
-                            );
-
-   # affectation des conditions limites
-   Contact=DEFI_CONTACT(MODELE=modl,
-                        FORMULATION='DISCRETE',
-                        RESI_ABSO=1.E-8,
-                        ZONE=_F(GROUP_MA_MAIT=('MAITRE',),
-                                GROUP_MA_ESCL=('ESCLAVE',),
-                                ALGO_CONT='GCP'
-                              ),
-                          );
-   BlocEscl=AFFE_CHAR_CINE(MODELE=modl,
-                           MECA_IMPO=_F(GROUP_MA='MAITRE',
-                                        DX=0,DY=0,DZ=0,),
-                          );
-
-#    Phase de resolution proprement dite
-   EVOLNOLI=STAT_NON_LINE(MODELE=modl,
-                          CHAM_MATER=chmat,
-                          COMPORTEMENT=_F(RELATION='ELAS',
-                                       DEFORMATION='GROT_GDEP',
-                                       TOUT='OUI',),
-                          INCREMENT=_F(LIST_INST=LINST,),
-                          NEWTON=_F(REAC_ITER=1,),
-                          CONTACT=Contact,
-                          SOLVEUR=_F(),
-                          EXCIT=(
-                                 _F(CHARGE=Neumann,FONC_MULT=RAMPE),
-                                 _F(CHARGE=Dirich,FONC_MULT=RAMPE),
-                                 _F(CHARGE=ForceInt,FONC_MULT=RAMPE),
-                                 _F(CHARGE=BlocEscl,),
-                                 ),
-                          INFO=1,
-                          );
-
-   # ========================================================================================
-   #          Calcul des normes d'erreur
-   # ========================================================================================
-
-   dicResu=NormeAster(EVOLNOLI, [FUx, FUy, FUz], FcontNN, MA[Raff], modl, 'VOLUME','ESCLAVE');
-
-   NormeL2ErreurU_Surf [Raff]=dicResu['NormeL2ErreurU_Surf']
-   NormeL2ErreurU_Volu [Raff]=dicResu['NormeL2ErreurU_Volu']
-
-   # ========================================================================================
-   #          Adaptationn de maillage proprement dite
-   # ========================================================================================
-
-   if Raff<(Nb_Raffinement-1) :
-         MA[Raff+1]=CO('MA_%d' % (Raff+1))
-         MACR_ADAP_MAIL(ADAPTATION = 'RAFFINEMENT_UNIFORME',
-                        GROUP_MA=('VOLUME','ESCLAVE'),
-                        MAILLAGE_N =MA[Raff],
-                        MAILLAGE_NP1 =MA[Raff+1],
-                        )
-
-         # DESTRUCTION DES CONCEPTS INUTILISES DANS LES PROCHAINES ETAPES DE LA BOUCLE
-         DETRUIRE(CONCEPT=(_F(NOM=modl,),
-                           _F(NOM=chmat),
-                           _F(NOM=BlocEscl),
-                           _F(NOM=Neumann),
-                           _F(NOM=Dirich),
-                           _F(NOM=Contact),
-                           _F(NOM=ForceInt),
-                           _F(NOM=EVOLNOLI),
-                           _F(NOM=Uana),
-                           _F(NOM=Ucalc),
-                           _F(NOM=UcalcG),
-                           _F(NOM=DIFFUN),
-                           _F(NOM=Pana),
-                           _F(NOM=Pcalc),
-                           ),
-                   INFO=1,
-                  );
-
-
-
-#================================================================================================
-# Impression de la courbe de convergence
-#================================================================================================
-
-print('Norme L2 de l erreur sur la surface= %e' %dicResu['NormeL2ErreurU_Surf'])
-print('Norme L2 de l erreur dans le volume= %e' %dicResu['NormeL2ErreurU_Volu'])
-
-PenteL2U_Surf=-math.log( NormeL2ErreurU_Surf[-1]/NormeL2ErreurU_Surf[-2])/math.log(2.)
-PenteL2U_Volu=-math.log( NormeL2ErreurU_Volu[-1]/NormeL2ErreurU_Volu[-2])/math.log(2.)
-
-
-
-sous_titreU='Element P%i, Ordre de convergence = %f '%(2 , PenteL2U_Surf)
-
-IMPR_FONCTION(FORMAT='XMGRACE',
-              UNITE=82,
-              PILOTE='EPS',
-              BORNE_X=(min(TailleMaille)*0.7,max(TailleMaille)*1.3),
-              BORNE_Y=(min(NormeL2ErreurU_Surf)*0.7,max(NormeL2ErreurU_Surf)*1.3),
-              COURBE=(_F(ABSCISSE=TailleMaille,
-                         ORDONNEE=NormeL2ErreurU_Surf,
-                         ),
-                     ),
-              TITRE='Erreur ||\qU\sh\\N-\2U\\N\Q || en norme L\s2\\N en surface',
-              SOUS_TITRE=sous_titreU,
-              LEGENDE_X='h',
-              LEGENDE_Y='L\s2\\N(Erreur)',
-              ECHELLE_X='LOG',
-              ECHELLE_Y='LOG',
-              INFO=2,)
-
-sous_titreU='Element P%i, Ordre de convergence = %f '%(2 , PenteL2U_Volu)
-
-IMPR_FONCTION(FORMAT='XMGRACE',
-              UNITE=83,
-              PILOTE='EPS',
-              BORNE_X=(min(TailleMaille)*0.7,max(TailleMaille)*1.3),
-              BORNE_Y=(min(NormeL2ErreurU_Volu)*0.7,max(NormeL2ErreurU_Volu)*1.3),
-              COURBE=(_F(ABSCISSE=TailleMaille,
-                         ORDONNEE=NormeL2ErreurU_Volu,
-                         ),
-                     ),
-              TITRE='Erreur ||\qU\sh\\N-\2U\\N\Q || en norme L\s2\\N dans le volume',
-              SOUS_TITRE=sous_titreU,
-              LEGENDE_X='h',
-              LEGENDE_Y='L\s2\\N(Erreur)',
-              ECHELLE_X='LOG',
-              ECHELLE_Y='LOG',
-              INFO=2,)
-
-
-
-# Impression des deplacements
-# ----------------------------
-IMPR_RESU(FORMAT='MED',
-          UNITE=80,
-          RESU=(
-                _F(CHAM_GD=dicResu['Ucalc'], GROUP_MA='VOLUME',NOM_CMP=('DX','DY','DZ'),),
-                _F(CHAM_GD=dicResu['Uana'],  GROUP_MA='VOLUME',NOM_CMP=('DX','DY','DZ'),),
-                _F(CHAM_GD=dicResu['DIFFUN'],GROUP_MA='VOLUME',NOM_CMP=('DX','DY','DZ'),),
-               ),
-          );
-
-
-
-#================================================================================================
-#               Verifications
-#================================================================================================
-
-# Deplacement
-# -----------
-
-TEST_RESU(CHAM_NO=_F(REFERENCE='ANALYTIQUE',
-                     PRECISION=1.E-6,
-                     TYPE_TEST='MAX',
-                     CHAM_GD=DIFFUN,
-                     VALE_CALC=4.2588191102E-05,
-                     VALE_REFE=4.25881911029E-05,
-                     ),
-          )
-
-# Taux de convergence de l'erreur en deplacement sur la surface
-# --------------------------------------------------------------
-
-# On cree une liste bidon pour pouvoir
-# definir une fonction testable par TEST_RESU
-BIDONU_S=DEFI_FONCTION(NOM_PARA='INST',
-                     VALE=(0., 1.,
-                           1., PenteL2U_Surf));
-
-TEST_FONCTION(VALEUR=_F(VALE_CALC=3.089989292191,
-                        VALE_PARA=1.0,
-                        FONCTION=BIDONU_S,
-                        ),
-              )
-
-# Taux de convergence de l'erreur en deplacement dans le volume
-# --------------------------------------------------------------
-
-# On cree une liste bidon pour pouvoir
-# definir une fonction testable par TEST_RESU
-BIDONU_V=DEFI_FONCTION(NOM_PARA='INST',
-                     VALE=(0., 1.,
-                           1., PenteL2U_Volu));
-
-TEST_FONCTION(VALEUR=_F(VALE_CALC=2.986693864661,
-                        VALE_REFE=3.0,
-                        VALE_PARA=1.0,
-                        REFERENCE='ANALYTIQUE',
-                        PRECISION=1.E-2,
-                        FONCTION=BIDONU_V,),
-              )
-
-FIN();
->>>>>>> 3447b1dc
