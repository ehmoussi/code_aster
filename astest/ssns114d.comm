--- conflicted
+++ resolved
@@ -159,19 +159,12 @@
                                COEF_RIGI_DRZ=1.E-10,),),);
 
 UX_IMPOS = FORMULE(VALE='D0*Y',
-<<<<<<< HEAD
-                   NOM_PARA='Y',D0=D0);
-
-UY_IMPOS = FORMULE(VALE='D0*X',
-                   NOM_PARA='X',D0=D0);
-=======
                    D0=D0,
                    NOM_PARA='Y',)
 
 UY_IMPOS = FORMULE(VALE='D0*X',
                    D0=D0,
                    NOM_PARA='X',)
->>>>>>> 012403a9
 
 COND_0=AFFE_CHAR_MECA(MODELE=MO,
                       DDL_IMPO=_F(GROUP_NO='A1',
