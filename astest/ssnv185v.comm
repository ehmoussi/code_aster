# coding=utf-8
# --------------------------------------------------------------------
# Copyright (C) 1991 - 2018 - EDF R&D - www.code-aster.org
# This file is part of code_aster.
#
# code_aster is free software: you can redistribute it and/or modify
# it under the terms of the GNU General Public License as published by
# the Free Software Foundation, either version 3 of the License, or
# (at your option) any later version.
#
# code_aster is distributed in the hope that it will be useful,
# but WITHOUT ANY WARRANTY; without even the implied warranty of
# MERCHANTABILITY or FITNESS FOR A PARTICULAR PURPOSE.  See the
# GNU General Public License for more details.
#
# You should have received a copy of the GNU General Public License
# along with code_aster.  If not, see <http://www.gnu.org/licenses/>.
# --------------------------------------------------------------------

# MODELISATION V : X-FEM FISSURE NON-COINCIDENTE PUR - COMPRESSION (FACE SUP)

DEBUT(CODE=_F(NIV_PUB_WEB='INTERNET',),
      DEBUG=_F(SDVERI='OUI'))

# a : profondeur de la fissure
# h : hauteur du plan de fissure
a = 5.
h = 15.

#----------------------------------------------
#                MAILLAGE
#----------------------------------------------

MAILLAG2=LIRE_MAILLAGE(FORMAT='MED',INFO=1);

MAILLAGE= COPIER(CONCEPT= MAILLAG2)

MAILLAG2=DEFI_GROUP(reuse=MAILLAG2,
                    MAILLAGE=MAILLAG2,
                    CREA_GROUP_NO=(_F(OPTION='ENV_SPHERE',
                                      NOM='AP',
                                      POINT=(0., 15.2941),
                                      RAYON=1.e-4,
                                      PRECISION=1.e-4),
                                   _F(OPTION='ENV_SPHERE',
                                      NOM='AM',
                                      POINT=(0., 14.7059),
                                      RAYON=1.e-4,
                                      PRECISION=1.e-4),
                                   _F(OPTION='ENV_SPHERE',
                                      NOM='CP',
                                      POINT=(3.22581, 15.2941),
                                      RAYON=1.e-4,
                                      PRECISION=1.e-4),
                                   _F(OPTION='ENV_SPHERE',
                                      NOM='CM',
                                      POINT=(3.22581, 14.7059),
                                      RAYON=1.e-4,
                                      PRECISION=1.e-4),
                                  ),
                    INFO=2)

MAILLAG2=DEFI_GROUP(reuse =MAILLAG2,
                    MAILLAGE=MAILLAG2,
                    CREA_GROUP_NO=(_F(NOM='VOLQUAD',GROUP_MA='VOL'),
                                   _F(NOM='NFISSU',OPTION='PLAN',POINT=(0.,h),VECT_NORMALE=(0.,1.),PRECISION=0.01)));

#----------------------------------------------
#                   MODELE ET FISSURE
#----------------------------------------------

MODELEIN=AFFE_MODELE(MAILLAGE=MAILLAG2,
                     AFFE=(_F(GROUP_MA=('VOL'),
                              PHENOMENE='MECANIQUE',
                              MODELISATION='C_PLAN'),
                           _F(GROUP_MA=('SURFINF','SURFSUP'),
                              PHENOMENE='MECANIQUE',
                              MODELISATION='C_PLAN')));

MAILLAG2=MODI_MAILLAGE(reuse =MAILLAG2,
                       MAILLAGE=MAILLAG2,
                       ORIE_PEAU_2D=_F(GROUP_MA=('SURFSUP','SURFINF')),
                       );

<<<<<<< HEAD
LN=FORMULE(NOM_PARA=('X','Y'),VALE='Y-h',h=h);
LT=FORMULE(NOM_PARA=('X','Y'),VALE='-X+a',a=a);
=======
LN = FORMULE(VALE='Y-h',
             h=h,
             NOM_PARA=['X', 'Y'],)
LT = FORMULE(VALE='-X+a',
             a=a,
             NOM_PARA=['X', 'Y'],)
>>>>>>> bf6f36c0

FISS=DEFI_FISS_XFEM(MAILLAGE=MAILLAG2,
                    DEFI_FISS=_F(FONC_LT=LT,FONC_LN=LN),
                    );

MODELEK=MODI_MODELE_XFEM(MODELE_IN=MODELEIN,
                         FISSURE=FISS,
                         CONTACT='STANDARD',
                         INFO=1);

CTXFEM = DEFI_CONTACT(MODELE         = MODELEK,
                      FORMULATION    = 'XFEM',
                      REAC_GEOM      = 'SANS',
                      ZONE=(
                            _F(
                               FISS_MAIT    = FISS,
                               INTEGRATION  = 'GAUSS',
                               CONTACT_INIT = 'OUI',
                             ),
                         ),
                   );

#----------------------------------------------
#                   MATERIAU
#----------------------------------------------

E=205000.0E6
nu=0.
rho=7800.
ACIER=DEFI_MATERIAU(ELAS=_F(E=E,NU=nu,RHO=rho));

CHAMPMA1=AFFE_MATERIAU(MAILLAGE=MAILLAG2,
                       MODELE=MODELEK,
                       AFFE=_F(TOUT = 'OUI',
                                MATER=ACIER),
                             );

#----------------------------------------------
#                   CHARGEMENTS
#----------------------------------------------

CH1=AFFE_CHAR_MECA(MODELE=MODELEK,
                   LIAISON_DDL=(_F(GROUP_NO=('AP','AM'),
                                   DDL=('DX','DX'),
                                   COEF_MULT=(1.0,1.0),
                                   COEF_IMPO=0.0),
                                _F(GROUP_NO=('AP','AM'),
                                   DDL=('DY','DY'),
                                   COEF_MULT=(1.0,1.0),
                                   COEF_IMPO=0.0),
                                _F(GROUP_NO=('CM','CP'),
                                   DDL=('DY','DY'),
                                   COEF_MULT=(1.0,1.0),
                                   COEF_IMPO=0.0),
                               ),
                   INFO=2
                  );

# PRESSION POSITIVE = COMPRESSION
PRES=1.E6
CH2=AFFE_CHAR_MECA(MODELE=MODELEK,
                PRES_REP=_F(GROUP_MA=('SURFSUP','SURFINF'),PRES=PRES));

#----------------------------------------------
#                   RESOLUTION
#----------------------------------------------

L_INS1=DEFI_LIST_REEL(DEBUT=0.0,INTERVALLE=_F(JUSQU_A=3.0,NOMBRE=3));

UTOT1=STAT_NON_LINE(MODELE=MODELEK,
                   CHAM_MATER=CHAMPMA1,
                   EXCIT=(
                          _F(CHARGE=CH1),
                          _F(CHARGE=CH2)),
                   CONTACT  =CTXFEM,
                   COMPORTEMENT=_F(RELATION='ELAS',
                                GROUP_MA='VOL'),
                   INCREMENT=_F(LIST_INST=L_INS1,
                                INST_FIN=1.0),
                   SOLVEUR=_F(METHODE='MUMPS',
                              ),
                   NEWTON=_F(REAC_ITER=1),
                   ARCHIVAGE=_F(CHAM_EXCLU='VARI_ELGA'),
                   INFO=1);

# -------------------------------------------------------------
#            POST-TRAITEMENT POUR LA VISUALISATION X-FEM
# -------------------------------------------------------------

MA_XFEM=POST_MAIL_XFEM(MODELE        = MODELEK,
                       PREF_GROUP_CO = 'NFISSU',
                       INFO          = 2)

MOD_VISU=AFFE_MODELE(MAILLAGE=MA_XFEM,
                     AFFE=_F(TOUT='OUI',
                              PHENOMENE='MECANIQUE',
                              MODELISATION='C_PLAN',),)

RES_XFEM=POST_CHAM_XFEM(MODELE_VISU   = MOD_VISU,
                        RESULTAT      = UTOT1,
                        INFO          = 2)

IMPR_RESU(FORMAT='MED',
          #RESU=_F(MAILLAGE=MAILLAG2)
          RESU=_F(RESULTAT=RES_XFEM)
         ) 

PK=POST_K1_K2_K3(FISSURE=FISS,
                 RESULTAT=UTOT1,
                 INST=1.0,
                 ABSC_CURV_MAXI=3.)

IMPR_TABLE(TABLE=PK)

TEST_TABLE(CRITERE='ABSOLU',
           VALE_CALC=8.49686022162E-08,
           NOM_PARA='G',
           TABLE=PK,
           )

#------------------------------------------------------------------------
# POST-TRAITEMENT : CALCUL D'ERREURS EN TERME DE NORME EN ENERGEIE ET
#                   DE NORME L2 DU DEPLACEMENT
#------------------------------------------------------------------------

# solution analytique :
#    - deplacement
def uy(X,Y): 
    return -PRES/E*(Y-h)

<<<<<<< HEAD
UY=FORMULE(NOM_PARA=('X','Y'),VALE='uy(X,Y)',uy=uy)
=======
UY = FORMULE(VALE='uy(X,Y)',
             uy=uy,
             NOM_PARA=['X', 'Y'],)
>>>>>>> bf6f36c0

#    - contraintes
def Syy(X,Y):
    return -PRES

<<<<<<< HEAD
SYY=FORMULE(NOM_PARA=('X','Y'),VALE='Syy(X,Y)',Syy=Syy)
=======
SYY = FORMULE(VALE='Syy(X,Y)',
              Syy=Syy,
              NOM_PARA=['X', 'Y'],)
>>>>>>> bf6f36c0

# calcul de l'erreur en terme de norme en energie
Scal=CREA_CHAMP(OPERATION='EXTR',
                TYPE_CHAM='ELGA_SIEF_R',
                RESULTAT=UTOT1,
                NOM_CHAM='SIEF_ELGA',
                NUME_ORDRE=1)

tabNRJ=POST_ERREUR(OPTION='ENER_RELA',
                   CHAM_GD=Scal,
                   MODELE=MODELEK,
                   DEFORMATION='PETIT',
                   CHAM_MATER=CHAMPMA1,
                   GROUP_MA='VOL',
                   SIYY=SYY)

IMPR_TABLE(TABLE=tabNRJ)

# calcul de l'erreur en terme de norme L2 du deplacement
Ucal=CREA_CHAMP(OPERATION='EXTR',
                TYPE_CHAM='NOEU_DEPL_R',
                RESULTAT=UTOT1,
                NOM_CHAM='DEPL',
                NUME_ORDRE=1)

tabL2=POST_ERREUR(OPTION='DEPL_RELA',
                  CHAM_GD=Ucal,
                  MODELE=MODELEK,
                  GROUP_MA='VOL',
                  CHAM_MATER=CHAMPMA1,
                  DY=UY)

IMPR_TABLE(TABLE=tabL2)

TEST_TABLE(CRITERE='RELATIF',
           REFERENCE='ANALYTIQUE',
           VALE_CALC=731.707317073,
           VALE_REFE=7.31707317073e+2,
           NOM_PARA='REFERENCE',
           FILTRE=_F(NOM_PARA='GROUP_MA',
                     VALE_K='TOTAL'),
           TABLE=tabNRJ,
           );

TEST_TABLE(CRITERE='RELATIF',
           VALE_CALC=8.74962009694E-05,
           NOM_PARA='ERREUR RELATIVE',
           FILTRE=_F(NOM_PARA='GROUP_MA',
                     VALE_K='TOTAL'),
           TABLE=tabNRJ,
           );

TEST_TABLE(CRITERE='RELATIF',
           REFERENCE='ANALYTIQUE',
           VALE_CALC=0.000731707317073,
           VALE_REFE=7.31707317073e-4,
           NOM_PARA='REFERENCE',
           FILTRE=_F(NOM_PARA='GROUP_MA',
                     VALE_K='TOTAL'),
           TABLE=tabL2,
           );

TEST_TABLE(CRITERE='RELATIF',
           VALE_CALC=1.33151309798E-05,
           NOM_PARA='ERREUR RELATIVE',
           FILTRE=_F(NOM_PARA='GROUP_MA',
                     VALE_K='TOTAL'),
           TABLE=tabL2,
           );
FIN();<|MERGE_RESOLUTION|>--- conflicted
+++ resolved
@@ -82,17 +82,12 @@
                        ORIE_PEAU_2D=_F(GROUP_MA=('SURFSUP','SURFINF')),
                        );
 
-<<<<<<< HEAD
-LN=FORMULE(NOM_PARA=('X','Y'),VALE='Y-h',h=h);
-LT=FORMULE(NOM_PARA=('X','Y'),VALE='-X+a',a=a);
-=======
 LN = FORMULE(VALE='Y-h',
              h=h,
              NOM_PARA=['X', 'Y'],)
 LT = FORMULE(VALE='-X+a',
              a=a,
              NOM_PARA=['X', 'Y'],)
->>>>>>> bf6f36c0
 
 FISS=DEFI_FISS_XFEM(MAILLAGE=MAILLAG2,
                     DEFI_FISS=_F(FONC_LT=LT,FONC_LN=LN),
@@ -223,25 +218,17 @@
 def uy(X,Y): 
     return -PRES/E*(Y-h)
 
-<<<<<<< HEAD
-UY=FORMULE(NOM_PARA=('X','Y'),VALE='uy(X,Y)',uy=uy)
-=======
 UY = FORMULE(VALE='uy(X,Y)',
              uy=uy,
              NOM_PARA=['X', 'Y'],)
->>>>>>> bf6f36c0
 
 #    - contraintes
 def Syy(X,Y):
     return -PRES
 
-<<<<<<< HEAD
-SYY=FORMULE(NOM_PARA=('X','Y'),VALE='Syy(X,Y)',Syy=Syy)
-=======
 SYY = FORMULE(VALE='Syy(X,Y)',
               Syy=Syy,
               NOM_PARA=['X', 'Y'],)
->>>>>>> bf6f36c0
 
 # calcul de l'erreur en terme de norme en energie
 Scal=CREA_CHAMP(OPERATION='EXTR',
