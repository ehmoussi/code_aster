--- conflicted
+++ resolved
@@ -22,8 +22,6 @@
 
 DEBUT(PAR_LOT='OUI',CODE=_F(NIV_PUB_WEB='INTERNET'),DEBUG=_F(SDVERI='OUI'),);
 
-from math import *
-
 #Nombre de calculs : INCO_UPG (SM), INCO_UPG (GDEF_LOG), INCO_UP
 nb_calcul=3
 MO=[None]*nb_calcul
@@ -59,17 +57,6 @@
 DB = RB_FIN-RB_INI
 
 #Formules utilisées pour le calcul de la solution analytique
-<<<<<<< HEAD
-SOMME=FORMULE(NOM_PARA=('SIXX','SIYY','SIZZ','SIP'),VALE='SIXX+SIYY+SIZZ+3*SIP');
-SOMME2=FORMULE(NOM_PARA=('SIXX','SIYY','SIZZ'),VALE='SIXX+SIYY+SIZZ');
-RAYON=FORMULE(NOM_PARA=('COOR_X','COOR_Y','COOR_Z'),VALE='(COOR_X*COOR_X+COOR_Y*COOR_Y+COOR_Z*COOR_Z)**(0.5)');
-SOL_ANA=FORMULE(NOM_PARA=('RAYON'),
-                VALE='(3.*(K*(1-(1-4.*SIGY/K*log(RAYON/RB_FIN))**0.5))+2.*SIGY)/exp(2.*SIGY/(3.*K)+1-(1-4.*SIGY/K*(log(RAYON/RB_FIN)))**0.5)',
-                K=K,SIGY=SIGY,log=log,RB_FIN=RB_FIN,exp=exp);
-INTEG=FORMULE(NOM_PARA=('RAYON'),
-              VALE='(3.*RAYON**2.)/(exp(2.*SIGY/(3.*K)+1-(1.-4.*SIGY/K*(log(RAYON/RB_FIN)))**0.5))',
-              exp=exp,SIGY=SIGY,K=K,log=log,RB_FIN=RB_FIN);
-=======
 SOMME = FORMULE(VALE='SIXX+SIYY+SIZZ+3*SIP',
                 NOM_PARA=['SIXX', 'SIYY', 'SIZZ', 'SIP'],)
 SOMME2 = FORMULE(VALE='SIXX+SIYY+SIZZ',
@@ -86,7 +73,6 @@
                 K=K,
                 RB_FIN=RB_FIN,
                 NOM_PARA='RAYON',)
->>>>>>> 012403a9
 
 MA=LIRE_MAILLAGE(FORMAT='MED');
 
