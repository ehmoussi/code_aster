--- conflicted
+++ resolved
@@ -79,63 +79,6 @@
     else:
         return 0.
 
-<<<<<<< HEAD
-EXX_X=FORMULE(NOM_PARA = ('X','INST'),
-            VALE     = '1.E-3*escalier(X)*INST',escalier=escalier)
-
-EYY_X=FORMULE(NOM_PARA = ('X','INST'),
-            VALE     = '2.E-3*escalier(X)*INST',escalier=escalier)
-            
-EXY_X=FORMULE(NOM_PARA = ('X','INST'),
-            VALE     = '3.E-3*escalier(X)*INST',escalier=escalier)
-            
-KXX_X=FORMULE(NOM_PARA = ('X','INST'),
-            VALE     = '4.E-3*escalier(X)*INST',escalier=escalier)
-
-KYY_X=FORMULE(NOM_PARA = ('X','INST'),
-            VALE     = '5.E-3*escalier(X)*INST',escalier=escalier)
-            
-KXY_X=FORMULE(NOM_PARA = ('X','INST'),
-            VALE     = '6.E-3*escalier(X)*INST',escalier=escalier)
-
-
-EXX_Y=FORMULE(NOM_PARA = ('Y','INST'),
-            VALE     = '1.E-3*escalier(Y)*INST',escalier=escalier)
-
-EYY_Y=FORMULE(NOM_PARA = ('Y','INST'),
-            VALE     = '2.E-3*escalier(Y)*INST',escalier=escalier)
-            
-EXY_Y=FORMULE(NOM_PARA = ('Y','INST'),
-            VALE     = '3.E-3*escalier(Y)*INST',escalier=escalier)
-            
-KXX_Y=FORMULE(NOM_PARA = ('Y','INST'),
-            VALE     = '4.E-3*escalier(Y)*INST',escalier=escalier)
-
-KYY_Y=FORMULE(NOM_PARA = ('Y','INST'),
-            VALE     = '5.E-3*escalier(Y)*INST',escalier=escalier)
-            
-KXY_Y=FORMULE(NOM_PARA = ('Y','INST'),
-            VALE     = '6.E-3*escalier(Y)*INST',escalier=escalier)
-            
-            
-EXX_Z=FORMULE(NOM_PARA = ('Z','INST'),
-            VALE     = '1.E-3*escalier(Z)*INST',escalier=escalier)
-
-EYY_Z=FORMULE(NOM_PARA = ('Z','INST'),
-            VALE     = '2.E-3*escalier(Z)*INST',escalier=escalier)
-            
-EXY_Z=FORMULE(NOM_PARA = ('Z','INST'),
-            VALE     = '3.E-3*escalier(Z)*INST',escalier=escalier)
-            
-KXX_Z=FORMULE(NOM_PARA = ('Z','INST'),
-            VALE     = '4.E-3*escalier(Z)*INST',escalier=escalier)
-
-KYY_Z=FORMULE(NOM_PARA = ('Z','INST'),
-            VALE     = '5.E-3*escalier(Z)*INST',escalier=escalier)
-            
-KXY_Z=FORMULE(NOM_PARA = ('Z','INST'),
-            VALE     = '6.E-3*escalier(Z)*INST',escalier=escalier)     
-=======
 EXX_X = FORMULE(VALE='1.E-3*escalier(X)*INST',
                 escalier=escalier,
                 NOM_PARA=['X', 'INST'],)
@@ -209,7 +152,6 @@
 KXY_Z = FORMULE(VALE='6.E-3*escalier(Z)*INST',
                 escalier=escalier,
                 NOM_PARA=['Z', 'INST'],)
->>>>>>> 012403a9
 
 #-----------------------------------------------------------------------
 
