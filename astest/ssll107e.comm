# coding=utf-8
# --------------------------------------------------------------------
<<<<<<< HEAD
# Copyright (C) 1991 - 2018 - EDF R&D - www.code-aster.org
=======
# Copyright (C) 1991 - 2020 - EDF R&D - www.code-aster.org
>>>>>>> 8a71d983
# This file is part of code_aster.
#
# code_aster is free software: you can redistribute it and/or modify
# it under the terms of the GNU General Public License as published by
# the Free Software Foundation, either version 3 of the License, or
# (at your option) any later version.
#
# code_aster is distributed in the hope that it will be useful,
# but WITHOUT ANY WARRANTY; without even the implied warranty of
# MERCHANTABILITY or FITNESS FOR A PARTICULAR PURPOSE.  See the
# GNU General Public License for more details.
#
# You should have received a copy of the GNU General Public License
# along with code_aster.  If not, see <http://www.gnu.org/licenses/>.
# --------------------------------------------------------------------

DEBUT( CODE=_F(NIV_PUB_WEB='INTERNET'),DEBUG=_F(SDVERI='OUI'))

nom='SECT1'
TCARA=MACR_CARA_POUTRE(    FORMAT='ASTER',SYME_Y='OUI',
                                 SYME_Z='OUI', NOM=nom,  )

TEST_TABLE(VALE_CALC=7.0190292529178E-05,
           VALE_REFE=7.0189000000000002E-05,
           REFERENCE = 'ANALYTIQUE',
           PRECISION=1.E-3,
           NOM_PARA='A_M',
           TABLE=TCARA,
           FILTRE=_F(NOM_PARA='LIEU',
<<<<<<< HEAD
                     VALE_K='00000001',),
=======
                     VALE_K=nom,),
>>>>>>> 8a71d983
           )

TEST_TABLE(VALE_CALC=0.014518221992301,
           VALE_REFE=0.0145182,
           REFERENCE = 'ANALYTIQUE',
           PRECISION=1.E-3,
           NOM_PARA='CDG_Y_M',
           TABLE=TCARA,
           FILTRE=_F(NOM_PARA='LIEU',
<<<<<<< HEAD
                     VALE_K='00000001',),
=======
                     VALE_K=nom,),
>>>>>>> 8a71d983
           )

TEST_TABLE(VALE_CALC=0.014518221992301,
           VALE_REFE=0.0145182,
           REFERENCE = 'ANALYTIQUE',
           PRECISION=1.E-3,
           NOM_PARA='CDG_Z_M',
           TABLE=TCARA,
           FILTRE=_F(NOM_PARA='LIEU',
<<<<<<< HEAD
                     VALE_K='00000001',),
=======
                     VALE_K=nom,),
>>>>>>> 8a71d983
           )

TEST_TABLE(VALE_CALC=3.4265720379176E-09,
           VALE_REFE=3.4265700000000001E-09,
           REFERENCE = 'ANALYTIQUE',
           PRECISION=1.E-3,
           NOM_PARA='IY_G_M',
           TABLE=TCARA,
           FILTRE=_F(NOM_PARA='LIEU',
<<<<<<< HEAD
                     VALE_K='00000001',),
=======
                     VALE_K=nom,),
>>>>>>> 8a71d983
           )

TEST_TABLE(VALE_CALC=3.4265720379176E-09,
           VALE_REFE=3.4265700000000001E-09,
           REFERENCE = 'ANALYTIQUE',
           PRECISION=1.E-3,
           NOM_PARA='IZ_G_M',
           TABLE=TCARA,
           FILTRE=_F(NOM_PARA='LIEU',
<<<<<<< HEAD
                     VALE_K='00000001',),
=======
                     VALE_K=nom,),
>>>>>>> 8a71d983
           )

TEST_TABLE(VALE_CALC=-3.1001544409698E-09,
           VALE_REFE=-3.1001499999999999E-09,
           REFERENCE = 'ANALYTIQUE',
           PRECISION=1.E-3,
           NOM_PARA='IYZ_G_M',
           TABLE=TCARA,
           FILTRE=_F(NOM_PARA='LIEU',
<<<<<<< HEAD
                     VALE_K='00000001',),
=======
                     VALE_K=nom,),
>>>>>>> 8a71d983
           )

TEST_TABLE(VALE_CALC=2.8076117011671E-04,
           VALE_REFE=2.8075600000000001E-4,
           REFERENCE = 'ANALYTIQUE',
           PRECISION=1.E-3,
           NOM_PARA='A',
           TABLE=TCARA,
           FILTRE=_F(NOM_PARA='LIEU',
<<<<<<< HEAD
                     VALE_K='00000001',),
=======
                     VALE_K=nom,),
>>>>>>> 8a71d983
           )

TEST_TABLE(CRITERE='ABSOLU',
           VALE_CALC=0.0E+00,
           VALE_REFE=0.0,
           REFERENCE = 'ANALYTIQUE',
           PRECISION=1.E-3,
           NOM_PARA='CDG_Y',
           TABLE=TCARA,
           FILTRE=_F(NOM_PARA='LIEU',
<<<<<<< HEAD
                     VALE_K='00000001',),
=======
                     VALE_K=nom,),
>>>>>>> 8a71d983
           )

TEST_TABLE(CRITERE='ABSOLU',
           VALE_CALC=0.0E+00,
           VALE_REFE=0.0,
           REFERENCE = 'ANALYTIQUE',
           PRECISION=1.E-3,
           NOM_PARA='CDG_Z',
           TABLE=TCARA,
           FILTRE=_F(NOM_PARA='LIEU',
<<<<<<< HEAD
                     VALE_K='00000001',),
=======
                     VALE_K=nom,),
>>>>>>> 8a71d983
           )

TEST_TABLE(VALE_CALC=7.2884782201462E-08,
           VALE_REFE=7.2882399999999999E-08,
           REFERENCE = 'ANALYTIQUE',
           PRECISION=1.E-3,
           NOM_PARA='IY_G',
           TABLE=TCARA,
           FILTRE=_F(NOM_PARA='LIEU',
<<<<<<< HEAD
                     VALE_K='00000001',),
=======
                     VALE_K=nom,),
>>>>>>> 8a71d983
           )

TEST_TABLE(VALE_CALC=7.2884782201462E-08,
           VALE_REFE=7.2882399999999999E-08,
           REFERENCE = 'ANALYTIQUE',
           PRECISION=1.E-3,
           NOM_PARA='IZ_G',
           TABLE=TCARA,
           FILTRE=_F(NOM_PARA='LIEU',
<<<<<<< HEAD
                     VALE_K='00000001',),
=======
                     VALE_K=nom,),
>>>>>>> 8a71d983
           )

TEST_TABLE(CRITERE='ABSOLU',
           VALE_CALC=0.0E+00,
           VALE_REFE=0.0,
           REFERENCE = 'ANALYTIQUE',
           PRECISION=1.E-3,
           NOM_PARA='IYZ_G',
           TABLE=TCARA,
           FILTRE=_F(NOM_PARA='LIEU',
<<<<<<< HEAD
                     VALE_K='00000001',),
=======
                     VALE_K=nom,),
>>>>>>> 8a71d983
           )

TEST_TABLE(VALE_CALC=7.2884782201462E-08,
           VALE_REFE=7.2882399999999999E-08,
           REFERENCE = 'ANALYTIQUE',
           PRECISION=1.E-3,
           NOM_PARA='IY',
           TABLE=TCARA,
           FILTRE=_F(NOM_PARA='LIEU',
<<<<<<< HEAD
                     VALE_K='00000001',),
=======
                     VALE_K=nom,),
>>>>>>> 8a71d983
           )

TEST_TABLE(VALE_CALC=7.2884782201462E-08,
           VALE_REFE=7.2882399999999999E-08,
           REFERENCE = 'ANALYTIQUE',
           PRECISION=1.E-3,
           NOM_PARA='IZ',
           TABLE=TCARA,
           FILTRE=_F(NOM_PARA='LIEU',
<<<<<<< HEAD
                     VALE_K='00000001',),
=======
                     VALE_K=nom,),
>>>>>>> 8a71d983
           )

TEST_TABLE(VALE_CALC=-0.023096988493356,
           VALE_REFE=-0.023096700000000001,
           REFERENCE = 'ANALYTIQUE',
           PRECISION=1.E-3,
           NOM_PARA='Y_MIN',
           TABLE=TCARA,
           FILTRE=_F(NOM_PARA='LIEU',
<<<<<<< HEAD
                     VALE_K='00000001',),
=======
                     VALE_K=nom,),
>>>>>>> 8a71d983
           )

TEST_TABLE(VALE_CALC=0.023096988493356,
           VALE_REFE=0.023096700000000001,
           REFERENCE = 'ANALYTIQUE',
           PRECISION=1.E-3,
           NOM_PARA='Y_MAX',
           TABLE=TCARA,
           FILTRE=_F(NOM_PARA='LIEU',
<<<<<<< HEAD
                     VALE_K='00000001',),
=======
                     VALE_K=nom,),
>>>>>>> 8a71d983
           )

TEST_TABLE(VALE_CALC=-0.023096988493356,
           VALE_REFE=-0.023096700000000001,
           REFERENCE = 'ANALYTIQUE',
           PRECISION=1.E-3,
           NOM_PARA='Z_MIN',
           TABLE=TCARA,
           FILTRE=_F(NOM_PARA='LIEU',
<<<<<<< HEAD
                     VALE_K='00000001',),
=======
                     VALE_K=nom,),
>>>>>>> 8a71d983
           )

TEST_TABLE(VALE_CALC=0.023096988493356,
           VALE_REFE=0.023096700000000001,
           REFERENCE = 'ANALYTIQUE',
           PRECISION=1.E-3,
           NOM_PARA='Z_MAX',
           TABLE=TCARA,
           FILTRE=_F(NOM_PARA='LIEU',
<<<<<<< HEAD
                     VALE_K='00000001',),
=======
                     VALE_K=nom,),
>>>>>>> 8a71d983
           )

TEST_TABLE(VALE_CALC=0.025000000000000,
           VALE_REFE=0.025000000000000001,
           REFERENCE = 'ANALYTIQUE',
           PRECISION=1.E-3,
           NOM_PARA='R_MAX',
           TABLE=TCARA,
           FILTRE=_F(NOM_PARA='LIEU',
<<<<<<< HEAD
                     VALE_K='00000001',),
=======
                     VALE_K=nom,),
>>>>>>> 8a71d983
           )

#
# ALPHA : angle de passage du repere GXY au repere principal d'inertie Gxy
# sur Alphaserver en nodebug le test ci-dessous est OK avec
#   IXX   7.288478220146156E-008
#   IYY   7.288478220146154E-008
# on a IXX > IYY => ALPHA = 90.
#
# sur Alphaserver en debug et sur Linux Rocks le test ci-dessous est NOOK car
#   IXX   7.288478220146156E-008
#   IYY   7.288478220146158E-008
# on a IYY > IXX => ALPHA = 0.
#
TEST_TABLE(CRITERE='ABSOLU',
           VALE_CALC=(0.0, 90.0),
           VALE_REFE=(0.0, 90.0),
           REFERENCE = 'ANALYTIQUE',
           PRECISION=1.E-3,
           NOM_PARA='ALPHA',
           TABLE=TCARA,
           FILTRE=_F(NOM_PARA='LIEU',
<<<<<<< HEAD
                     VALE_K='00000001',),
=======
                     VALE_K=nom,),
>>>>>>> 8a71d983
           )

FIN( )
#<|MERGE_RESOLUTION|>--- conflicted
+++ resolved
@@ -1,10 +1,6 @@
 # coding=utf-8
 # --------------------------------------------------------------------
-<<<<<<< HEAD
-# Copyright (C) 1991 - 2018 - EDF R&D - www.code-aster.org
-=======
 # Copyright (C) 1991 - 2020 - EDF R&D - www.code-aster.org
->>>>>>> 8a71d983
 # This file is part of code_aster.
 #
 # code_aster is free software: you can redistribute it and/or modify
@@ -34,11 +30,7 @@
            NOM_PARA='A_M',
            TABLE=TCARA,
            FILTRE=_F(NOM_PARA='LIEU',
-<<<<<<< HEAD
-                     VALE_K='00000001',),
-=======
-                     VALE_K=nom,),
->>>>>>> 8a71d983
+                     VALE_K=nom,),
            )
 
 TEST_TABLE(VALE_CALC=0.014518221992301,
@@ -48,11 +40,7 @@
            NOM_PARA='CDG_Y_M',
            TABLE=TCARA,
            FILTRE=_F(NOM_PARA='LIEU',
-<<<<<<< HEAD
-                     VALE_K='00000001',),
-=======
-                     VALE_K=nom,),
->>>>>>> 8a71d983
+                     VALE_K=nom,),
            )
 
 TEST_TABLE(VALE_CALC=0.014518221992301,
@@ -62,11 +50,7 @@
            NOM_PARA='CDG_Z_M',
            TABLE=TCARA,
            FILTRE=_F(NOM_PARA='LIEU',
-<<<<<<< HEAD
-                     VALE_K='00000001',),
-=======
-                     VALE_K=nom,),
->>>>>>> 8a71d983
+                     VALE_K=nom,),
            )
 
 TEST_TABLE(VALE_CALC=3.4265720379176E-09,
@@ -76,11 +60,7 @@
            NOM_PARA='IY_G_M',
            TABLE=TCARA,
            FILTRE=_F(NOM_PARA='LIEU',
-<<<<<<< HEAD
-                     VALE_K='00000001',),
-=======
-                     VALE_K=nom,),
->>>>>>> 8a71d983
+                     VALE_K=nom,),
            )
 
 TEST_TABLE(VALE_CALC=3.4265720379176E-09,
@@ -90,11 +70,7 @@
            NOM_PARA='IZ_G_M',
            TABLE=TCARA,
            FILTRE=_F(NOM_PARA='LIEU',
-<<<<<<< HEAD
-                     VALE_K='00000001',),
-=======
-                     VALE_K=nom,),
->>>>>>> 8a71d983
+                     VALE_K=nom,),
            )
 
 TEST_TABLE(VALE_CALC=-3.1001544409698E-09,
@@ -104,11 +80,7 @@
            NOM_PARA='IYZ_G_M',
            TABLE=TCARA,
            FILTRE=_F(NOM_PARA='LIEU',
-<<<<<<< HEAD
-                     VALE_K='00000001',),
-=======
-                     VALE_K=nom,),
->>>>>>> 8a71d983
+                     VALE_K=nom,),
            )
 
 TEST_TABLE(VALE_CALC=2.8076117011671E-04,
@@ -118,11 +90,7 @@
            NOM_PARA='A',
            TABLE=TCARA,
            FILTRE=_F(NOM_PARA='LIEU',
-<<<<<<< HEAD
-                     VALE_K='00000001',),
-=======
-                     VALE_K=nom,),
->>>>>>> 8a71d983
+                     VALE_K=nom,),
            )
 
 TEST_TABLE(CRITERE='ABSOLU',
@@ -133,11 +101,7 @@
            NOM_PARA='CDG_Y',
            TABLE=TCARA,
            FILTRE=_F(NOM_PARA='LIEU',
-<<<<<<< HEAD
-                     VALE_K='00000001',),
-=======
-                     VALE_K=nom,),
->>>>>>> 8a71d983
+                     VALE_K=nom,),
            )
 
 TEST_TABLE(CRITERE='ABSOLU',
@@ -148,11 +112,7 @@
            NOM_PARA='CDG_Z',
            TABLE=TCARA,
            FILTRE=_F(NOM_PARA='LIEU',
-<<<<<<< HEAD
-                     VALE_K='00000001',),
-=======
-                     VALE_K=nom,),
->>>>>>> 8a71d983
+                     VALE_K=nom,),
            )
 
 TEST_TABLE(VALE_CALC=7.2884782201462E-08,
@@ -162,11 +122,7 @@
            NOM_PARA='IY_G',
            TABLE=TCARA,
            FILTRE=_F(NOM_PARA='LIEU',
-<<<<<<< HEAD
-                     VALE_K='00000001',),
-=======
-                     VALE_K=nom,),
->>>>>>> 8a71d983
+                     VALE_K=nom,),
            )
 
 TEST_TABLE(VALE_CALC=7.2884782201462E-08,
@@ -176,11 +132,7 @@
            NOM_PARA='IZ_G',
            TABLE=TCARA,
            FILTRE=_F(NOM_PARA='LIEU',
-<<<<<<< HEAD
-                     VALE_K='00000001',),
-=======
-                     VALE_K=nom,),
->>>>>>> 8a71d983
+                     VALE_K=nom,),
            )
 
 TEST_TABLE(CRITERE='ABSOLU',
@@ -191,11 +143,7 @@
            NOM_PARA='IYZ_G',
            TABLE=TCARA,
            FILTRE=_F(NOM_PARA='LIEU',
-<<<<<<< HEAD
-                     VALE_K='00000001',),
-=======
-                     VALE_K=nom,),
->>>>>>> 8a71d983
+                     VALE_K=nom,),
            )
 
 TEST_TABLE(VALE_CALC=7.2884782201462E-08,
@@ -205,11 +153,7 @@
            NOM_PARA='IY',
            TABLE=TCARA,
            FILTRE=_F(NOM_PARA='LIEU',
-<<<<<<< HEAD
-                     VALE_K='00000001',),
-=======
-                     VALE_K=nom,),
->>>>>>> 8a71d983
+                     VALE_K=nom,),
            )
 
 TEST_TABLE(VALE_CALC=7.2884782201462E-08,
@@ -219,11 +163,7 @@
            NOM_PARA='IZ',
            TABLE=TCARA,
            FILTRE=_F(NOM_PARA='LIEU',
-<<<<<<< HEAD
-                     VALE_K='00000001',),
-=======
-                     VALE_K=nom,),
->>>>>>> 8a71d983
+                     VALE_K=nom,),
            )
 
 TEST_TABLE(VALE_CALC=-0.023096988493356,
@@ -233,11 +173,7 @@
            NOM_PARA='Y_MIN',
            TABLE=TCARA,
            FILTRE=_F(NOM_PARA='LIEU',
-<<<<<<< HEAD
-                     VALE_K='00000001',),
-=======
-                     VALE_K=nom,),
->>>>>>> 8a71d983
+                     VALE_K=nom,),
            )
 
 TEST_TABLE(VALE_CALC=0.023096988493356,
@@ -247,11 +183,7 @@
            NOM_PARA='Y_MAX',
            TABLE=TCARA,
            FILTRE=_F(NOM_PARA='LIEU',
-<<<<<<< HEAD
-                     VALE_K='00000001',),
-=======
-                     VALE_K=nom,),
->>>>>>> 8a71d983
+                     VALE_K=nom,),
            )
 
 TEST_TABLE(VALE_CALC=-0.023096988493356,
@@ -261,11 +193,7 @@
            NOM_PARA='Z_MIN',
            TABLE=TCARA,
            FILTRE=_F(NOM_PARA='LIEU',
-<<<<<<< HEAD
-                     VALE_K='00000001',),
-=======
-                     VALE_K=nom,),
->>>>>>> 8a71d983
+                     VALE_K=nom,),
            )
 
 TEST_TABLE(VALE_CALC=0.023096988493356,
@@ -275,11 +203,7 @@
            NOM_PARA='Z_MAX',
            TABLE=TCARA,
            FILTRE=_F(NOM_PARA='LIEU',
-<<<<<<< HEAD
-                     VALE_K='00000001',),
-=======
-                     VALE_K=nom,),
->>>>>>> 8a71d983
+                     VALE_K=nom,),
            )
 
 TEST_TABLE(VALE_CALC=0.025000000000000,
@@ -289,11 +213,7 @@
            NOM_PARA='R_MAX',
            TABLE=TCARA,
            FILTRE=_F(NOM_PARA='LIEU',
-<<<<<<< HEAD
-                     VALE_K='00000001',),
-=======
-                     VALE_K=nom,),
->>>>>>> 8a71d983
+                     VALE_K=nom,),
            )
 
 #
@@ -316,11 +236,7 @@
            NOM_PARA='ALPHA',
            TABLE=TCARA,
            FILTRE=_F(NOM_PARA='LIEU',
-<<<<<<< HEAD
-                     VALE_K='00000001',),
-=======
-                     VALE_K=nom,),
->>>>>>> 8a71d983
+                     VALE_K=nom,),
            )
 
 FIN( )
