# coding=utf-8
# --------------------------------------------------------------------
# Copyright (C) 1991 - 2018 - EDF R&D - www.code-aster.org
# This file is part of code_aster.
#
# code_aster is free software: you can redistribute it and/or modify
# it under the terms of the GNU General Public License as published by
# the Free Software Foundation, either version 3 of the License, or
# (at your option) any later version.
#
# code_aster is distributed in the hope that it will be useful,
# but WITHOUT ANY WARRANTY; without even the implied warranty of
# MERCHANTABILITY or FITNESS FOR A PARTICULAR PURPOSE.  See the
# GNU General Public License for more details.
#
# You should have received a copy of the GNU General Public License
# along with code_aster.  If not, see <http://www.gnu.org/licenses/>.
# --------------------------------------------------------------------

DEBUT(CODE=_F(NIV_PUB_WEB='INTERNET'),DEBUG=_F(SDVERI='OUI'))

MAILLAG2=LIRE_MAILLAGE(FORMAT='MED',INFO=1);

MAILLAG2=DEFI_GROUP(reuse =MAILLAG2,
                    MAILLAGE=MAILLAG2,
                    CREA_GROUP_NO=_F(NOM='VOLQUAD',
                                     GROUP_MA='VOL'));

MODELEIN=AFFE_MODELE(MAILLAGE=MAILLAG2,
                     AFFE=(_F(GROUP_MA=('VOL'),
                              PHENOMENE='MECANIQUE',
                              MODELISATION='3D'),
                           _F(GROUP_MA=('SURFINF','SURFSUP'),
                              PHENOMENE='MECANIQUE',
                              MODELISATION='3D')));

LN = FORMULE(VALE='Z-17.5',
             NOM_PARA=['X', 'Y', 'Z'],)

FISS=DEFI_FISS_XFEM(MAILLAGE=MAILLAG2,
                    TYPE_DISCONTINUITE='INTERFACE',
                    DEFI_FISS=_F(FONC_LN=LN));

MODELEK=MODI_MODELE_XFEM(MODELE_IN=MODELEIN,
                         FISSURE=FISS,
                         CONTACT='STANDARD',
                         INFO=1);

CTXFEM = DEFI_CONTACT(MODELE         = MODELEK,
                      FORMULATION    = 'XFEM',
                      FROTTEMENT     = 'COULOMB',
                      ITER_CONT_MAXI = 4,
                      ITER_FROT_MAXI = 6,
                      REAC_GEOM      = 'SANS',ELIM_ARETE     = 'ELIM',
                      ZONE=(
                            _F(
                               FISS_MAIT    = FISS,
                               INTEGRATION  = 'GAUSS',
                               ORDRE_INT=3,
                               CONTACT_INIT = 'OUI',
                               COULOMB      = 1.0,
                               ALGO_CONT    = 'PENALISATION',
                               COEF_PENA_CONT    = 1.E13,
                               ALGO_FROT    = 'PENALISATION',
                               COEF_PENA_FROT    = 1.E5,
                             ),
                         ),
                   );

E=1.0E11
nu=0.
ACIER=DEFI_MATERIAU(ELAS=_F(E=E,NU=nu,RHO=7800.0));

CHAMPMAT=AFFE_MATERIAU(MAILLAGE=MAILLAG2,
                       MODELE=MODELEK,
                       AFFE=_F(GROUP_MA=('VOL','SURFINF','SURFSUP'),
                                MATER=ACIER,
                                ));

PRES=100.
<<<<<<< HEAD
FCTPRES=FORMULE(NOM_PARA=('X','Y','Z'),VALE='(PRES-(Y-10.)*(Y-10.)/2.)*E/1e6',
                PRES=PRES,E=E);
=======
FCTPRES = FORMULE(VALE='(PRES-(Y-10.)*(Y-10.)/2.)*E/1e6',
                  PRES=PRES,
                  E=E,
                  NOM_PARA=['X', 'Y', 'Z'],)
>>>>>>> bf6f36c0

CH1=AFFE_CHAR_MECA(MODELE=MODELEK,
                   DDL_IMPO=(_F(GROUP_MA='SURFINF',DX=0.0,DY=0.0,DZ=0.0),
                             _F(GROUP_MA='SURFSUP',DX=0.0,DY=0.0)),
                    INFO=1);

CHF=AFFE_CHAR_MECA_F(MODELE=MODELEK,
                     PRES_REP=_F(GROUP_MA='SURFSUP',
                                 PRES=FCTPRES),
                      );


L_INST=DEFI_LIST_REEL(DEBUT=0.0,
                      INTERVALLE=_F(JUSQU_A=1.0,
                                    NOMBRE=1));

UTOT1=STAT_NON_LINE(MODELE=MODELEK,
                   CHAM_MATER=CHAMPMAT,
                   EXCIT=(_F(CHARGE=CH1),
                          _F(CHARGE=CHF),),
                   CONTACT  = CTXFEM,
                   COMPORTEMENT=_F(RELATION='ELAS',
                                GROUP_MA='VOL'),
                   INCREMENT=_F(LIST_INST=L_INST),
                   SOLVEUR=_F(METHODE='MUMPS',
                              NPREC=-1),
                   NEWTON=_F(REAC_ITER=1),
                   ARCHIVAGE=_F(CHAM_EXCLU='VARI_ELGA'),
                   CONVERGENCE=_F(ITER_GLOB_MAXI=5),
                   INFO=1);

# -------------------------------------------------------------
#            POST-TRAITEMENT POUR LA VISUALISATION X-FEM
# -------------------------------------------------------------

MA_XFEM=POST_MAIL_XFEM(MODELE        = MODELEK,
                       PREF_GROUP_CO = 'NFISSU',
                       INFO          = 2)

MOD_VISU=AFFE_MODELE(MAILLAGE=MA_XFEM,
                     AFFE=_F(TOUT='OUI',
                              PHENOMENE='MECANIQUE',
                              MODELISATION='3D',),)

RES_XFEM=POST_CHAM_XFEM(MODELE_VISU   = MOD_VISU,
                        RESULTAT      = UTOT1,
                        INFO          = 2)

LAG=POST_RELEVE_T(ACTION=_F(INTITULE='DEPLE',
                             GROUP_NO='NFISSU',
                             RESULTAT=RES_XFEM,
                             NOM_CHAM='DEPL',
                             NUME_ORDRE=1,
                             NOM_CMP=('LAGS_C','LAGS_F1','LAGS_F2'),
                             OPERATION='EXTRACTION'));

IMPR_TABLE(TABLE=LAG);


# CETTE VALEUR A ETE OBTENUE PAR LA MODELISATION A
LAREF=-9.52844E6

TEST_TABLE(CRITERE='RELATIF',
           REFERENCE='AUTRE_ASTER',
           PRECISION=5.0E-4,
           VALE_CALC=-9528285.16848,
           VALE_REFE=-9.528440E6,
           NOM_PARA='LAGS_C',
           TYPE_TEST='MAX',
           TABLE=LAG,
           FILTRE=(_F(CRIT_COMP='EQ',
                      NOM_PARA='COOR_X',
                      VALE=0.0,),
                   _F(CRIT_COMP='EQ',
                      NOM_PARA='COOR_Y',
                      VALE=10.0,),
                   _F(CRIT_COMP='EQ',
                      NOM_PARA='COOR_Z',
                      VALE=17.5,),
                   ),
           )

TEST_TABLE(CRITERE='RELATIF',
           REFERENCE='AUTRE_ASTER',
           PRECISION=5.0E-4,
           VALE_CALC=-9528285.16848,
           VALE_REFE=-9.528440E6,
           NOM_PARA='LAGS_C',
           TYPE_TEST='MIN',
           TABLE=LAG,
           FILTRE=(_F(CRIT_COMP='EQ',
                      NOM_PARA='COOR_X',
                      VALE=0.0,),
                   _F(CRIT_COMP='EQ',
                      NOM_PARA='COOR_Y',
                      VALE=10.0,),
                   _F(CRIT_COMP='EQ',
                      NOM_PARA='COOR_Z',
                      VALE=17.5,),
                   ),
           )
# LA2REF EST LA SOLUTION ANALYTIQUE (PAS DE FROTTEMENT AU POINT MILIEU)
LA2REF=0.

TEST_TABLE(CRITERE='ABSOLU',
           REFERENCE='ANALYTIQUE',
           PRECISION=1.E-3,
           VALE_CALC=-7.02990276093E-05,
           VALE_REFE=0.0,
           NOM_PARA='LAGS_F2',
           TYPE_TEST='MAX',
           TABLE=LAG,
           FILTRE=(_F(CRIT_COMP='EQ',
                      NOM_PARA='COOR_X',
                      VALE=0.0,),
                   _F(CRIT_COMP='EQ',
                      NOM_PARA='COOR_Y',
                      VALE=10.0,),
                   _F(CRIT_COMP='EQ',
                      NOM_PARA='COOR_Z',
                      VALE=17.5,),
                   ),
           )

FIN();<|MERGE_RESOLUTION|>--- conflicted
+++ resolved
@@ -78,15 +78,10 @@
                                 ));
 
 PRES=100.
-<<<<<<< HEAD
-FCTPRES=FORMULE(NOM_PARA=('X','Y','Z'),VALE='(PRES-(Y-10.)*(Y-10.)/2.)*E/1e6',
-                PRES=PRES,E=E);
-=======
 FCTPRES = FORMULE(VALE='(PRES-(Y-10.)*(Y-10.)/2.)*E/1e6',
                   PRES=PRES,
                   E=E,
                   NOM_PARA=['X', 'Y', 'Z'],)
->>>>>>> bf6f36c0
 
 CH1=AFFE_CHAR_MECA(MODELE=MODELEK,
                    DDL_IMPO=(_F(GROUP_MA='SURFINF',DX=0.0,DY=0.0,DZ=0.0),
