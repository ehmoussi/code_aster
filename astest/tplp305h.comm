--- conflicted
+++ resolved
@@ -73,14 +73,10 @@
 h = LY/float(NBY)
 delta = 0.05
 
-<<<<<<< HEAD
-LN1=FORMULE(NOM_PARA=('X','Y'),VALE='X+Y-delta*h',delta=delta,h=h);
-=======
 LN1 = FORMULE(VALE='X+Y-delta*h',
               delta=delta,
               h=h,
               NOM_PARA=['X', 'Y'],)
->>>>>>> bf6f36c0
 
 FISS1=DEFI_FISS_XFEM(MAILLAGE=MAILLAG1,
                      TYPE_DISCONTINUITE='INTERFACE',
