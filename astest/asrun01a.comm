--- conflicted
+++ resolved
@@ -70,13 +70,6 @@
             It should have been created by meshtool script...""" % fpara
 
 # -----------------------------------------------------------------------------
-<<<<<<< HEAD
-=======
-DEBUT(CODE=_F(NIV_PUB_WEB='INTERNET'),
-      PAR_LOT='NON',
-      **opts_debut)
-
->>>>>>> 86c03ee3
 unite_mail = 20
 if format_in in ('aster', 'med'):
    # lecture directe du fichier IN
@@ -120,7 +113,6 @@
 # analyse du maillage par homard
 code_aster.onFatalError('EXCEPTION')
 if info_mail:
-<<<<<<< HEAD
     # options
     opts_info_mail = { 'LANGUE' : lang }
     opts_info_mail['ELEMENTS_ACCEPTES'] = 'IGNORE_PYRA'
@@ -132,21 +124,5 @@
         print msg
 
 code_aster.onFatalError('ABORT')
-=======
-   # options
-   opts_info_mail = { 'LANGUE' : lang }
-   if vers >= '11. 3.17':
-      opts_info_mail['ELEMENTS_ACCEPTES'] = 'IGNORE_PYRA'
-   elif vers >= ' 8. 3. 0':
-      opts_info_mail['ELEMENTS_NON_HOMARD'] = 'IGNORER'
-   try:
-      MACR_INFO_MAIL(MAILLAGE=ma,
-                     **opts_info_mail)
-   except aster.error as msg:
-      print """Erreur lors de l'appel à HOMARD..."""
-      print msg
-
-aster.onFatalError('ABORT')
->>>>>>> 86c03ee3
 
 FIN()