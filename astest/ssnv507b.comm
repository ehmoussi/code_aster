# coding=utf-8
# --------------------------------------------------------------------
# Copyright (C) 1991 - 2018 - EDF R&D - www.code-aster.org
# This file is part of code_aster.
#
# code_aster is free software: you can redistribute it and/or modify
# it under the terms of the GNU General Public License as published by
# the Free Software Foundation, either version 3 of the License, or
# (at your option) any later version.
#
# code_aster is distributed in the hope that it will be useful,
# but WITHOUT ANY WARRANTY; without even the implied warranty of
# MERCHANTABILITY or FITNESS FOR A PARTICULAR PURPOSE.  See the
# GNU General Public License for more details.
#
# You should have received a copy of the GNU General Public License
# along with code_aster.  If not, see <http://www.gnu.org/licenses/>.
# --------------------------------------------------------------------

#
# GRANDES ROTATIONS AVEC XFEM
# TRIANGLES, CONTRAINTES PLANES
#

DEBUT(CODE=_F(NIV_PUB_WEB='INTERNET'),DEBUG=_F(SDVERI='OUI'));

MAILLAG=LIRE_MAILLAGE(FORMAT='MED',INFO=1);

R = 8;

MAILLAG=DEFI_GROUP(reuse =MAILLAG,
                    MAILLAGE=MAILLAG,
                    CREA_GROUP_NO=(_F(NOM='INTER',
                                      OPTION ='ENV_SPHERE',
                                      POINT  = (0.0,0.0),
                                      RAYON = 1,
                                      PRECISION = 2.0)));

MODELEIN=AFFE_MODELE(MAILLAGE=MAILLAG,
                     AFFE=(_F(GROUP_MA=('SURF'),
                              PHENOMENE='MECANIQUE',
                              MODELISATION='C_PLAN')));

<<<<<<< HEAD
LN1=FORMULE(NOM_PARA=('X','Y'),VALE='-X*X-Y*Y+R*R',R=R);
=======
LN1 = FORMULE(VALE='-X*X-Y*Y+R*R',
              R=R,
              NOM_PARA=['X', 'Y'],)
>>>>>>> bf6f36c0

FISS1=DEFI_FISS_XFEM(MAILLAGE=MAILLAG,
                    TYPE_DISCONTINUITE='INTERFACE',
                    DEFI_FISS=_F(FONC_LN=LN1),
                    INFO=1);

MODELEK=MODI_MODELE_XFEM(MODELE_IN=MODELEIN,
                         FISSURE=(FISS1),
                         CONTACT='SANS',
                         INFO=1);

E=100.0E6
nu=0.3
ACIER=DEFI_MATERIAU(ELAS=_F(E=E,
                            NU=nu,
                            RHO=7800.0),ECRO_LINE=_F(D_SIGM_EPSI=1.0,SY=1E15),)

CHAMPMAT=AFFE_MATERIAU(MAILLAGE=MAILLAG,
                       MODELE=MODELEK,
                       AFFE=_F(TOUT=('OUI'),
                                MATER=ACIER,
                                ));

DTH=-2*pi

VAR1=DEFI_FONCTION(NOM_PARA='INST',
                    VALE=(0.,0.,1.,1.));

CH1=AFFE_CHAR_MECA(MODELE=MODELEK,
                   DDL_IMPO=(_F(GROUP_MA=('LB','LH','LD','LG'),DX=0,DY=0)),
                   INFO=1);

<<<<<<< HEAD
tournex = FORMULE(NOM_PARA=('X','Y','INST'),
          VALE='sqrt(X*X+Y*Y)*cos(atan2(Y,X)+DTH*INST)-X',
          a=a,sqrt=sqrt,b=b,cos=cos,atan2=atan2,DTH=DTH);

tourney = FORMULE(NOM_PARA=('X','Y','INST'),
          VALE='sqrt(X*X+Y*Y)*sin(atan2(Y,X)+DTH*INST)-Y',
          a=a,sqrt=sqrt,b=b,sin=sin,atan2=atan2,DTH=DTH);
=======
tournex = FORMULE(VALE='sqrt(X*X+Y*Y)*cos(atan2(Y,X)+DTH*INST)-X',
                  DTH=DTH,
                  NOM_PARA=['X', 'Y', 'INST'],)

tourney = FORMULE(VALE='sqrt(X*X+Y*Y)*sin(atan2(Y,X)+DTH*INST)-Y',
                  DTH=DTH,
                  NOM_PARA=['X', 'Y', 'INST'],)
>>>>>>> bf6f36c0

ROT=AFFE_CHAR_MECA_F(MODELE=MODELEK,
                    DDL_IMPO=(_F(GROUP_NO='INTER',
                                 DX=tournex,DY=tourney)));


L_INST=DEFI_LIST_REEL(DEBUT=0.0,
                      INTERVALLE=_F(JUSQU_A=1,
                                    NOMBRE=4));

UTOT1=STAT_NON_LINE(MODELE=MODELEK,
                   CHAM_MATER=CHAMPMAT,
                   EXCIT=(
                          _F(CHARGE=CH1),
                          _F(CHARGE=ROT)),
                   COMPORTEMENT=(_F(RELATION='VMIS_ISOT_LINE',
                                 DEFORMATION='GROT_GDEP')),
                   NEWTON=_F(REAC_INCR=1,REAC_ITER=1),
                   INCREMENT=_F(LIST_INST=L_INST),
                   CONVERGENCE=(_F(ITER_GLOB_MAXI=20,
                                  RESI_GLOB_MAXI=1E-6)),
                   SOLVEUR=_F(METHODE='MUMPS',
   ),
                   ARCHIVAGE=_F(CHAM_EXCLU='VARI_ELGA'),
                   INFO=1);

#-----------------------------------------------------------
#             POST-TRAITEMENT POUR LA VISUALISATION
#-----------------------------------------------------------

MA_XFEM=POST_MAIL_XFEM(
                                                MODELE=MODELEK);

RINF = R - 1;
MA_XFEM=DEFI_GROUP(reuse =MA_XFEM,
                                        MAILLAGE=MA_XFEM,
                                        CREA_GROUP_NO=(_F(NOM='N_INT',
                                                                              OPTION ='ENV_SPHERE',
                                                                              POINT  = (0.0,0.0),
                                                                              RAYON = 1,
                                                                              PRECISION = RINF)));

MOD_VISU=AFFE_MODELE(MAILLAGE=MA_XFEM,
                                            AFFE=_F(TOUT='OUI',
                                                            PHENOMENE='MECANIQUE',
                                                            MODELISATION='D_PLAN',
                ))

RES_XFEM=POST_CHAM_XFEM(

                                                    MODELE_VISU  = MOD_VISU,
                                                    RESULTAT        = UTOT1,
                                                    )

#----------------------------------------------
#                   POST RELEVE
#----------------------------------------------

DEP=[None]*5
inst=[0.0,0.25,0.5,0.75,1.0]
<<<<<<< HEAD
distance = FORMULE(NOM_PARA=('DX','DY','DX_C','DY_C'),
                   VALE='sqrt((DX-DX_C)**2+(DY-DY_C)**2)',sqrt=sqrt);
=======
distance = FORMULE(VALE='sqrt((DX-DX_C)**2+(DY-DY_C)**2)',
                   NOM_PARA=['DX', 'DY', 'DX_C', 'DY_C'],)
>>>>>>> bf6f36c0

for i in [1,2,3,4]: #Boucle sur les increments
  DEP[i]=POST_RELEVE_T(ACTION=_F(INTITULE='DEPLE',
                                 GROUP_NO=('N_INT'),
                                 RESULTAT=RES_XFEM,
                                 NOM_CHAM='DEPL',
                                 INST=inst[i],
                                 TOUT_CMP='OUI',
                                 OPERATION='EXTRACTION'));

  DEP[i]=CALC_TABLE(reuse = DEP[i],
                    TABLE = DEP[i],
                    ACTION = (_F(OPERATION = 'RENOMME',
                                 NOM_PARA  = ('COOR_X','X')),
                              _F(OPERATION = 'RENOMME',
                                 NOM_PARA  = ('COOR_Y','Y')),
                              _F(OPERATION = 'OPER',
                                 NOM_PARA  = 'DX_C',
                                 FORMULE = tournex),
                              _F(OPERATION = 'OPER',
                                 NOM_PARA  = 'DY_C',
                                 FORMULE = tourney),
                              _F(OPERATION = 'OPER',
                                 NOM_PARA  = 'DIST',
                                 FORMULE = distance),
                              _F(OPERATION = 'EXTR',
                                 NOM_PARA=('NOEUD','INST','DIST')),
                              _F(OPERATION = 'FILTRE',
                                 NOM_PARA  = 'NOEUD',
                                 CRIT_COMP = 'REGEXP',
                                 VALE_K    = '^N[P]')));

  IMPR_TABLE(TABLE=DEP[i]);

  TEST_TABLE(CRITERE='ABSOLU',
             REFERENCE='ANALYTIQUE',
             PRECISION=1.E-10,
             VALE_CALC=0.0,
             VALE_REFE=0.0,
             NOM_PARA='DIST',
             TYPE_TEST='SOMM',
             TABLE=DEP[i],)

FIN();<|MERGE_RESOLUTION|>--- conflicted
+++ resolved
@@ -41,13 +41,9 @@
                               PHENOMENE='MECANIQUE',
                               MODELISATION='C_PLAN')));
 
-<<<<<<< HEAD
-LN1=FORMULE(NOM_PARA=('X','Y'),VALE='-X*X-Y*Y+R*R',R=R);
-=======
 LN1 = FORMULE(VALE='-X*X-Y*Y+R*R',
               R=R,
               NOM_PARA=['X', 'Y'],)
->>>>>>> bf6f36c0
 
 FISS1=DEFI_FISS_XFEM(MAILLAGE=MAILLAG,
                     TYPE_DISCONTINUITE='INTERFACE',
@@ -80,15 +76,6 @@
                    DDL_IMPO=(_F(GROUP_MA=('LB','LH','LD','LG'),DX=0,DY=0)),
                    INFO=1);
 
-<<<<<<< HEAD
-tournex = FORMULE(NOM_PARA=('X','Y','INST'),
-          VALE='sqrt(X*X+Y*Y)*cos(atan2(Y,X)+DTH*INST)-X',
-          a=a,sqrt=sqrt,b=b,cos=cos,atan2=atan2,DTH=DTH);
-
-tourney = FORMULE(NOM_PARA=('X','Y','INST'),
-          VALE='sqrt(X*X+Y*Y)*sin(atan2(Y,X)+DTH*INST)-Y',
-          a=a,sqrt=sqrt,b=b,sin=sin,atan2=atan2,DTH=DTH);
-=======
 tournex = FORMULE(VALE='sqrt(X*X+Y*Y)*cos(atan2(Y,X)+DTH*INST)-X',
                   DTH=DTH,
                   NOM_PARA=['X', 'Y', 'INST'],)
@@ -96,7 +83,6 @@
 tourney = FORMULE(VALE='sqrt(X*X+Y*Y)*sin(atan2(Y,X)+DTH*INST)-Y',
                   DTH=DTH,
                   NOM_PARA=['X', 'Y', 'INST'],)
->>>>>>> bf6f36c0
 
 ROT=AFFE_CHAR_MECA_F(MODELE=MODELEK,
                     DDL_IMPO=(_F(GROUP_NO='INTER',
@@ -157,13 +143,8 @@
 
 DEP=[None]*5
 inst=[0.0,0.25,0.5,0.75,1.0]
-<<<<<<< HEAD
-distance = FORMULE(NOM_PARA=('DX','DY','DX_C','DY_C'),
-                   VALE='sqrt((DX-DX_C)**2+(DY-DY_C)**2)',sqrt=sqrt);
-=======
 distance = FORMULE(VALE='sqrt((DX-DX_C)**2+(DY-DY_C)**2)',
                    NOM_PARA=['DX', 'DY', 'DX_C', 'DY_C'],)
->>>>>>> bf6f36c0
 
 for i in [1,2,3,4]: #Boucle sur les increments
   DEP[i]=POST_RELEVE_T(ACTION=_F(INTITULE='DEPLE',
