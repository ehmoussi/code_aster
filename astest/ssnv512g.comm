--- conflicted
+++ resolved
@@ -106,17 +106,11 @@
    return 1E6
 
 PRES_H = FORMULE(VALE='pres_h(X)',
-<<<<<<< HEAD
-                  NOM_PARA=('X'),pres_h=pres_h);
-PRES_D = FORMULE(VALE='pres_d(Y)',
-                  NOM_PARA=('Y'),pres_d=pres_d);
-=======
                  pres_h=pres_h,
                  NOM_PARA='X',)
 PRES_D = FORMULE(VALE='pres_d(Y)',
                  pres_d=pres_d,
                  NOM_PARA='Y',)
->>>>>>> bf6f36c0
 
 CH1=AFFE_CHAR_MECA_F(MODELE=MODELEK,
                    PRES_REP=(_F(GROUP_MA='LH',PRES = PRES_H),
@@ -375,17 +369,12 @@
 def Syy(X,Y):
     return -pres_h(X)
 
-<<<<<<< HEAD
-SXX=FORMULE(NOM_PARA=('X','Y',),VALE='Sxx(X,Y)',Sxx=Sxx);
-SYY=FORMULE(NOM_PARA=('X','Y',),VALE='Syy(X,Y)',Syy=Syy);
-=======
 SXX = FORMULE(VALE='Sxx(X,Y)',
               Sxx=Sxx,
               NOM_PARA=['X', 'Y'],)
 SYY = FORMULE(VALE='Syy(X,Y)',
               Syy=Syy,
               NOM_PARA=['X', 'Y'],)
->>>>>>> bf6f36c0
 
 
 
@@ -411,17 +400,12 @@
     if y < -2:
         return uy4(x, y)
 
-<<<<<<< HEAD
-UX=FORMULE(NOM_PARA=('X','Y',),VALE='ux(X,Y)',ux=ux)
-UY=FORMULE(NOM_PARA=('X','Y',),VALE='uy(X,Y)',uy=uy)
-=======
 UX = FORMULE(VALE='ux(X,Y)',
              ux=ux,
              NOM_PARA=['X', 'Y'],)
 UY = FORMULE(VALE='uy(X,Y)',
              uy=uy,
              NOM_PARA=['X', 'Y'],)
->>>>>>> bf6f36c0
 
 # calcul de l'erreur en terme de norme en energie
 Scal=CREA_CHAMP(OPERATION='EXTR',
