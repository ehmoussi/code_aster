--- conflicted
+++ resolved
@@ -103,12 +103,8 @@
    if y == 0.0:  return 0.
 
 FCTPRES = FORMULE(VALE='pr(Y)',
-<<<<<<< HEAD
-                  NOM_PARA=('X','Y'),pr=pr);
-=======
                   pr=pr,
                   NOM_PARA=['X', 'Y'],)
->>>>>>> 012403a9
 
 CHAF=AFFE_CHAR_MECA_F(MODELE=MO,
                       PRES_REP=_F(GROUP_MA = ('SPRESH','SBLOCX',),
