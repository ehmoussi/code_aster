--- conflicted
+++ resolved
@@ -164,10 +164,6 @@
   );
 
 # PRESSION D'EAU SUR LE BARRAGE
-<<<<<<< HEAD
-p_am = FORMULE(VALE='max(rho_e*ap*(niv_am(INST)-Y),0)',NOM_PARA=('Y','INST'),rho_e=rho_e,ap=ap,niv_am=niv_am);
-p_av = FORMULE(VALE='max(rho_e*ap*(niv_av(INST)-Y),0)',NOM_PARA=('Y','INST'),rho_e=rho_e,ap=ap,niv_av=niv_av);
-=======
 p_am = FORMULE(VALE='max(rho_e*ap*(niv_am(INST)-Y),0)',
                rho_e=rho_e,
                ap=ap,
@@ -178,17 +174,12 @@
                ap=ap,
                niv_av=niv_av,
                NOM_PARA=['Y', 'INST'],)
->>>>>>> 012403a9
 
 PAMONT=AFFE_CHAR_MECA_F(MODELE=MO,PRES_REP=_F(GROUP_MA=('BAR_AM') ,PRES=p_am));
 PAVAL =AFFE_CHAR_MECA_F(MODELE=MO,PRES_REP=_F(GROUP_MA=('BAR_AV'),PRES=p_av));
 
 
 # PRESSION EN AMONT ET AVAL DE FISSURE
-<<<<<<< HEAD
-pamj = FORMULE(VALE='max(rho_e*ap*(niv_am(INST)),0.0)',NOM_PARA=('Y','INST'),rho_e=rho_e,ap=ap,niv_am=niv_am);
-pavj = FORMULE(VALE='max(rho_e*ap*(niv_av(INST)),0.0)',NOM_PARA=('Y','INST'),rho_e=rho_e,ap=ap,niv_av=niv_av);
-=======
 pamj = FORMULE(VALE='max(rho_e*ap*(niv_am(INST)),0.0)',
                rho_e=rho_e,
                ap=ap,
@@ -199,7 +190,6 @@
                ap=ap,
                niv_av=niv_av,
                NOM_PARA=['Y', 'INST'],)
->>>>>>> 012403a9
 
 # ON UTILISE AFFE_CHAR_CINE CAR PLUS ROBUSTE POUR LES CALCULS AVEC EJ ET SOLVEUR MUMPS
 P_AM_J = AFFE_CHAR_CINE_F(MODELE = MO,MECA_IMPO = (_F(GROUP_NO='J_AMONT', PRE1=pamj )))
