--- conflicted
+++ resolved
@@ -213,15 +213,9 @@
 DEFI_FICHIER(ACTION='LIBERER', UNITE=unite)
 DETRUIRE(CONCEPT=_F(NOM=unite),INFO=1)
 
-<<<<<<< HEAD
-TEST_FICHIER(FICHIER="./REPE_OUT/CHMAT.concept",
-             NB_VALE_I=226,
-             VALE_CALC_I=12594690,
-=======
 TEST_FICHIER(FICHIER="./REPE_OUT/CHMAT.concept", 
              NB_VALE_I=107,
              VALE_CALC_I=4204831,
->>>>>>> a1b95543
              NB_VALE=0,
              VALE_CALC=0.0000000000,
              VALE_CALC_K="e4536f9c99f95a4631a0e93c8b9d5ae4",
