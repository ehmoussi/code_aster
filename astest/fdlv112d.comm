# coding=utf-8
# --------------------------------------------------------------------
# Copyright (C) 1991 - 2018 - EDF R&D - www.code-aster.org
# This file is part of code_aster.
#
# code_aster is free software: you can redistribute it and/or modify
# it under the terms of the GNU General Public License as published by
# the Free Software Foundation, either version 3 of the License, or
# (at your option) any later version.
#
# code_aster is distributed in the hope that it will be useful,
# but WITHOUT ANY WARRANTY; without even the implied warranty of
# MERCHANTABILITY or FITNESS FOR A PARTICULAR PURPOSE.  See the
# GNU General Public License for more details.
#
# You should have received a copy of the GNU General Public License
# along with code_aster.  If not, see <http://www.gnu.org/licenses/>.
# --------------------------------------------------------------------

#
DEBUT(CODE=_F(NIV_PUB_WEB='INTERNET',),DEBUG=_F(SDVERI='OUI') );
#
mail0 = LIRE_MAILLAGE(FORMAT='MED', VERI_MAIL=_F(VERIF='OUI'));
#
# Modification du maillage pour creer des mailles a un noeud pour
# placer les impedances sous la fondation du barrages.
#
mail=CREA_MAILLAGE(MAILLAGE=mail0,
                      CREA_POI1 =(
                                  _F(NOM_GROUP_MA = 'PBASE',
                                    NOEUD = 'N316'),
                                  _F(NOM_GROUP_MA = 'PFONDAT',
                                    GROUP_MA = 'SURFBAS2'),
                                 ),
                     );
#
# Modification du maillage pour creer des mailles a un noeud pour
# placer les impedances sous la fondation du barrages.
#


mail=DEFI_GROUP(reuse =mail,
                MAILLAGE=mail,
                CREA_GROUP_NO=_F(NOM='ISOLSTR',
                                 GROUP_MA=('SURFBAS2'),
                                ),
               );


#
# Orientation des elements d interface.
#
mail=MODI_MAILLAGE( reuse=mail,
                    MAILLAGE=mail,
                    ORIE_NORM_COQUE=(_F( VECT_NORM = (0., 0., 1.,),
                                         NOEUD = 'N963',
                                         GROUP_MA = 'IFLUSOL2'),
                                     _F( VECT_NORM = (1., 0., 0.,),
                                         NOEUD = 'N221',
                                         GROUP_MA = 'IFLUSTR2'),
                                     _F( VECT_NORM = (0., 0., -1.,),
                                         NOEUD = 'N316',
                                         GROUP_MA = 'SURFBAS2'),
                                     _F( VECT_NORM = (0., 0., 1.,),
                                         NOEUD = 'N1043',
                                         GROUP_MA = 'SLIBREM2'),
                                    ),
                   );
modele=AFFE_MODELE( MAILLAGE= mail,
                      AFFE=( _F(GROUP_MA=( 'STRVOU2' ),
                                PHENOMENE= 'MECANIQUE',
                                MODELISATION= '3D'),
                             _F(GROUP_MA = 'PBASE',
                                PHENOMENE = 'MECANIQUE',
                                MODELISATION = 'DIS_TR'),
                           ),
                      );
#
mat1= DEFI_MATERIAU( ELAS=_F( E= 3.6E+10,
                              RHO= 2400.,
                              NU= 0.2,
#                               AMOR_HYST = 0.1,
                            ),
                       ) ;
#
champmat = AFFE_MATERIAU( MAILLAGE= mail,
                            AFFE=_F( GROUP_MA= ('STRVOU2'),
                                   MATER= mat1 )
                           );

cara_ele=AFFE_CARA_ELEM(MODELE=modele,
                        DISCRET=(_F(GROUP_MA='PBASE',
                                    REPERE='GLOBAL',
                                    CARA='M_TR_D_N',
                                    VALE=(0.,0.,0.,0.,0.,0.,0.,0.,0.,0.,)),
                                 _F(GROUP_MA='PBASE',
                                    REPERE='GLOBAL',
                                    CARA='K_TR_D_N',
                                    VALE=(0.,0.,0.,0.,0.,0.))
                                 ),
                        );

#
#========================================
# ETAPE 1: Calul des impedances de sols
# --------
#========================================
#
#
# La structure est encastree a l interface
#-----------------------------------------

cond_lim = AFFE_CHAR_MECA( MODELE= modele,
                           DDL_IMPO=_F(
                                          #GROUP_NO=('ISOLSTR',),
                                          NOEUD = 'N316',
                                          DX= 0.,
                                          DY= 0.,
                                          DZ= 0.,
                                          DRX= 0.,
                                          DRY= 0.,
                                          DRZ= 0.,
                                      ),
                           LIAISON_SOLIDE=_F(GROUP_NO=('ISOLSTR',),)
                          );


#
#
# Calcul des matrices et vecteurs elementaires
#----------------------------------------------
rigi_ele = CALC_MATR_ELEM( MODELE= modele ,
                           OPTION= 'RIGI_MECA',
                           CHAM_MATER= champmat,
                           CHARGE= cond_lim,
                           CARA_ELEM=cara_ele,
                         );
#
mass_ele = CALC_MATR_ELEM( MODELE= modele ,
                           OPTION= 'MASS_MECA',
                           CHAM_MATER= champmat,
                           CHARGE= cond_lim,
                           CARA_ELEM=cara_ele,
                         );
#
nume_ddl = NUME_DDL( MATR_RIGI= rigi_ele );
#
# Assemblage des matrices et vecteurs
#-------------------------------------
#
MATRIGI= ASSE_MATRICE( MATR_ELEM= rigi_ele, NUME_DDL= nume_ddl );
MATMASS= ASSE_MATRICE( MATR_ELEM= mass_ele, NUME_DDL= nume_ddl );
#
# Calcul de la masse du barrage voute
#-------------------------------------
#
mass_bar=POST_ELEM( MODELE= modele ,
                    INFO= 1,
                    CHAM_MATER= champmat,
                    CARA_ELEM=cara_ele,
                    MASS_INER=_F(TOUT='OUI'),
                   );
#
# calcul des modes
#------------------
#
#
#
mode_rig=CALC_MODES(MATR_RIGI=MATRIGI,
                    VERI_MODE=_F(STOP_ERREUR='NON',
                                 ),
                    OPTION='BANDE',
                    CALC_FREQ=_F(FREQ=(0.1,10.,20.,30.,40.,),
                                 ),
                    FILTRE_MODE=_F(SEUIL=0.0003,
                                   ),
                    MATR_MASS=MATMASS,
                    NORM_MODE=_F(INFO=1,
                              NORME='TRAN_ROTA',),
                    )



#
#Calcul  du macro-element Dynamique
#-----------------------------------
#
interdy = DEFI_INTERF_DYNA (NUME_DDL= nume_ddl,
                            INTERFACE=_F(NOM= 'SOLBAR',
                                         TYPE= 'CRAIGB',
                                         NOEUD=('N316',),),
                                         #GROUP_NO=('ISOLSTR',),),
                           );
#
bamo = DEFI_BASE_MODALE ( CLASSIQUE=_F(INTERF_DYNA= interdy,
                                       NMAX_MODE= 999,
                                       MODE_MECA= mode_rig )
       );
#

mael = MACR_ELEM_DYNA (BASE_MODALE= bamo, );
#


# Table de sol en manuel pour reference :
# TABSOL = DEFI_SOL_MISS(
#    TITRE="SOL HOMOGENE",
#    MATERIAU=(
#       _F(E=3.0e11,   NU=0.16, RHO=2000., AMOR_HYST=0.10),
#       _F(E=3.0e11,   NU=0.16, RHO=2000., AMOR_HYST=0.10),
#    ),
#    COUCHE=(
#       _F(EPAIS=2.5, NUME_MATE=1, RECEPTEUR="OUI"),
#       _F(EPAIS=2.5, NUME_MATE=1, RECEPTEUR="OUI", SOURCE="OUI"),
#       _F(EPAIS=4.0, NUME_MATE=1, RECEPTEUR="OUI"),
#       _F(EPAIS=4.0, NUME_MATE=1, RECEPTEUR="OUI", SOURCE="OUI"),
#       _F(EPAIS=4.0, NUME_MATE=1, RECEPTEUR="OUI"),
#       _F(EPAIS=4.0, NUME_MATE=1, RECEPTEUR="OUI", SOURCE="OUI"),
#       _F(EPAIS=5.0, NUME_MATE=1, RECEPTEUR="OUI"),
#       _F(EPAIS=5.0, NUME_MATE=1, RECEPTEUR="OUI", SOURCE="OUI"),
#       _F(EPAIS=5.0, NUME_MATE=1, RECEPTEUR="OUI"),
#       _F(EPAIS=5.0, NUME_MATE=1, RECEPTEUR="OUI", SOURCE="OUI"),
#       _F(EPAIS=5.5, NUME_MATE=1, RECEPTEUR="OUI"),
#       _F(EPAIS=5.5, NUME_MATE=1, RECEPTEUR="OUI", SOURCE="OUI"),
#       _F(EPAIS=6.0, NUME_MATE=1, RECEPTEUR="OUI"),
#       _F(EPAIS=6.0, NUME_MATE=1, RECEPTEUR="OUI", SOURCE="OUI"),
#       _F(EPAIS=6.5, NUME_MATE=1, RECEPTEUR="OUI"),
#       _F(EPAIS=6.5, NUME_MATE=1, RECEPTEUR="OUI", SOURCE="OUI"),
#       _F(EPAIS=10., NUME_MATE=1, RECEPTEUR="OUI", SOURCE="OUI"),
#       _F(SUBSTRATUM="OUI", NUME_MATE=2,),
#    ),
#    INFO=2,
# );

TABSOL=DEFI_SOL_MISS(MATERIAU=_F(E=3.0e11,
                                  NU=0.16,
                                  RHO=2000.,
                                  AMOR_HYST=0.10,),
                     COUCHE_AUTO=_F(Z0=5.,
                                    SURF='NON',HOMOGENE='OUI',EPAIS_PHYS=87.,
                                    GROUP_NO='ISOLSTR',
                                    NOMBRE_RECEPTEUR=2,
                                    GROUP_MA_INTERF='SURFBAS2',
                                    MAILLAGE=mail,
                                   ),
                     TITRE='SOL HOMOGENE',INFO=2,);


nddlgen = NUME_DDL_GENE( BASE= bamo,
                          STOCKAGE= 'PLEIN',);

rigigen=PROJ_MATR_BASE(  BASE=bamo,  NUME_DDL_GENE=nddlgen,
                            MATR_ASSE=MATRIGI );

massgen=PROJ_MATR_BASE(  BASE=bamo,  NUME_DDL_GENE=nddlgen,
                            MATR_ASSE=MATMASS );

<<<<<<< HEAD
FIN();
=======
from fdlv112d import F_ACC_X
acc_x = F_ACC_X()


linst= DEFI_LIST_REEL ( DEBUT = 0.,
                          INTERVALLE = (
                                      _F(
                                         JUSQU_A = 10.23,
                                         PAS=0.01,
                                         ),
                                       ),
                      );

accex= CALC_FONCTION( COMB=_F( FONCTION = acc_x, COEF = 1.),
                      LIST_PARA=linst);

fmax=25.
pas_f=1./10.24


Trg1i = DYNA_ISS_VARI(
                      FREQ_MAX  =fmax,  FREQ_PAS = pas_f ,
                      PRECISION  =  0.9 ,
                      EXCIT_SOL   = _F( ACCE_X = accex,
                                        ),
                      ISSF='OUI',
                       INTERF =_F(
                                GROUP_NO_INTERF='ISOLSTR',
                                MODE_INTERF ='QUELCONQUE',),
                       MATR_COHE = _F(
                                  TYPE='MITA_LUCO',
                                  VITE_ONDE = 600. ,
                                  PARA_ALPHA =0.,
                                  ),
                       UNITE_RESU_IMPE = 25, TYPE='BINAIRE',
                       UNITE_RESU_FORC = 28,
                       MATR_GENE = _F(
                                 MATR_MASS = massgen,
                                 MATR_RIGI = rigigen,
                           ),
                       INFO   =1 ,);



ax253i = RECU_FONCTION ( RESU_GENE = Trg1i, NOM_CHAM = 'ACCE',
                        NOEUD = 'N253', NOM_CMP = 'DX', );

from math import pi
p_alpha = 0.5 / 2. / pi
Trg1 = DYNA_ISS_VARI(
                      FREQ_MAX  =fmax,  FREQ_PAS = pas_f ,
                      PRECISION  =  0.9 ,
                      EXCIT_SOL   = _F( ACCE_X = accex,
                                        ),
                      ISSF='OUI',
                       INTERF =_F(
                                GROUP_NO_INTERF='ISOLSTR',
                                MODE_INTERF ='QUELCONQUE',),
                       MATR_COHE = _F(
                                  TYPE='MITA_LUCO',
                                  VITE_ONDE = 600. ,
                                  PARA_ALPHA = p_alpha,
                                  ),
                       UNITE_RESU_IMPE = 25, TYPE='BINAIRE',
                       UNITE_RESU_FORC = 28,
                       MATR_GENE = _F(
                                 MATR_MASS = massgen,
                                 MATR_RIGI = rigigen,
                                 #MATR_AMOR = amorge2,
                           ),
                       INFO   =1 ,);

ax253 = RECU_FONCTION ( RESU_GENE = Trg1, NOM_CHAM = 'ACCE',
                        NOEUD = 'N253', NOM_CMP = 'DX', );

freqspec = DEFI_LIST_REEL ( DEBUT = 0.1,
                          INTERVALLE = (
                                      _F(
                                         JUSQU_A = 15.,
                                         NOMBRE = 149,
                                       ),
                                      _F(
                                         JUSQU_A = 35.,
                                         NOMBRE = 80,
                                       ),
                                      _F(
                                         JUSQU_A = 100.,
                                         NOMBRE = 65,
                                       ),
                                       ),
                           );


sro_axi=CALC_FONCTION(SPEC_OSCI=_F(FONCTION=ax253i, AMOR_REDUIT=0.05,
                                  NORME=1.,
                                  LIST_FREQ = freqspec,
                                 ),);

sro_ax=CALC_FONCTION(SPEC_OSCI=_F(FONCTION=ax253, AMOR_REDUIT=0.05,
                                  NORME=1.,
                                  LIST_FREQ = freqspec,
                                 ),);


##
TEST_FONCTION(VALEUR=(_F(VALE_CALC=4.884638426062,
                         VALE_REFE=5.560,
                         PRECISION=0.13,
                         REFERENCE = 'AUTRE_ASTER',
                         VALE_PARA=1.00,
                         FONCTION=ax253i,
                         ),
                      _F(VALE_CALC=3.750552069078,
                         VALE_REFE=4.360,
                         PRECISION=0.15,
                         REFERENCE = 'AUTRE_ASTER',
                         VALE_PARA=1.00,
                         FONCTION=ax253,
                         ),
                      _F(VALE_CALC=17.39874712248,
                         VALE_REFE=17.62,
                         PRECISION=0.015,
                         REFERENCE = 'AUTRE_ASTER',
                         VALE_PARA=(10.7, 0.05),
                         NOM_PARA=('FREQ', 'AMOR'),
                         FONCTION=sro_axi,
                         ),
                      _F(VALE_CALC=13.72052505274,
                         VALE_REFE=13.69,
                         PRECISION=0.005,
                         REFERENCE = 'AUTRE_ASTER',
                         VALE_PARA=(10.7, 0.05),
                         NOM_PARA=('FREQ', 'AMOR'),
                         FONCTION=sro_ax,
                         ),
                      ),
              );

Spg1i = DYNA_ISS_VARI(
                      NB_FREQ = 2,  FREQ_PAS = 1.,
                      FREQ_INIT  = 9.7,
                      NOM_CMP =  'DX' ,  PRECISION  =  0.9 ,
                      ISSF='OUI',
                       INTERF =_F(
                                GROUP_NO_INTERF='ISOLSTR',
                                MODE_INTERF ='QUELCONQUE',),
                       MATR_COHE = _F(
                                  TYPE='MITA_LUCO',
                                  VITE_ONDE = 600. ,
                                  PARA_ALPHA =0.0,
                                  ),
                       UNITE_RESU_IMPE = 25, TYPE='BINAIRE',
                       UNITE_RESU_FORC = 28,
                       MATR_GENE = _F(
                                 MATR_MASS = massgen,
                                 MATR_RIGI = rigigen,
                                 #MATR_AMOR = amorge2,
                           ),
                       INFO   =1 ,);

Spg1 = DYNA_ISS_VARI(
                      NB_FREQ = 2,  FREQ_PAS = 1.,
                      FREQ_INIT  = 9.7,
                      NOM_CMP =  'DX' ,  PRECISION  =  0.9 ,
                      ISSF='OUI',
                       INTERF =_F(
                                GROUP_NO_INTERF='ISOLSTR',
                                MODE_INTERF ='QUELCONQUE',),
                       MATR_COHE = _F(
                                  TYPE='MITA_LUCO',
                                  VITE_ONDE = 600. ,
                                  PARA_ALPHA = p_alpha,
                                  ),
                       UNITE_RESU_IMPE = 25, TYPE='BINAIRE',
                       UNITE_RESU_FORC = 28,
                       MATR_GENE = _F(
                                 MATR_MASS = massgen,
                                 MATR_RIGI = rigigen,
                                 #MATR_AMOR = amorge2,
                           ),
                       INFO   =1 ,);

# test sur base physique (resultat analytique)
#----------------------------------------------------------
RN253Xi=REST_SPEC_PHYS( MODE_MECA=bamo,
                     TOUT_ORDRE = 'OUI',
                     INTE_SPEC_GENE = Spg1i,
                     NOM_CHAM='DEPL',
                     NOEUD=( 'N253'  ),
                     NOM_CMP=('DX', ),
                     OPTION='TOUT_TOUT'   );

REP1i=RECU_FONCTION(    INTE_SPEC=RN253Xi,
                    NOEUD_I = 'N253',
                    NOM_CMP_I = 'DX',
                      );

RN253X=REST_SPEC_PHYS( MODE_MECA=bamo,
                     TOUT_ORDRE = 'OUI',
                     INTE_SPEC_GENE = Spg1,
                     NOM_CHAM='DEPL',
                     NOEUD=( 'N253'  ),
                     NOM_CMP=('DX', ),
                     OPTION='TOUT_TOUT'   );

REP1=RECU_FONCTION(    INTE_SPEC=RN253X,
                    NOEUD_I = 'N253',
                    NOM_CMP_I = 'DX',
                      );

TEST_FONCTION(VALEUR=( _F(  FONCTION = REP1i,
                            VALE_PARA = 10.7,
                            VALE_CALC =43.29902243898,
                            CRITERE = 'RELATIF',
                            ),
                       _F(  FONCTION = REP1,
                            VALE_PARA = 10.7,
                            VALE_CALC =25.78636237418,
                            CRITERE = 'RELATIF',
                            ),
                     ),
      );

FIN( );
>>>>>>> 7c1b874b
<|MERGE_RESOLUTION|>--- conflicted
+++ resolved
@@ -255,9 +255,6 @@
 massgen=PROJ_MATR_BASE(  BASE=bamo,  NUME_DDL_GENE=nddlgen,
                             MATR_ASSE=MATMASS );
 
-<<<<<<< HEAD
-FIN();
-=======
 from fdlv112d import F_ACC_X
 acc_x = F_ACC_X()
 
@@ -481,5 +478,4 @@
                      ),
       );
 
-FIN( );
->>>>>>> 7c1b874b
+FIN( );