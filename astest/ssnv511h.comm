--- conflicted
+++ resolved
@@ -158,17 +158,11 @@
    return 2E6
 
 PRES_H = FORMULE(VALE='pression(X)',
-<<<<<<< HEAD
-                  NOM_PARA=('X'),pression=pression);
-PRES_D = FORMULE(VALE='pression(Y)',
-                  NOM_PARA=('Y'),pression=pression);
-=======
                  pression=pression,
                  NOM_PARA='X',)
 PRES_D = FORMULE(VALE='pression(Y)',
                  pression=pression,
                  NOM_PARA='Y',)
->>>>>>> bf6f36c0
 
 CH1=AFFE_CHAR_MECA_F(MODELE=MODELEK,
                    PRES_REP=(_F(GROUP_MA='SH',PRES = PRES_H),
@@ -428,17 +422,12 @@
 def Syy(X,Y):
     return -pression(X)
 
-<<<<<<< HEAD
-SXX=FORMULE(NOM_PARA=('X','Y',),VALE='Sxx(X,Y)',Sxx=Sxx);
-SYY=FORMULE(NOM_PARA=('X','Y',),VALE='Syy(X,Y)',Syy=Syy);
-=======
 SXX = FORMULE(VALE='Sxx(X,Y)',
               Sxx=Sxx,
               NOM_PARA=['X', 'Y'],)
 SYY = FORMULE(VALE='Syy(X,Y)',
               Syy=Syy,
               NOM_PARA=['X', 'Y'],)
->>>>>>> bf6f36c0
 
 
 
@@ -474,11 +463,6 @@
     if x > 0 and y < 0:
         return uz4(z)
 
-<<<<<<< HEAD
-UX=FORMULE(NOM_PARA=('X','Y',),VALE='ux(X,Y)',ux=ux)
-UY=FORMULE(NOM_PARA=('X','Y',),VALE='uy(X,Y)',uy=uy)
-UZ=FORMULE(NOM_PARA=('X','Y','Z'),VALE='uz(X,Y,Z)',uz=uz)
-=======
 UX = FORMULE(VALE='ux(X,Y)',
              ux=ux,
              NOM_PARA=['X', 'Y'],)
@@ -488,7 +472,6 @@
 UZ = FORMULE(VALE='uz(X,Y,Z)',
              uz=uz,
              NOM_PARA=['X', 'Y', 'Z'],)
->>>>>>> bf6f36c0
 
 # calcul de l'erreur en terme de norme en energie
 Scal=CREA_CHAMP(OPERATION='EXTR',
