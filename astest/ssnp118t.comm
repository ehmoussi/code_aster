# coding=utf-8
# --------------------------------------------------------------------
# Copyright (C) 1991 - 2018 - EDF R&D - www.code-aster.org
# This file is part of code_aster.
#
# code_aster is free software: you can redistribute it and/or modify
# it under the terms of the GNU General Public License as published by
# the Free Software Foundation, either version 3 of the License, or
# (at your option) any later version.
#
# code_aster is distributed in the hope that it will be useful,
# but WITHOUT ANY WARRANTY; without even the implied warranty of
# MERCHANTABILITY or FITNESS FOR A PARTICULAR PURPOSE.  See the
# GNU General Public License for more details.
#
# You should have received a copy of the GNU General Public License
# along with code_aster.  If not, see <http://www.gnu.org/licenses/>.
# --------------------------------------------------------------------

DEBUT(CODE=_F(NIV_PUB_WEB='INTERNET', ), DEBUG=_F(SDVERI='OUI'))

from math import *

tfin=10
nbpas=10
Gc = 0.9
Sc = 1.1
young  = 0.5
dc = 2*Gc/Sc

MA=LIRE_MAILLAGE(FORMAT='MED',UNITE=20,)

MA=DEFI_GROUP(reuse=MA,
              MAILLAGE=MA,
              CREA_GROUP_NO=(
                _F(GROUP_MA='GAUCHE',),
                _F(GROUP_MA='DROITE',),
              ),);

# meme modelisation pour toutes les mailles
MO=AFFE_MODELE(MAILLAGE=MA,
               AFFE=_F(GROUP_MA = ('G_CUBE','DROITE','GAUCHE'),
                       PHENOMENE = 'MECANIQUE',
                       MODELISATION = 'C_PLAN'),
               );
# angle en radian
THETA = 30.*pi/180.

# formule analytique pour la fissure
LN = FORMULE(VALE='X*cos(THETA)+Y*sin(THETA)-0.4',
<<<<<<< HEAD
             NOM_PARA=('X','Y',),cos=cos,sin=sin,THETA=THETA);
=======
             THETA=THETA,
             NOM_PARA=['X', 'Y'],)
>>>>>>> bf6f36c0

# definition de la fissure
FISS=DEFI_FISS_XFEM(MAILLAGE=MA,
                    TYPE_DISCONTINUITE='INTERFACE',
                    DEFI_FISS=_F(FONC_LN=LN,),
                    GROUP_MA_ENRI='G_CUBE',
                    INFO=1,);

# enrichissement du modele avec contact MORTAR
MODELEK=MODI_MODELE_XFEM(MODELE_IN=MO,
                         FISSURE=FISS,
                         CONTACT='MORTAR',                   
                         );

# on met la loi cohesive CZM_LIN_MIX
CTXFEM = DEFI_CONTACT(
            MODELE         = MODELEK,
            FORMULATION    = 'XFEM',
            FROTTEMENT     = 'SANS',
            ZONE=(
                  _F(INTEGRATION='GAUSS',
                     ORDRE_INT=2,
                     ALGO_CONT='CZM',
                     FISS_MAIT = FISS,
                     RELATION='CZM_LIN_MIX',),),);


# definition materiau inchangee
MAT=DEFI_MATERIAU(
     ELAS=_F(E =  young,
             NU = 0.0),
     RUPT_FRAG = _F(GC = Gc,
                    SIGM_C = Sc,
                    PENA_LAGR = 10.,),
            );

# affectation sur le modele enrichi
CM=AFFE_MATERIAU(MAILLAGE=MA,
                 MODELE=MODELEK,
                 AFFE=_F(GROUP_MA = 'G_CUBE',
                         MATER = MAT),
                );

# plus besoin d orientation par angles nautiques


# liaison encastrement sur GROUP_MA
LIAISON=AFFE_CHAR_MECA(
  MODELE=MODELEK,
  DDL_IMPO= (
    _F(GROUP_NO='GAUCHE', DX=0., DY=0.),
    _F(GROUP_NO='DROITE', DX=2.16506350946110, DY= 1.250),    
    )
  )

L_INST=DEFI_LIST_REEL(
     DEBUT   = -1.,
     INTERVALLE=(
       _F( JUSQU_A = 0,       NOMBRE = 1 ),
      _F( JUSQU_A = 0.0001,  NOMBRE = 1 ),
      _F( JUSQU_A = tfin,     NOMBRE = nbpas ),
      )
     )

FCT = DEFI_FONCTION(
   NOM_PARA = 'INST',
   VALE     = (-1, 0, 0,  1.E-8),
   PROL_DROITE = 'LINEAIRE'
   )

#----------------------------------------------------------------------------------
# CALCUL AVEC CHARGEMENT EN MODE I 
#-----------------------------------------------------------------------------------

U_OUV=STAT_NON_LINE(
   MODELE     = MODELEK,
   CHAM_MATER = CM,
   CONTACT = CTXFEM,
   EXCIT      = (
     _F(CHARGE = LIAISON , FONC_MULT = FCT),
   ),
   COMPORTEMENT  = _F(RELATION = 'ELAS', GROUP_MA = 'G_CUBE',),
   INCREMENT  = _F(LIST_INST = L_INST, INST_FIN = 0.),
   CONVERGENCE= _F(RESI_GLOB_RELA=1.E-6,
                   ITER_GLOB_MAXI=100,
                   ARRET='OUI',),
  SOLVEUR = _F(METHODE = 'MUMPS', PCENT_PIVOT=100, RESI_RELA=1.E-6),
   NEWTON     = _F(MATRICE = 'TANGENTE', REAC_ITER=1),
   )


U_OUV = STAT_NON_LINE(
   reuse = U_OUV,
   ETAT_INIT  = _F(EVOL_NOLI = U_OUV),
  MODELE = MODELEK,
  CHAM_MATER = CM,
  CONTACT = CTXFEM,
  EXCIT = (
    _F(CHARGE = LIAISON,TYPE_CHARGE='FIXE_PILO',),
    ),
   PILOTAGE   = _F(
     SELECTION = 'RESIDU',
     TYPE = 'PRED_ELAS',
     GROUP_MA = 'PILOTE',
     COEF_MULT = 10.,
     ETA_PILO_R_MIN = 0.,
     ),
  COMPORTEMENT =_F(RELATION = 'ELAS', GROUP_MA = 'G_CUBE'),
  INCREMENT = _F(
    LIST_INST    = L_INST,
    INST_FIN     = tfin,
    ),
  ARCHIVAGE = _F(LIST_INST = L_INST,),
  CONVERGENCE=_F(RESI_GLOB_RELA=1.E-6,
                 ITER_GLOB_MAXI=50,
                 ARRET='OUI',),
  SOLVEUR = _F(METHODE = 'MUMPS', PCENT_PIVOT=100, RESI_RELA=1.E-6),
  NEWTON  = _F(
    MATRICE   = 'TANGENTE',
    REAC_ITER = 1,
    ),
  )
# --- TESTS MODE I 
#
FDX_OUV=RECU_FONCTION( RESULTAT=U_OUV,
              NOM_CHAM='DEPL',NOM_CMP='DX',GROUP_NO='TOUTSEUL');
              
TDX_OUV=CREA_TABLE(FONCTION=_F(FONCTION=FDX_OUV));

FETA_OUV=RECU_FONCTION( RESULTAT=U_OUV,
              NOM_PARA_RESU='ETA_PILOTAGE');
              
TETA_OUV=CREA_TABLE(FONCTION=_F(FONCTION=FETA_OUV));

TEST_TABLE(REFERENCE='ANALYTIQUE',
           VALE_CALC=1.71000359583,
           VALE_REFE=1.710003596,
           NOM_PARA='DX',
           TABLE=TDX_OUV,
           FILTRE=_F(NOM_PARA='INST',
                     VALE=4.0000600000000004,),
           )

TEST_TABLE(REFERENCE='ANALYTIQUE',
           VALE_CALC=0.789816829092,
           VALE_REFE=0.7898168291,
           NOM_PARA='ETA_PILO',
           TABLE=TETA_OUV,
           FILTRE=_F(NOM_PARA='INST',
                     VALE=4.0000600000000004,),
           )
TEST_RESU(RESU=_F(INST=0,
                  REFERENCE='ANALYTIQUE',
                  GROUP_NO  = 'TOUTSEUL',
                  RESULTAT=U_OUV,
                  NOM_CHAM='DEPL',
                  NOM_CMP='DX',
                  VALE_CALC=2.16506350946E-08,
                  VALE_REFE=2.16506E-08),
          )

TEST_RESU(RESU=_F(INST      = 2.00008E+00,
                  REFERENCE='ANALYTIQUE',
                  POINT=1,
                  RESULTAT=U_OUV,
                  NOM_CHAM='SIEF_ELGA',
                  NOM_CMP='SIXX',
                  VALE_CALC=0.659993400001,
                  VALE_REFE=0.6599934,
                  MAILLE='M32',),
          )

# pas de maille cohesive donc suppression test sur cette maille

TEST_RESU(RESU=_F(INST=9.00001,
                  REFERENCE='ANALYTIQUE',
                  RESULTAT=U_OUV,
                  NOM_CHAM='DEPL',
                  NOEUD='N9',
                  NOM_CMP='LAGS_C',
                  VALE_CALC=0.10999890001,
                  VALE_REFE=0.1099989,),
          )
          
TEST_RESU(RESU=_F(INST=8.00002,
                  REFERENCE='ANALYTIQUE',
                  RESULTAT=U_OUV,
                  NOM_CHAM='DEPL',
                  NOEUD='N9',
                  NOM_CMP='LAGS_F1',
                  VALE_CALC=1.36168295935E-14,
                  VALE_REFE=0.0,
                  CRITERE='ABSOLU',),
          )

# variables internes pas encore post-traitables avec X-FEM
# voir xxmxme.f

FIN()<|MERGE_RESOLUTION|>--- conflicted
+++ resolved
@@ -48,12 +48,8 @@
 
 # formule analytique pour la fissure
 LN = FORMULE(VALE='X*cos(THETA)+Y*sin(THETA)-0.4',
-<<<<<<< HEAD
-             NOM_PARA=('X','Y',),cos=cos,sin=sin,THETA=THETA);
-=======
              THETA=THETA,
              NOM_PARA=['X', 'Y'],)
->>>>>>> bf6f36c0
 
 # definition de la fissure
 FISS=DEFI_FISS_XFEM(MAILLAGE=MA,
