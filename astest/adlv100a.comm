# coding=utf-8
# --------------------------------------------------------------------
<<<<<<< HEAD
# Copyright (C) 1991 - 2018 - EDF R&D - www.code-aster.org
=======
# Copyright (C) 1991 - 2019 - EDF R&D - www.code-aster.org
>>>>>>> 617da87c
# This file is part of code_aster.
# 
# code_aster is free software: you can redistribute it and/or modify
# it under the terms of the GNU General Public License as published by
# the Free Software Foundation, either version 3 of the License, or
# (at your option) any later version.
# 
# code_aster is distributed in the hope that it will be useful,
# but WITHOUT ANY WARRANTY; without even the implied warranty of
# MERCHANTABILITY or FITNESS FOR A PARTICULAR PURPOSE.  See the
# GNU General Public License for more details.
# 
# You should have received a copy of the GNU General Public License
# along with code_aster.  If not, see <http://www.gnu.org/licenses/>.
# --------------------------------------------------------------------
#      PISTON COUPLE A UNE COLONNE DE FLUIDE
#              CAS TEST ADLV100A
DEBUT(CODE=_F(NIV_PUB_WEB='INTERNET'),
      DEBUG=_F(SDVERI='OUI'),
      RESERVE_CPU=_F(VALE=60))

MAYA = LIRE_MAILLAGE(FORMAT='MED',)

COLONNE = AFFE_MODELE(AFFE=(_F(GROUP_MA=('HEXAEAU', 'HEXAAIR'),
                               MODELISATION='3D_FLUIDE',
                               PHENOMENE='MECANIQUE'),
                            _F(GROUP_MA=('COUPEAU', 'COUPAIR'),
                               MODELISATION='FLUI_STRU',
                               PHENOMENE='MECANIQUE'),
                            _F(GROUP_MA='HEXAPIST',
                               MODELISATION='3D',
                               PHENOMENE='MECANIQUE')),
                      MAILLAGE=MAYA)

COLNUL = AFFE_MODELE(AFFE=_F(GROUP_MA='HEXAEAU',
                             MODELISATION='3D_FLUIDE',
                             PHENOMENE='MECANIQUE'),
                     MAILLAGE=MAYA)

EAU = DEFI_MATERIAU(FLUIDE=_F(CELE_R=1400.0,
                              RHO=1000.0))

AIR = DEFI_MATERIAU(FLUIDE=_F(CELE_R=340.0,
                              RHO=1.2))

ACIER = DEFI_MATERIAU(ELAS=_F(E=2e+11,
                              NU=0.3,
                              RHO=7800.0))

CHAMPMAT = AFFE_MATERIAU(AFFE=(_F(GROUP_MA=('HEXAEAU', 'COUPEAU'),
                                  MATER=EAU),
                               _F(GROUP_MA=('HEXAAIR', 'COUPAIR'),
                                  MATER=AIR),
                               _F(GROUP_MA='HEXAPIST',
                                  MATER=ACIER)),
                         MAILLAGE=MAYA)

# Test for ZERO matrix (issue25454)
NULL = DEFI_MATERIAU(FLUIDE=_F(CELE_R=0.0,
                               RHO=0.0))

CHAMPNUL = AFFE_MATERIAU(AFFE=_F(GROUP_MA='HEXAEAU',
                                 MATER=NULL),
                         MAILLAGE=MAYA)

SURFLIBR = AFFE_CHAR_MECA(ARETE_IMPO=_F(GROUP_MA=('ELEMEDGE', ),
                                        PHI=0.0),
                          DDL_IMPO=_F(GROUP_NO='NOEUSURF',
                                      PRES=0.0),
                          FACE_IMPO=_F(GROUP_MA=('ELEMSURF', ),
                                       PHI=0.0),
                          MODELE=COLONNE)

GUIDAGE = AFFE_CHAR_MECA(DDL_IMPO=_F(DY=0.0,
                                     DZ=0.0,
                                     GROUP_NO=('NOEUPIST', )),
                         MODELE=COLONNE)

MASSES = POST_ELEM(CHAM_MATER=CHAMPMAT,
                   MASS_INER=_F(TOUT='OUI'),
                   MODELE=COLONNE)

MATELE_K = CALC_MATR_ELEM(CHAM_MATER=CHAMPMAT,
                          CHARGE=(SURFLIBR, GUIDAGE),
                          MODELE=COLONNE,
                          OPTION='RIGI_MECA')

MATELE_M = CALC_MATR_ELEM(CHAM_MATER=CHAMPMAT,
                          CHARGE=(SURFLIBR, GUIDAGE),
                          MODELE=COLONNE,
                          OPTION='MASS_MECA')

NUM = NUME_DDL(MATR_RIGI=MATELE_K)

MATASK = ASSE_MATRICE(MATR_ELEM=MATELE_K,
                      NUME_DDL=NUM)

MATASM = ASSE_MATRICE(MATR_ELEM=MATELE_M,
                      NUME_DDL=NUM)

MODES = CALC_MODES(CALC_FREQ=_F(FREQ=(10.0, 20.0)),
                   MATR_MASS=MATASM,
                   MATR_RIGI=MATASK,
                   OPTION='AJUSTE',
                   SOLVEUR=_F(METHODE='MULT_FRONT'),
                   SOLVEUR_MODAL=_F(PREC_AJUSTE=0.0001,
                                    PREC_INV=1e-07))

TEST_TABLE(NOM_PARA='MASSE',
           TABLE=MASSES,
           VALE_CALC=0.612725)

TEST_TABLE(NOM_PARA='CDG_X',
           TABLE=MASSES,
           VALE_CALC=0.05486811)

TEST_TABLE(NOM_PARA='IX_G',
           TABLE=MASSES,
           VALE_CALC=0.000255302083)

TEST_TABLE(NOM_PARA='IY_G',
           TABLE=MASSES,
           VALE_CALC=0.00031984386)

TEST_TABLE(NOM_PARA='IZ_G',
           TABLE=MASSES,
           VALE_CALC=0.00031984386)

TEST_RESU(RESU=_F(CRITERE='RELATIF',
                  NUME_ORDRE=1,
                  PARA='FREQ',
                  PRECISION=0.005,
                  REFERENCE='ANALYTIQUE',
                  RESULTAT=MODES,
                  VALE_CALC=13.827697948,
                  VALE_REFE=13.8285))

MATK_0 = CALC_MATR_ELEM(CHAM_MATER=CHAMPNUL,
                        MODELE=COLNUL,
                        OPTION='RIGI_MECA')

MATM_0 = CALC_MATR_ELEM(CHAM_MATER=CHAMPNUL,
                        MODELE=COLNUL,
                        OPTION='MASS_MECA')

<<<<<<< HEAD
TEST_RESU(OBJET=_F(NOM= '00000017       .M01.RESL' ,
                   VALE_CALC = 0.0,))

TEST_RESU(OBJET=_F(NOM= '00000016.ME001     .RESL' ,
                   VALE_CALC = 0.0,))
=======
TEST_RESU(OBJET=_F(NOM='MATM_0         .M01.RESL',
                   VALE_CALC=0.0))

TEST_RESU(OBJET=_F(NOM='MATK_0  .ME001     .RESL',
                   VALE_CALC=0.0))
>>>>>>> 617da87c

FIN()<|MERGE_RESOLUTION|>--- conflicted
+++ resolved
@@ -1,10 +1,6 @@
 # coding=utf-8
 # --------------------------------------------------------------------
-<<<<<<< HEAD
-# Copyright (C) 1991 - 2018 - EDF R&D - www.code-aster.org
-=======
 # Copyright (C) 1991 - 2019 - EDF R&D - www.code-aster.org
->>>>>>> 617da87c
 # This file is part of code_aster.
 # 
 # code_aster is free software: you can redistribute it and/or modify
@@ -146,22 +142,15 @@
                         MODELE=COLNUL,
                         OPTION='RIGI_MECA')
 
-MATM_0 = CALC_MATR_ELEM(CHAM_MATER=CHAMPNUL,
-                        MODELE=COLNUL,
-                        OPTION='MASS_MECA')
+MATM_0=CALC_MATR_ELEM(MODELE=COLNUL,
+                        CHAM_MATER=CHAMPNUL,  
+                        OPTION='MASS_MECA',)
 
-<<<<<<< HEAD
 TEST_RESU(OBJET=_F(NOM= '00000017       .M01.RESL' ,
                    VALE_CALC = 0.0,))
 
 TEST_RESU(OBJET=_F(NOM= '00000016.ME001     .RESL' ,
                    VALE_CALC = 0.0,))
-=======
-TEST_RESU(OBJET=_F(NOM='MATM_0         .M01.RESL',
-                   VALE_CALC=0.0))
 
-TEST_RESU(OBJET=_F(NOM='MATK_0  .ME001     .RESL',
-                   VALE_CALC=0.0))
->>>>>>> 617da87c
 
 FIN()