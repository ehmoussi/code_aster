--- conflicted
+++ resolved
@@ -181,14 +181,9 @@
       diff=abs (VAL_CAL - VAL_REF)
    return diff
 
-<<<<<<< HEAD
-VERIF=FORMULE(NOM_PARA=('VAL_REF', 'VAL_CAL'),VALE='verif(VAL_CAL,VAL_REF)',
-              verif=verif)
-=======
 VERIF = FORMULE(VALE='verif(VAL_CAL,VAL_REF)',
                 verif=verif,
                 NOM_PARA=['VAL_REF', 'VAL_CAL'],)
->>>>>>> 012403a9
             #  VALE='abs (VAL_CAL - VAL_REF)/max(VAL_REF')
 
 MATER  = [None]*(NCAL+1)
