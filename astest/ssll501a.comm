# coding=utf-8
# --------------------------------------------------------------------
# Copyright (C) 1991 - 2016  EDF R2018 - EDF R&D - www.code-aster.org
# This file is part of code_aster.
#
# code_aster is free software: you can redistribute it and/or modify
# it under the terms of the GNU General Public License as published by
# the Free Software Foundation, either version 3 of the License, or
# (at your option) any later version.
#
# code_aster is distributed in the hope that it will be useful,
# but WITHOUT ANY WARRANTY; without even the implied warranty of
# MERCHANTABILITY or FITNESS FOR A PARTICULAR PURPOSE.  See the
# GNU General Public License for more details.
#
# You should have received a copy of the GNU General Public License
# along with code_aster.  If not, see <http://www.gnu.org/licenses/>.
# --------------------------------------------------------------------

# person_in_charge: jean-luc.flejou at edf.fr

DEBUT(CODE=_F(NIV_PUB_WEB='INTRANET'), DEBUG=_F(SDVERI='OUI'),)

# LIGNE VVP CPY INTERIEUR BR VVP 002
# EXPANSION THERMIQUE + DEPL. ANCRAGES GV
# T = 287 DEG. C
# UX = 55 UY = -8 UZ = 76 (REPERE LOCAL)
# MAILLAGE POUTRES
# UNITES : MM, N, MPA

YOUNG=1.8604E+5

C_ALPHA=12.81E-6

RTUB=406.4

EPTUB=32.

RCOU=406.4

EPCOU=34.

RGV=410.

EPGV=38.

RBR=444.4

EPBR=70.

C_FLEX=6.032

DX_GV=46.466

DY_GV=-30.494

DZ_GV=76.

T22=287.

TREF=20.

import aster_core

def include_maillage(MAILLAGE):
<<<<<<< HEAD
    """Fonction une macro qui indique que le chemin pour chercher le maillage confidentiel"""
    repdex = aster_core.get_option('repdex')
    import os.path as osp
    return osp.join(repdex, MAILLAGE)
=======
    """Fonction pour chercher le maillage confidentiel"""
    import os.path as osp
    rcdir = aster_core.get_option('rcdir')
    return osp.join(rcdir, 'tests_data', MAILLAGE)
>>>>>>> 3d13e367

nom_maillage = include_maillage('ssll501a.mail.datg')
unite=DEFI_FICHIER(ACTION='ASSOCIER', FICHIER=nom_maillage, ACCES='NEW', UNITE=20)

MAILL=LIRE_MAILLAGE(VERI_MAIL=_F(VERIF='OUI'),FORMAT='ASTER',UNITE=20,  )

DEFI_FICHIER(ACTION='LIBERER', UNITE=20)

# CREATION DES GROUPES DE NOEUDS **************************

DEFI_GROUP( reuse=MAILL,  MAILLAGE=MAILL,
                       CREA_GROUP_NO=_F( GROUP_MA = 'TUYAU')
                     )

# DEFINITION DU TYPE D'ETUDE *****************************

MODELE=AFFE_MODELE(     MAILLAGE=MAILL,AFFE=(
                         _F( GROUP_MA = 'TUYAU',
                               PHENOMENE = 'MECANIQUE',
                               MODELISATION = 'POU_D_T'),
                         _F( GROUP_MA = ('L2', 'L6', 'L18', 'L21', 'L26', 'L30',
                                         'L35', 'L39', 'L44', 'L46',),
                               PHENOMENE = 'MECANIQUE',
                               MODELISATION = 'POU_D_T'))
                              )

# DEFINITION DES CARACTERISTIQUES ELASTIQUES DU MATERIAU***
# VALEURS A 287 DEG. C

MAT_A48=DEFI_MATERIAU(   ELAS=_F( E = YOUNG, NU = 0.3,
                                  ALPHA = C_ALPHA))


# CARACTERISTIQUES DES POUTRES *************************

CARA_POU=AFFE_CARA_ELEM(
    MODELE=MODELE, INFO=2,
    POUTRE=(
        _F(SECTION = 'CERCLE', CARA = ('R', 'EP',), VALE = (RTUB, EPTUB,), GROUP_MA = 'TUYAU'),
        _F(SECTION = 'CERCLE', CARA = ('R', 'EP',), VALE = (RGV,  EPGV,), MAILLE = 'M1'),
        _F(SECTION = 'CERCLE', CARA = ('R', 'EP',), VALE = (RBR, EPBR,), MAILLE = 'M49'),
        _F(SECTION = 'CERCLE', CARA = ('R', 'EP',), VALE = (RCOU, EPCOU,),
           GROUP_MA = ('L2', 'L6', 'L18', 'L21', 'L26', 'L30', 'L35', 'L39', 'L44', 'L46',),),
        # Poutre coudées
        _F(GROUP_MA = ('L2', 'L6', 'L18', 'L21', 'L26', 'L30', 'L35', 'L39', 'L44', 'L46',),
           SECTION='COUDE',
           COEF_FLEX = C_FLEX),
    ),
)

# DEFINITION DES CONDITIONS AUX LIMITES ***

BLOQU=AFFE_CHAR_MECA(    MODELE=MODELE,DDL_IMPO=(
               _F( GROUP_NO = 'N1190',  DX = DX_GV,
                                      DY = DY_GV,
                                      DZ = DZ_GV,
                                      DRX = 0., DRY = 0., DRZ = 0.),
               _F( GROUP_NO = 'N200',   DX = 0., DY = 0., DZ = 0.,
                                      DRX = 0., DRY = 0., DRZ = 0.))
                      )

# DEFINITION DES CHARGEMENTS **********

TEMP_NO=CREA_CHAMP(     MAILLAGE=MAILL,
                          TYPE_CHAM='NOEU_TEMP_R',
                        OPERATION='AFFE',
                          AFFE=_F( TOUT = 'OUI',
                                NOM_CMP = 'TEMP',
                                VALE = T22)
                        )

TEMP=CREA_RESU(   OPERATION='AFFE', TYPE_RESU='EVOL_THER',
                    NOM_CHAM='TEMP',
                    AFFE=_F( CHAM_GD = TEMP_NO,
                             INST = 0.))

CHMTM=AFFE_MATERIAU(   MAILLAGE=MAILL,
                    AFFE=_F( GROUP_MA = 'TUYAU',
                          MATER = MAT_A48,),
                    AFFE_VARC=_F( TOUT='OUI',
                                  EVOL=TEMP,
                                  NOM_VARC='TEMP',
                                  NOM_CHAM='TEMP',
                                  VALE_REF=TREF),
)

# RESOLUTION EN STATIQUE LINEAIRE ***************************


RESU=MECA_STATIQUE(   MODELE=MODELE,
                         CHAM_MATER=CHMTM,
                         CARA_ELEM=CARA_POU,EXCIT=(
                         _F(  CHARGE = BLOQU),),
                         )

RESU=CALC_CHAMP(reuse= RESU,
                RESULTAT=RESU,
                CONTRAINTE=('SIPM_ELNO','EFGE_ELNO','EFGE_NOEU',),);

# IMPRESSION DES EFFORTS GENERALISES ****
# AUX NOEUDS NON MOYENNES - REPERE LOCAL

EFF_GEN=POST_RELEVE_T(
                      ACTION=_F( RESULTAT = RESU,
                       INTITULE = 'EFFORTS_GENERALISES',
                       GROUP_NO = 'TUYAU',
                       NOM_CHAM = 'EFGE_NOEU',
                       TOUT_CMP = 'OUI',
                       MOYE_NOEUD = 'NON',
                       OPERATION = 'EXTRACTION')
            )

TEST_RESU( RESU = _F(
           RESULTAT = RESU,
           REFERENCE='SOURCE_EXTERNE',
           PRECISION = 0.0015,
           VALE_CALC=-41034518.6847,
           VALE_REFE=-4.1084000E7,
           NOM_CHAM = 'EFGE_NOEU',
           NOM_CMP='MT',
           GROUP_NO = 'N1190',
           INST = 0.,
           ))

TEST_RESU( RESU = _F(
           RESULTAT = RESU,
           REFERENCE='SOURCE_EXTERNE',
           PRECISION = 0.0015,
           VALE_CALC=-91157145.8272,
           VALE_REFE=-9.1024000E7,
           NOM_CHAM = 'EFGE_NOEU',
           NOM_CMP='MT',
           GROUP_NO = 'N5',
           INST = 0.,
           ))


TEST_RESU( RESU = _F(
           RESULTAT = RESU,
           REFERENCE='SOURCE_EXTERNE',
           PRECISION = 0.065,
           VALE_CALC=-12739799.1472,
           VALE_REFE=-1.1992000E7,
           NOM_CHAM = 'EFGE_NOEU',
           NOM_CMP='MT',
           GROUP_NO = 'N25',
           INST = 0.,
           ))


TEST_RESU( RESU = _F(
           RESULTAT = RESU,
           REFERENCE='SOURCE_EXTERNE',
           PRECISION = 0.03,
           VALE_CALC=-364953.18753,
           VALE_REFE=-3.55000E5,
           NOM_CHAM = 'EFGE_NOEU',
           NOM_CMP='MT',
           GROUP_NO = 'N135',
           INST = 0.,
           ))


TEST_RESU( RESU = _F(
           RESULTAT = RESU,
           REFERENCE='SOURCE_EXTERNE',
           VALE_CALC= 6108453.08885,
           VALE_REFE=6.114000E6,
           NOM_CHAM = 'EFGE_NOEU',
           NOM_CMP='MT',
           GROUP_NO = 'N197',
           INST = 0.,
           ))




IMPR_TABLE(   TABLE=EFF_GEN,
       NOM_PARA=('ABSC_CURV', 'N', 'VY', 'VZ', 'MT', 'MFY', 'MFZ',
                 'NOEUD', 'MAILLE',),
               TRI=_F( NOM_PARA = ('ABSC_CURV', 'MAILLE',),
                    ORDRE = 'DECROISSANT',)
           )

# IMPRESSION DES DEPLACEMENTS DES NOEUDS ****

DEPLNO=POST_RELEVE_T(
                      ACTION=_F( RESULTAT = RESU,
                       INTITULE = 'DEPLACEMENTS_DES NOEUDS',
                       GROUP_NO = 'TUYAU',
                       NOM_CHAM = 'DEPL',
                       NOM_CMP = ('DX', 'DY', 'DZ',),
                       OPERATION = 'EXTRACTION')
            )

IMPR_TABLE(   TABLE=DEPLNO,
               NOM_PARA=('ABSC_CURV', 'COOR_X', 'COOR_Y',
                         'COOR_Z', 'DX', 'DY', 'DZ', 'NOEUD',),
               TRI=_F( NOM_PARA = 'ABSC_CURV',
                    ORDRE = 'DECROISSANT')
             )

# REFERENCE SYPIPE ABS(MT)
MTSYS=DEFI_FONCTION(    NOM_PARA='ABSC',
    VALE=(
0. , 41.084 ,
842. , 41.084 ,
842.001 , 41.085 ,
2567.3 , 91.025 ,
2567.301 , 91.024 ,
2717.3 , 91.024 ,
2717.301 , 91.027 ,
5847.3 , 91.027 ,
5847.301 , 91.026 ,
5975.3 , 91.026 ,
5975.301 , 91.025 ,
7700.7 , 11.992 ,
7700.701 , 11.992 ,
7950.7 , 11.992 ,
7950.701 , 11.992 ,
8950.7 , 11.992 ,
8950.701 , 11.992 ,
10465.7 , 11.992 ,
10465.701 , 11.991 ,
10470.7 , 11.991 ,
10470.701 , 11.993 ,
10475.7 , 11.993 ,
10475.701 , 11.992 ,
11890.7 , 11.992 ,
11890.701 , 11.992 ,
13770.7 , 11.992 ,
13770.701 , 11.992 ,
15650.7 , 11.992 ,
15650.701 , 11.992 ,
16450.7 , 11.992 ,
16450.701 , 11.992 ,
17955.7 , 11.992 ,
17955.701 , 11.992 ,
18940.7 , 11.992 ,
18940.701 , 11.991 ,
20666. , 40.955 ,
20666.001 , 40.953 ,
21453.1 , 40.953 ,
21453.101 , 40.954 ,
22112.9 , 40.954 ,
22112.901 , 40.953 ,
22536.7 , 28.097 ,
22536.701 , 28.097 ,
23314.5 , 28.097 ,
23314.501 , 28.129 ,
23316.5 , 28.129 ,
23316.501 , 28.099 ,
24919.5 , 28.099 ,
24919.501 , 28.099 ,
27871.3 , 28.099 ,
27871.301 , 28.099 ,
28295. , 13.751 ,
28295.001 , 13.751 ,
29243.8 , 13.751 ,
29243.801 , 13.752 ,
32680.9 , 13.752 ,
32680.901 , 13.751 ,
33629.8 , 13.751 ,
33629.801 , 13.751 ,
34053.4 , 0.354 ,
34053.401 , 0.354 ,
35002.3 , 0.354 ,
35002.301 , 0.356 ,
37576.3 , 0.356 ,
37576.301 , 0.343 ,
37578.2 , 0.343 ,
37578.201 , 0.356 ,
39388.1 , 0.356 ,
39388.101 , 0.355 ,
39811.9 , 12.528 ,
39811.901 , 12.528 ,
40645.9 , 12.528 ,
40645.901 , 12.524 ,
42195. , 12.524 ,
42195.001 , 12.525 ,
45174.2 , 12.525 ,
45174.201 , 12.525 ,
45545.4 , 20.313 ,
45545.401 , 20.312 ,
46371.6 , 20.312 ,
46371.601 , 20.32 ,
46373.6 , 20.32 ,
46373.601 , 20.312 ,
49543.65 , 20.312 ,
49543.651 , 20.312 ,
51058.56 , 20.312 ,
51058.561 , 20.312 ,
51873.2 , 6.734 ,
51873.201 , 6.734 ,
53509.76 , 6.734 ,
53509.761 , 6.734 ,
55235.09 , 6.114 ,
55235.091 , 6.114 ,
56456.1 , 6.114 ,
56456.101 , 6.114 ,
57596.096 , 6.114 ,
57596.097 , 6.114 ,
57766.1 , 6.114 ,
     ),
   PROL_DROITE='CONSTANT',
   PROL_GAUCHE='CONSTANT', )

MTAS=RECU_FONCTION(        TABLE=EFF_GEN,
                         PARA_X='ABSC_CURV',
                         PARA_Y='MT'
                       )
MTAST=CALC_FONCTION(    COMB=_F(  FONCTION = MTAS,
                                COEF = 1.E-6),
                          INTERPOL='LIN',
                          NOM_PARA='ABSC' )
FIN()<|MERGE_RESOLUTION|>--- conflicted
+++ resolved
@@ -63,17 +63,10 @@
 import aster_core
 
 def include_maillage(MAILLAGE):
-<<<<<<< HEAD
-    """Fonction une macro qui indique que le chemin pour chercher le maillage confidentiel"""
-    repdex = aster_core.get_option('repdex')
-    import os.path as osp
-    return osp.join(repdex, MAILLAGE)
-=======
     """Fonction pour chercher le maillage confidentiel"""
     import os.path as osp
     rcdir = aster_core.get_option('rcdir')
     return osp.join(rcdir, 'tests_data', MAILLAGE)
->>>>>>> 3d13e367
 
 nom_maillage = include_maillage('ssll501a.mail.datg')
 unite=DEFI_FICHIER(ACTION='ASSOCIER', FICHIER=nom_maillage, ACCES='NEW', UNITE=20)
