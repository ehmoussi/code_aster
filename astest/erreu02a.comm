# coding=utf-8
# --------------------------------------------------------------------
<<<<<<< HEAD
# Copyright (C) 1991 - 2018 - EDF R&D - www.code-aster.org
=======
# Copyright (C) 1991 - 2019 - EDF R&D - www.code-aster.org
>>>>>>> e87c3888
# This file is part of code_aster.
#
# code_aster is free software: you can redistribute it and/or modify
# it under the terms of the GNU General Public License as published by
# the Free Software Foundation, either version 3 of the License, or
# (at your option) any later version.
#
# code_aster is distributed in the hope that it will be useful,
# but WITHOUT ANY WARRANTY; without even the implied warranty of
# MERCHANTABILITY or FITNESS FOR A PARTICULAR PURPOSE.  See the
# GNU General Public License for more details.
#
# You should have received a copy of the GNU General Public License
# along with code_aster.  If not, see <http://www.gnu.org/licenses/>.
# --------------------------------------------------------------------

from code_aster import AsterError
from code_aster.Commands import *

DEBUT(CODE=_F(NIV_PUB_WEB='INTERNET', ),DEBUG=_F(SDVERI='OUI'),
      ERREUR=_F(ERREUR_F='EXCEPTION',),
      PAR_LOT='NON',)

fmt_raison='-'*80+"""

   Exception interceptee
   Message : %s

"""+'-'*80+'\n'


M=LIRE_MAILLAGE(FORMAT="ASTER",)

MO=AFFE_MODELE(MAILLAGE=M, AFFE=_F(TOUT='OUI', PHENOMENE='MECANIQUE', MODELISATION='AXIS',),)

E1  = DEFI_FONCTION(NOM_PARA='TEMP',VALE= (0.,1.E11,   1000., 3.E11),)
E2  = DEFI_FONCTION(NOM_PARA='TEMP',VALE= (0.,2.E11,   1000., 6.E11),)
N2  = DEFI_NAPPE(   NOM_PARA='SECH',  PROL_DROITE='LINEAIRE', PROL_GAUCHE='LINEAIRE',
                    PARA=(0.,100.,), FONCTION=(E1,E2,)            )


NU=DEFI_CONSTANTE(VALE= 0.2)

ALPHA=DEFI_FONCTION(NOM_PARA='TEMP',VALE= (0.,2.E-5,1000., 8.E-5),)

BETON1=DEFI_MATERIAU(ELAS_FO=_F(E=E1, NU=NU, ALPHA = ALPHA, TEMP_DEF_ALPHA =20),)
BETON2=DEFI_MATERIAU(ELAS_FO=_F(E=N2, NU=NU, ALPHA = ALPHA, TEMP_DEF_ALPHA =20),)
BETON3=DEFI_MATERIAU(ELAS=_F(E=1E12, NU=0.3,))
BETON4=DEFI_MATERIAU(ELAS=_F(E=1E12, NU=0.3,ALPHA = 2.E-5))

SECHI=CREA_CHAMP(TYPE_CHAM='NOEU_TEMP_R',  OPERATION='AFFE', MAILLAGE=M,
                AFFE=_F(TOUT='OUI', NOM_CMP='TEMP', VALE=100.),)

SECHF=CREA_CHAMP(TYPE_CHAM='NOEU_TEMP_R', OPERATION='AFFE', MAILLAGE=M,
                AFFE=_F(TOUT='OUI', NOM_CMP='TEMP', VALE=80.),)

SECH1=CREA_RESU(OPERATION='AFFE', TYPE_RESU='EVOL_THER', NOM_CHAM='TEMP',
                AFFE=( _F(CHAM_GD=SECHI, INST=0.0,),
                       _F(CHAM_GD=SECHF, INST=3600.0,),   ),)

TEMPI=CREA_CHAMP(TYPE_CHAM='NOEU_TEMP_R', OPERATION='AFFE', MAILLAGE=M,
                AFFE=_F(TOUT='OUI', NOM_CMP='TEMP', VALE=20.0,),)

TEMPF=CREA_CHAMP(TYPE_CHAM='NOEU_TEMP_R', OPERATION='AFFE', MAILLAGE=M,
                AFFE=_F(TOUT='OUI', NOM_CMP='TEMP', VALE=120.0,),)

TEMP1=CREA_RESU(OPERATION='AFFE', TYPE_RESU='EVOL_THER', NOM_CHAM='TEMP',
                AFFE=( _F(CHAM_GD=TEMPI, INST=0.0,),
                       _F(CHAM_GD=TEMPF, INST=3600.0,),   ),)

CH1=AFFE_CHAR_MECA(MODELE=MO, FACE_IMPO=_F(GROUP_MA=('D1','D3'), DY=1.0,),)

##################################################################################################
##################################################################################################





# CM1 : CHAMP DE MATERIAU FONCTION DE LA TEMPERATURE :
#------------------------------------------------------
CM1=AFFE_MATERIAU(MAILLAGE=M,
                 AFFE=_F(TOUT='OUI', MATER=BETON1, ),
                 AFFE_VARC=( _F(TOUT='OUI',EVOL=TEMP1,NOM_VARC='TEMP',NOM_CHAM='TEMP',VALE_REF=20),),)

U1=MECA_STATIQUE( MODELE=MO, CHAM_MATER=CM1, EXCIT=_F(CHARGE=CH1,), INST = 1800.)
U1=CALC_CHAMP(reuse=U1,RESULTAT=U1,CONTRAINTE=('SIGM_ELNO'),DEFORMATION=('EPSI_ELNO'))

U1=CALC_CHAMP(reuse =U1,RESULTAT = U1,DEFORMATION='EPSI_NOEU',CONTRAINTE='SIGM_NOEU')

TEST_RESU(RESU=(_F(INST=1800.0,
                   RESULTAT=U1,
                   NOM_CHAM='EPSI_NOEU',
                   NOEUD='N5',
                   NOM_CMP='EPXX',
                   VALE_CALC=1.4519999999992E-3,),
                _F(INST=1800.0,
                   RESULTAT=U1,
                   NOM_CHAM='SIGM_NOEU',
                   NOEUD='N5',
                   NOM_CMP='SIYY',
                   VALE_CALC=-1.3794000000007001E8,),
                ),
          )

# CM2 : CHAMP DE MATERIAU FONCTION DE LA TEMPERATURE ET DU SECHAGE :
#---------------------------------------------------------------------
CM2=AFFE_MATERIAU(MAILLAGE=M,
                 AFFE=_F(TOUT='OUI', MATER=BETON2, ),
                 AFFE_VARC=(_F(TOUT='OUI',EVOL=SECH1,NOM_VARC='SECH',NOM_CHAM='TEMP',VALE_REF=100),
                            _F(TOUT='OUI',EVOL=TEMP1,NOM_VARC='TEMP',NOM_CHAM='TEMP',VALE_REF=20),),)


U2=MECA_STATIQUE( MODELE=MO, CHAM_MATER=CM2, EXCIT=_F(CHARGE=CH1,), INST = 1800.)
U2=CALC_CHAMP(reuse=U2,RESULTAT=U2,CONTRAINTE=('SIGM_ELNO'),DEFORMATION=('EPSI_ELNO'))

U2=CALC_CHAMP(reuse =U2,RESULTAT = U2,DEFORMATION='EPSI_NOEU',CONTRAINTE='SIGM_NOEU')

TEST_RESU(RESU=(_F(INST=1800.0,
                   RESULTAT=U2,
                   NOM_CHAM='EPSI_NOEU',
                   NOEUD='N5',
                   NOM_CMP='EPXX',
                   VALE_CALC=1.4519999999986E-3,),
                _F(INST=1800.0,
                   RESULTAT=U2,
                   NOM_CHAM='SIGM_NOEU',
                   NOEUD='N5',
                   NOM_CMP='SIYY',
                   VALE_CALC=-2.6208600000007001E8,),
                ),
          )

# CM1A : CHAMP DE MATERIAU =F(TEMP) + TEMP OUBLIEE => CALCULEL6_56 CAR ALPHA=F(TEMP):
#-----------------------------------------------------------------------------------
CM1A=AFFE_MATERIAU(MAILLAGE=M,
                 AFFE=_F(TOUT='OUI', MATER=BETON1, ),
               # AFFE_VARC=( _F(TOUT='OUI',EVOL=TEMP1,NOM_VARC='TEMP',NOM_CHAM='TEMP',VALE_REF=20),),
                 )

is_ok = 0
try :
    U1A=MECA_STATIQUE( MODELE=MO, CHAM_MATER=CM1A, EXCIT=_F(CHARGE=CH1,), INST = 1800.)
<<<<<<< HEAD
except AsterError as err:
   print fmt_raison % str(err)
=======
except aster.error as err:
   print((fmt_raison % str(err)))
>>>>>>> e87c3888
   # on verifie que l'erreur fatale est bien celle que l'on attendait :
   if err.id_message == "MATERIAL1_56":
      is_ok = 1

TAB1=CREA_TABLE(LISTE=(_F(PARA='TEST',TYPE_K='K8',LISTE_K='VALEUR  ',), _F(PARA='BOOLEEN',LISTE_I=is_ok,),),)
TEST_TABLE(REFERENCE='ANALYTIQUE',
           VALE_CALC_I=1,
           VALE_REFE_I=1,
           NOM_PARA='BOOLEEN',
           TABLE=TAB1,
           FILTRE=_F(NOM_PARA='TEST',
                     VALE_K='VALEUR  ',),
           )

DETRUIRE(CONCEPT=_F(NOM=(TAB1),),)



# CM1B : CHAMP DE MATERIAU =F(TEMP) + TEMP OUBLIE SUR QUELQUES MAILLES => MATERIAL1_2 :
#---------------------------------------------------------------------------------------------------------
CM1B=AFFE_MATERIAU(MAILLAGE=M,
                 AFFE=_F(TOUT='OUI', MATER=BETON1, ),
                 AFFE_VARC=( _F(MAILLE=('M1','M3'),EVOL=TEMP1,NOM_VARC='TEMP',NOM_CHAM='TEMP',VALE_REF=20),),
                 )

is_ok = 0
try :
    U1B=MECA_STATIQUE( MODELE=MO, CHAM_MATER=CM1B, EXCIT=_F(CHARGE=CH1,), INST = 1800.)
<<<<<<< HEAD
except AsterError as err:
   print fmt_raison % str(err)
=======
except aster.error as err:
   print((fmt_raison % str(err)))
>>>>>>> e87c3888
   # on verifie que l'erreur fatale est bien celle que l'on attendait :
   if err.id_message.strip() == "MATERIAL1_2":
      is_ok = 1

TAB1=CREA_TABLE(LISTE=(_F(PARA='TEST',TYPE_K='K8',LISTE_K='VALEUR  ',), _F(PARA='BOOLEEN',LISTE_I=is_ok,),),)
TEST_TABLE(REFERENCE='ANALYTIQUE',
           VALE_CALC_I=1,
           VALE_REFE_I=1,
           NOM_PARA='BOOLEEN',
           TABLE=TAB1,
           FILTRE=_F(NOM_PARA='TEST',
                     VALE_K='VALEUR  ',),
           )

DETRUIRE(CONCEPT=_F(NOM=(TAB1),),)



# CM2A : CHAMP DE MATERIAU F(TEMP,SECH)  + SECH OUBLIE => CALCULEL6_62 :
#---------------------------------------------------------------------------
CM2A=AFFE_MATERIAU(MAILLAGE=M,
                 AFFE=_F(TOUT='OUI', MATER=BETON2, ),
                 AFFE_VARC=( #_F(TOUT='OUI',EVOL=SECH1,NOM_VARC='SECH',NOM_CHAM='TEMP',VALE_REF=100),
                              _F(TOUT='OUI',EVOL=TEMP1,NOM_VARC='TEMP',NOM_CHAM='TEMP',VALE_REF=20),
                              ))

is_ok = 0
try :
    U2A=MECA_STATIQUE( MODELE=MO, CHAM_MATER=CM2A, EXCIT=_F(CHARGE=CH1,), INST = 1800.)
<<<<<<< HEAD
except  AsterError as err:
   print fmt_raison % str(err)
=======
except  aster.error as err:
   print((fmt_raison % str(err)))
>>>>>>> e87c3888
   # on verifie que l'erreur fatale est bien celle que l'on attendait :
   if err.id_message == "CALCULEL6_62":
      is_ok = 1

TAB1=CREA_TABLE(LISTE=(_F(PARA='TEST',TYPE_K='K8',LISTE_K='VALEUR  ',), _F(PARA='BOOLEEN',LISTE_I=is_ok,),),)
TEST_TABLE(REFERENCE='ANALYTIQUE',
           VALE_CALC_I=1,
           VALE_REFE_I=1,
           NOM_PARA='BOOLEEN',
           TABLE=TAB1,
           FILTRE=_F(NOM_PARA='TEST',
                     VALE_K='VALEUR  ',),
           )

DETRUIRE(CONCEPT=_F(NOM=(TAB1),),)



# CM2B : CHAMP DE MATERIAU F(TEMP,SECH)  + TEMP OUBLIE => MATERIAL1_56 :
#---------------------------------------------------------------------------
CM2B=AFFE_MATERIAU(MAILLAGE=M,
                 AFFE=_F(TOUT='OUI', MATER=BETON2, ),
                 AFFE_VARC=(  _F(TOUT='OUI',EVOL=SECH1,NOM_VARC='SECH',NOM_CHAM='TEMP',VALE_REF=100),
                             #_F(TOUT='OUI',EVOL=TEMP1,NOM_VARC='TEMP',NOM_CHAM='TEMP',VALE_REF=20),
                             ))

is_ok = 0
try :
    U2B=MECA_STATIQUE( MODELE=MO, CHAM_MATER=CM2B, EXCIT=_F(CHARGE=CH1,), INST = 1800.)
<<<<<<< HEAD
except  AsterError as err:
   print fmt_raison % str(err)
=======
except  aster.error as err:
   print((fmt_raison % str(err)))
>>>>>>> e87c3888
   # on verifie que l'erreur fatale est bien celle que l'on attendait :
   if err.id_message == "MATERIAL1_56":
      is_ok = 1

TAB1=CREA_TABLE(LISTE=(_F(PARA='TEST',TYPE_K='K8',LISTE_K='VALEUR  ',), _F(PARA='BOOLEEN',LISTE_I=is_ok,),),)
TEST_TABLE(REFERENCE='ANALYTIQUE',
           VALE_CALC_I=1,
           VALE_REFE_I=1,
           NOM_PARA='BOOLEEN',
           TABLE=TAB1,
           FILTRE=_F(NOM_PARA='TEST',
                     VALE_K='VALEUR  ',),
           )

DETRUIRE(CONCEPT=_F(NOM=(TAB1),),)



# CM2C : CHAMP DE MATERIAU F(TEMP,SECH)  + SECH OUBLIE SUR QUELQUES MAILLES => CALCULEL6_62 :
#--------------------------------------------------------------------------------------------
CM2C=AFFE_MATERIAU(MAILLAGE=M,
                 AFFE=_F(TOUT='OUI', MATER=BETON2, ),
                 AFFE_VARC=(  _F(MAILLE=('M1','M3'),EVOL=SECH1,NOM_VARC='SECH',NOM_CHAM='TEMP',VALE_REF=100),
                              _F(TOUT='OUI',EVOL=TEMP1,NOM_VARC='TEMP',NOM_CHAM='TEMP',VALE_REF=20),
                              ))

is_ok = 0
try :
    U2C=MECA_STATIQUE( MODELE=MO, CHAM_MATER=CM2C, EXCIT=_F(CHARGE=CH1,), INST = 1800.)
<<<<<<< HEAD
except  AsterError as err:
   print fmt_raison % str(err)
=======
except  aster.error as err:
   print((fmt_raison % str(err)))
>>>>>>> e87c3888
   # on verifie que l'erreur fatale est bien celle que l'on attendait :
   if err.id_message == "CALCULEL6_62":
      is_ok = 1

TAB1=CREA_TABLE(LISTE=(_F(PARA='TEST',TYPE_K='K8',LISTE_K='VALEUR  ',), _F(PARA='BOOLEEN',LISTE_I=is_ok,),),)
TEST_TABLE(REFERENCE='ANALYTIQUE',
           VALE_CALC_I=1,
           VALE_REFE_I=1,
           NOM_PARA='BOOLEEN',
           TABLE=TAB1,
           FILTRE=_F(NOM_PARA='TEST',
                     VALE_K='VALEUR  ',),
           )

DETRUIRE(CONCEPT=_F(NOM=(TAB1),),)



# CM2D : CHAMP DE MATERIAU F(TEMP,SECH)  + TEMP OUBLIE SUR QUELQUES MAILLES => MATERIAL1_2 :
#--------------------------------------------------------------------------------------------
CM2D=AFFE_MATERIAU(MAILLAGE=M,
                 AFFE=_F(TOUT='OUI', MATER=BETON2, ),
                 AFFE_VARC=(  _F(TOUT='OUI',EVOL=SECH1,NOM_VARC='SECH',NOM_CHAM='TEMP',VALE_REF=100),
                              _F(MAILLE=('M1','M3'),EVOL=TEMP1,NOM_VARC='TEMP',NOM_CHAM='TEMP',VALE_REF=20),
                              ))

is_ok = 0
try :
    U2D=MECA_STATIQUE( MODELE=MO, CHAM_MATER=CM2D, EXCIT=_F(CHARGE=CH1,), INST = 1800.)
<<<<<<< HEAD
except  AsterError as err:
   print fmt_raison % str(err)
=======
except  aster.error as err:
   print((fmt_raison % str(err)))
>>>>>>> e87c3888
   # on verifie que l'erreur fatale est bien celle que l'on attendait :
   if err.id_message == "MATERIAL1_2":
      is_ok = 1

TAB1=CREA_TABLE(LISTE=(_F(PARA='TEST',TYPE_K='K8',LISTE_K='VALEUR  ',), _F(PARA='BOOLEEN',LISTE_I=is_ok,),),)
TEST_TABLE(REFERENCE='ANALYTIQUE',
           VALE_CALC_I=1,
           VALE_REFE_I=1,
           NOM_PARA='BOOLEEN',
           TABLE=TAB1,
           FILTRE=_F(NOM_PARA='TEST',
                     VALE_K='VALEUR  ',),
           )

DETRUIRE(CONCEPT=_F(NOM=(TAB1),),)



# CM2E : CHAMP DE MATERIAU CONSTANT ; PAS DE TEMP => OK
#--------------------------------------------------------------------------------------------
CM2E=AFFE_MATERIAU(MAILLAGE=M, AFFE=_F(TOUT='OUI', MATER=BETON3, ))
U2E=MECA_STATIQUE( MODELE=MO, CHAM_MATER=CM2E, EXCIT=_F(CHARGE=CH1,), INST = 1800.)



# CM2F : CHAMP DE MATERIAU CONSTANT ET ALPHA ; PAS DE TEMP => OK
#--------------------------------------------------------------------------------------------
CM2F=AFFE_MATERIAU(MAILLAGE=M, AFFE=_F(TOUT='OUI', MATER=BETON4, ))
U2F=MECA_STATIQUE( MODELE=MO, CHAM_MATER=CM2F, EXCIT=_F(CHARGE=CH1,), INST = 1800.)

FIN()<|MERGE_RESOLUTION|>--- conflicted
+++ resolved
@@ -1,10 +1,6 @@
 # coding=utf-8
 # --------------------------------------------------------------------
-<<<<<<< HEAD
-# Copyright (C) 1991 - 2018 - EDF R&D - www.code-aster.org
-=======
 # Copyright (C) 1991 - 2019 - EDF R&D - www.code-aster.org
->>>>>>> e87c3888
 # This file is part of code_aster.
 #
 # code_aster is free software: you can redistribute it and/or modify
@@ -148,13 +144,8 @@
 is_ok = 0
 try :
     U1A=MECA_STATIQUE( MODELE=MO, CHAM_MATER=CM1A, EXCIT=_F(CHARGE=CH1,), INST = 1800.)
-<<<<<<< HEAD
-except AsterError as err:
-   print fmt_raison % str(err)
-=======
-except aster.error as err:
-   print((fmt_raison % str(err)))
->>>>>>> e87c3888
+except AsterError as err:
+   print((fmt_raison % str(err)))
    # on verifie que l'erreur fatale est bien celle que l'on attendait :
    if err.id_message == "MATERIAL1_56":
       is_ok = 1
@@ -183,13 +174,8 @@
 is_ok = 0
 try :
     U1B=MECA_STATIQUE( MODELE=MO, CHAM_MATER=CM1B, EXCIT=_F(CHARGE=CH1,), INST = 1800.)
-<<<<<<< HEAD
-except AsterError as err:
-   print fmt_raison % str(err)
-=======
-except aster.error as err:
-   print((fmt_raison % str(err)))
->>>>>>> e87c3888
+except AsterError as err:
+   print((fmt_raison % str(err)))
    # on verifie que l'erreur fatale est bien celle que l'on attendait :
    if err.id_message.strip() == "MATERIAL1_2":
       is_ok = 1
@@ -219,13 +205,8 @@
 is_ok = 0
 try :
     U2A=MECA_STATIQUE( MODELE=MO, CHAM_MATER=CM2A, EXCIT=_F(CHARGE=CH1,), INST = 1800.)
-<<<<<<< HEAD
-except  AsterError as err:
-   print fmt_raison % str(err)
-=======
-except  aster.error as err:
-   print((fmt_raison % str(err)))
->>>>>>> e87c3888
+except AsterError as err:
+   print((fmt_raison % str(err)))
    # on verifie que l'erreur fatale est bien celle que l'on attendait :
    if err.id_message == "CALCULEL6_62":
       is_ok = 1
@@ -255,13 +236,8 @@
 is_ok = 0
 try :
     U2B=MECA_STATIQUE( MODELE=MO, CHAM_MATER=CM2B, EXCIT=_F(CHARGE=CH1,), INST = 1800.)
-<<<<<<< HEAD
-except  AsterError as err:
-   print fmt_raison % str(err)
-=======
-except  aster.error as err:
-   print((fmt_raison % str(err)))
->>>>>>> e87c3888
+except AsterError as err:
+   print((fmt_raison % str(err)))
    # on verifie que l'erreur fatale est bien celle que l'on attendait :
    if err.id_message == "MATERIAL1_56":
       is_ok = 1
@@ -291,13 +267,8 @@
 is_ok = 0
 try :
     U2C=MECA_STATIQUE( MODELE=MO, CHAM_MATER=CM2C, EXCIT=_F(CHARGE=CH1,), INST = 1800.)
-<<<<<<< HEAD
-except  AsterError as err:
-   print fmt_raison % str(err)
-=======
-except  aster.error as err:
-   print((fmt_raison % str(err)))
->>>>>>> e87c3888
+except AsterError as err:
+   print((fmt_raison % str(err)))
    # on verifie que l'erreur fatale est bien celle que l'on attendait :
    if err.id_message == "CALCULEL6_62":
       is_ok = 1
@@ -327,13 +298,8 @@
 is_ok = 0
 try :
     U2D=MECA_STATIQUE( MODELE=MO, CHAM_MATER=CM2D, EXCIT=_F(CHARGE=CH1,), INST = 1800.)
-<<<<<<< HEAD
-except  AsterError as err:
-   print fmt_raison % str(err)
-=======
-except  aster.error as err:
-   print((fmt_raison % str(err)))
->>>>>>> e87c3888
+except AsterError as err:
+   print((fmt_raison % str(err)))
    # on verifie que l'erreur fatale est bien celle que l'on attendait :
    if err.id_message == "MATERIAL1_2":
       is_ok = 1
