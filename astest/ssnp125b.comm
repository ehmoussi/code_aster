--- conflicted
+++ resolved
@@ -1,10 +1,6 @@
 # coding=utf-8
 # --------------------------------------------------------------------
-<<<<<<< HEAD
-# Copyright (C) 1991 - 2018 - EDF R&D - www.code-aster.org
-=======
 # Copyright (C) 1991 - 2019 - EDF R&D - www.code-aster.org
->>>>>>> 3447b1dc
 # This file is part of code_aster.
 #
 # code_aster is free software: you can redistribute it and/or modify
@@ -168,15 +164,9 @@
                      ETAT_INIT   = _F( SIGM  = SIGINIT,),
                      CONVERGENCE=_F( RESI_GLOB_RELA = 1.E-6,
                                 ITER_GLOB_MAXI =  26,),
-<<<<<<< HEAD
                      )
 except ConvergenceError:
-     print """\nProbleme de convergence pour cause de localisation\n"""
-=======
-                           );
-except aster.NonConvergenceError:
      print("""\nProbleme de convergence pour cause de localisation\n""")
->>>>>>> 3447b1dc
 # ON RECUPERE LE DERNIER INSTANT PROPREMENT CALCULE DANS STAT_NON_LINE
 # POUR FAIRE UNE VERIFICATION EN NON-REGRESSION SUR CE NUMERO D'ORDRE
 
