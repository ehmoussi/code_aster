--- conflicted
+++ resolved
@@ -71,13 +71,8 @@
   NUM130=NUME_DDL(MATR_RIGI=MEL11, );
   MATAS130=ASSE_MATRICE(NUME_DDL=NUM130, MATR_ELEM=MEL11, );
   FACTORISER( reuse=MATAS130,  MATR_ASSE=MATAS130,METHODE='MUMPS', GESTION_MEMOIRE='EVAL')
-<<<<<<< HEAD
-except AsterError as err:
-   print((fmt_raison % str(err)))
-=======
-except aster.error as err:
-   print(fmt_raison % str(err))
->>>>>>> 334959f5
+except AsterError as err:
+   print(fmt_raison % str(err))
    # on verifie que l'erreur fatale est bien celle que l'on attendait :
    if err.id_message == "FACTOR_77":
       is_ok = 1
@@ -102,13 +97,8 @@
   NUM11=NUME_DDL(MATR_RIGI=MEL11, );
   MATAS11=ASSE_MATRICE(NUME_DDL=NUM11, MATR_ELEM=MEL11, );
   FACTORISER( reuse=MATAS11,  MATR_ASSE=MATAS11,METHODE='LDLT', STOP_SINGULIER='OUI', NPREC=8 )
-<<<<<<< HEAD
-except AsterError as err:
-   print((fmt_raison % str(err)))
-=======
-except aster.error as err:
-   print(fmt_raison % str(err))
->>>>>>> 334959f5
+except AsterError as err:
+   print(fmt_raison % str(err))
    # on verifie que l'erreur fatale est bien celle que l'on attendait :
    if err.id_message == "FACTOR_10":
       is_ok = 1
@@ -130,13 +120,8 @@
   NUM12=NUME_DDL(MATR_RIGI=MEL11, );
   MATAS12=ASSE_MATRICE(NUME_DDL=NUM12, MATR_ELEM=MEL11, );
   FACTORISER( reuse=MATAS12,  MATR_ASSE=MATAS12,METHODE='LDLT', STOP_SINGULIER='OUI', NPREC=8  )
-<<<<<<< HEAD
-except AsterError as err:
-   print((fmt_raison % str(err)))
-=======
-except aster.error as err:
-   print(fmt_raison % str(err))
->>>>>>> 334959f5
+except AsterError as err:
+   print(fmt_raison % str(err))
    # on verifie que l'erreur fatale est bien celle que l'on attendait :
    if err.id_message == "FACTOR_10":
       is_ok = 1
@@ -158,13 +143,8 @@
   NUM130=NUME_DDL(MATR_RIGI=MEL11, );
   MATAS130=ASSE_MATRICE(NUME_DDL=NUM130, MATR_ELEM=MEL11, );
   FACTORISER( reuse=MATAS130,  MATR_ASSE=MATAS130,METHODE='MUMPS', STOP_SINGULIER='OUI', NPREC=8  )
-<<<<<<< HEAD
-except AsterError as err:
-   print((fmt_raison % str(err)))
-=======
-except aster.error as err:
-   print(fmt_raison % str(err))
->>>>>>> 334959f5
+except AsterError as err:
+   print(fmt_raison % str(err))
    # on verifie que l'erreur fatale est bien celle que l'on attendait :
    if err.id_message == "FACTOR_11":
       is_ok = 1
@@ -192,13 +172,8 @@
 
   VECTA131=RESOUDRE( reuse=VECTA131,  MATR=MATAS131, CHAM_NO=VECTA131,RESI_RELA=1.E-15,
   POSTTRAITEMENTS='AUTO',INFO=2)
-<<<<<<< HEAD
-except AsterError as err:
-   print((fmt_raison % str(err)))
-=======
-except aster.error as err:
-   print(fmt_raison % str(err))
->>>>>>> 334959f5
+except AsterError as err:
+   print(fmt_raison % str(err))
    # on verifie que l'erreur fatale est bien celle que l'on attendait :
    if err.id_message == "FACTOR_57":
       is_ok = 1
@@ -225,13 +200,8 @@
   NUM21=NUME_DDL(MATR_RIGI=MEL21, );
   MATAS21=ASSE_MATRICE(NUME_DDL=NUM21, MATR_ELEM=MEL21,CHAR_CINE=CHCINE  );
   FACTORISER( reuse=MATAS21,  MATR_ASSE=MATAS21,METHODE='LDLT', STOP_SINGULIER='OUI', NPREC=8 )
-<<<<<<< HEAD
-except AsterError as err:
-   print((fmt_raison % str(err)))
-=======
-except aster.error as err:
-   print(fmt_raison % str(err))
->>>>>>> 334959f5
+except AsterError as err:
+   print(fmt_raison % str(err))
    # on verifie que l'erreur fatale est bien celle que l'on attendait :
    if err.id_message == "FACTOR_11":
       is_ok = 1
@@ -253,13 +223,8 @@
   NUM22=NUME_DDL(MATR_RIGI=MEL21, );
   MATAS22=ASSE_MATRICE(NUME_DDL=NUM22, MATR_ELEM=MEL21,CHAR_CINE=CHCINE );
   FACTORISER( reuse=MATAS22,  MATR_ASSE=MATAS22,METHODE='LDLT', STOP_SINGULIER='OUI', NPREC=8  )
-<<<<<<< HEAD
-except AsterError as err:
-   print((fmt_raison % str(err)))
-=======
-except aster.error as err:
-   print(fmt_raison % str(err))
->>>>>>> 334959f5
+except AsterError as err:
+   print(fmt_raison % str(err))
    # on verifie que l'erreur fatale est bien celle que l'on attendait :
    if err.id_message == "FACTOR_11":
       is_ok = 1
@@ -281,13 +246,8 @@
   NUM230=NUME_DDL(MATR_RIGI=MEL21, );
   MATAS230=ASSE_MATRICE(NUME_DDL=NUM230, MATR_ELEM=MEL21,CHAR_CINE=CHCINE );
   FACTORISER( reuse=MATAS230,  MATR_ASSE=MATAS230,METHODE='MUMPS', STOP_SINGULIER='OUI', NPREC=8  )
-<<<<<<< HEAD
-except AsterError as err:
-   print((fmt_raison % str(err)))
-=======
-except aster.error as err:
-   print(fmt_raison % str(err))
->>>>>>> 334959f5
+except AsterError as err:
+   print(fmt_raison % str(err))
    # on verifie que l'erreur fatale est bien celle que l'on attendait :
    if err.id_message == "FACTOR_11":
       is_ok = 1
@@ -314,13 +274,8 @@
   FACTORISER( reuse=MATAS231,  MATR_ASSE=MATAS231,METHODE='MUMPS', STOP_SINGULIER='OUI', NPREC=-8  )
 
   VECTA231=RESOUDRE( reuse=VECTA231,  MATR=MATAS231, CHAM_NO=VECTA231,RESI_RELA=1.E-6, CHAM_CINE=VCIN231)
-<<<<<<< HEAD
-except AsterError as err:
-   print((fmt_raison % str(err)))
-=======
-except aster.error as err:
-   print(fmt_raison % str(err))
->>>>>>> 334959f5
+except AsterError as err:
+   print(fmt_raison % str(err))
    # on verifie que l'erreur fatale est bien celle que l'on attendait :
    if err.id_message == "FACTOR_42":
       is_ok = 1
@@ -345,13 +300,8 @@
   VECTA232=ASSE_VECTEUR(  VECT_ELEM=VECTE232,   NUME_DDL=NUM232 )
   VCIN232=CALC_CHAR_CINE(   NUME_DDL=NUM232,  CHAR_CINE=CHCINE)
   FACTORISER( reuse=MATAS232,  MATR_ASSE=MATAS232,METHODE='MUMPS', TYPE_RESOL='SYMDEF')
-<<<<<<< HEAD
-except AsterError as err:
-   print((fmt_raison % str(err)))
-=======
-except aster.error as err:
-   print(fmt_raison % str(err))
->>>>>>> 334959f5
+except AsterError as err:
+   print(fmt_raison % str(err))
    # on verifie que l'erreur fatale est bien celle que l'on attendait :
    if err.id_message == "FACTOR_80":
       is_ok = 1
