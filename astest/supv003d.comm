--- conflicted
+++ resolved
@@ -1,10 +1,6 @@
 # coding=utf-8
 # --------------------------------------------------------------------
-<<<<<<< HEAD
-# Copyright (C) 1991 - 2018 - EDF R&D - www.code-aster.org
-=======
 # Copyright (C) 1991 - 2019 - EDF R&D - www.code-aster.org
->>>>>>> e87c3888
 # This file is part of code_aster.
 #
 # code_aster is free software: you can redistribute it and/or modify
@@ -40,13 +36,8 @@
 assert min(coord) == 0.0, coord
 assert max(coord) == 0.1, coord
 
-<<<<<<< HEAD
 conn = aster.getcolljev(MA.getName() + ".CONNEX         ")
-assert conn.keys() == [1, ], conn
-=======
-conn = aster.getcolljev("MA      .CONNEX         ")
 assert list(conn.keys()) == [1, ], conn
->>>>>>> e87c3888
 assert conn[1] == (1, 2), conn
 
 nommai = aster.getvectjev(MA.getName() + ".NOMMAI                 ")
