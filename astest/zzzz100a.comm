--- conflicted
+++ resolved
@@ -23,8 +23,6 @@
 DEBUT(CODE=_F(NIV_PUB_WEB='INTERNET'),
       IGNORE_ALARM=('FONCT0_62'),    # test VERIF='NON' pour DFR1 et DFC1
       DEBUG=_F(SDVERI='NON'))
-
-from math import *
 
 #=======================================================================
 #
@@ -483,12 +481,8 @@
 
 # ------------------ FORMULE 1 -----------------------------------
 
-<<<<<<< HEAD
-SIa = FORMULE(NOM_PARA='INST',VALE='sin(INST)',sin=sin)
-=======
 SIa = FORMULE(VALE='sin(INST)',
               NOM_PARA='INST',)
->>>>>>> 012403a9
 
 SIi=CALC_FONC_INTERP(        FONCTION=SIa,    LIST_PARA=LI1,
                             NOM_PARA='INST',
@@ -528,12 +522,8 @@
 
 # ------------------ FORMULE 2 -----------------------------------
 
-<<<<<<< HEAD
-COa = FORMULE(NOM_PARA='INST',VALE='cos(INST)',cos=cos)
-=======
 COa = FORMULE(VALE='cos(INST)',
               NOM_PARA='INST',)
->>>>>>> 012403a9
 
 COi=CALC_FONC_INTERP(        FONCTION=COa,    LIST_PARA=LI1,
                             NOM_PARA='INST',
@@ -890,17 +880,13 @@
 
 # - EXCITATION ---------------------------------------------------------
 
-#Fa = FORMULE(NOM_PARA='INST',VALE='cos(OMEGA*INST)',OMEGA=OMEGA)
+#Fa = FORMULE(NOM_PARA='INST',VALE='cos(OMEGA*INST)')
 def fFa(INST) :
     return cos(OMEGA*INST)
 
-<<<<<<< HEAD
-Fa = FORMULE(NOM_PARA='INST',VALE='fFa(INST)',fFa=fFa)
-=======
 Fa = FORMULE(VALE='fFa(INST)',
              fFa=fFa,
              NOM_PARA='INST',)
->>>>>>> 012403a9
 
 
 ACCE='ACCE'
@@ -942,22 +928,6 @@
    cos(OMEGA*INST) + 2.*AMOR*2.*pi*FREQ*
    OMEGA*sin(OMEGA*INST) - ( ((2.*pi*FREQ)**2 - OMEGA**2)*cos(2.*pi*
    FREQ*INST)+ AMOR*((2.*pi*FREQ)**2 + OMEGA**2 )*sin(2.*pi*FREQ*INST))
-<<<<<<< HEAD
-   *exp(-AMOR*2.*pi*FREQ*INST) )   ''',
-   OMEGA=OMEGA,pi=pi,cos=cos,sin=sin,exp=exp)
-
-#   SOLUTION EN VITESSE
-
-VIT = FORMULE(NOM_PARA=('INST','FREQ','AMOR'),VALE='''
-(2.*pi*FREQ) * DEP(INST,FREQ,AMOR)  ''',pi=pi,DEP=DEP,)
-
-#   SOLUTION EN ACCELERATION
-
-ACC = FORMULE(NOM_PARA=('INST','FREQ','AMOR'),VALE='''
-(2.*pi*FREQ)**2 * DEP(INST,FREQ,AMOR)  ''',pi=pi,DEP=DEP,)
-
-DE11a = FORMULE(NOM_PARA='INST',VALE='''DEP(INST,FREQ1,AMOR1) ''',DEP=DEP,FREQ1=FREQ1,AMOR1=AMOR1)
-=======
    *exp(-AMOR*2.*pi*FREQ*INST) )   """,
               OMEGA=OMEGA,
               NOM_PARA=['INST', 'FREQ', 'AMOR'],)
@@ -981,7 +951,6 @@
                 FREQ1=FREQ1,
                 AMOR1=AMOR1,
                 NOM_PARA='INST',)
->>>>>>> 012403a9
 
 DE11=CALC_FONC_INTERP(  FONCTION=DE11a,
                         NOM_PARA='INST', VALE_PARA=LINST   )
@@ -1009,15 +978,11 @@
                    ),
            )
 
-<<<<<<< HEAD
-VI11a = FORMULE(NOM_PARA='INST',VALE='''VIT(INST,FREQ1,AMOR1) ''',VIT=VIT,FREQ1=FREQ1,AMOR1=AMOR1)
-=======
 VI11a = FORMULE(VALE='VIT(INST,FREQ1,AMOR1) ',
                 VIT=VIT,
                 FREQ1=FREQ1,
                 AMOR1=AMOR1,
                 NOM_PARA='INST',)
->>>>>>> 012403a9
 
 VI11=CALC_FONC_INTERP( FONCTION=VI11a,
                        NOM_PARA='INST', VALE_PARA=LINST   )
@@ -1044,15 +1009,11 @@
                    ),
            )
 
-<<<<<<< HEAD
-AC11a = FORMULE(NOM_PARA='INST',VALE='''ACC(INST,FREQ1,AMOR1) ''',ACC=ACC,FREQ1=FREQ1,AMOR1=AMOR1)
-=======
 AC11a = FORMULE(VALE='ACC(INST,FREQ1,AMOR1) ',
                 ACC=ACC,
                 FREQ1=FREQ1,
                 AMOR1=AMOR1,
                 NOM_PARA='INST',)
->>>>>>> 012403a9
 
 AC11=CALC_FONC_INTERP( FONCTION=AC11a,
                        NOM_PARA='INST', VALE_PARA=LINST   )
@@ -1079,15 +1040,11 @@
                    ),
            )
 
-<<<<<<< HEAD
-DE21a = FORMULE(NOM_PARA='INST',VALE='''DEP(INST,FREQ2,AMOR1) ''',DEP=DEP,FREQ2=FREQ2,AMOR1=AMOR1)
-=======
 DE21a = FORMULE(VALE='DEP(INST,FREQ2,AMOR1) ',
                 DEP=DEP,
                 FREQ2=FREQ2,
                 AMOR1=AMOR1,
                 NOM_PARA='INST',)
->>>>>>> 012403a9
 
 DE21=CALC_FONC_INTERP(   FONCTION=DE21a,
                          NOM_PARA='INST', VALE_PARA=LINST   )
@@ -1114,15 +1071,11 @@
                    ),
            )
 
-<<<<<<< HEAD
-VI21a = FORMULE(NOM_PARA='INST',VALE='''VIT(INST,FREQ2,AMOR1) ''',VIT=VIT,FREQ2=FREQ2,AMOR1=AMOR1)
-=======
 VI21a = FORMULE(VALE='VIT(INST,FREQ2,AMOR1) ',
                 VIT=VIT,
                 FREQ2=FREQ2,
                 AMOR1=AMOR1,
                 NOM_PARA='INST',)
->>>>>>> 012403a9
 
 VI21=CALC_FONC_INTERP(   FONCTION=VI21a,
                          NOM_PARA='INST', VALE_PARA=LINST   )
@@ -1149,15 +1102,11 @@
                    ),
            )
 
-<<<<<<< HEAD
-AC21a = FORMULE(NOM_PARA='INST',VALE='''ACC(INST,FREQ2,AMOR1) ''',ACC=ACC,FREQ2=FREQ2,AMOR1=AMOR1)
-=======
 AC21a = FORMULE(VALE='ACC(INST,FREQ2,AMOR1) ',
                 ACC=ACC,
                 FREQ2=FREQ2,
                 AMOR1=AMOR1,
                 NOM_PARA='INST',)
->>>>>>> 012403a9
 
 AC21=CALC_FONC_INTERP(   FONCTION=AC21a,
                          NOM_PARA='INST', VALE_PARA=LINST   )
@@ -1184,15 +1133,11 @@
                    ),
            )
 
-<<<<<<< HEAD
-DE31a = FORMULE(NOM_PARA='INST',VALE='''DEP(INST,FREQ3,AMOR1) ''',DEP=DEP,FREQ3=FREQ3,AMOR1=AMOR1)
-=======
 DE31a = FORMULE(VALE='DEP(INST,FREQ3,AMOR1) ',
                 DEP=DEP,
                 FREQ3=FREQ3,
                 AMOR1=AMOR1,
                 NOM_PARA='INST',)
->>>>>>> 012403a9
 
 DE31=CALC_FONC_INTERP(  FONCTION=DE31a,
                         NOM_PARA='INST', VALE_PARA=LINST   )
@@ -1219,15 +1164,11 @@
                    ),
            )
 
-<<<<<<< HEAD
-VI31a = FORMULE(NOM_PARA='INST',VALE='''VIT(INST,FREQ3,AMOR1) ''',VIT=VIT,FREQ3=FREQ3,AMOR1=AMOR1)
-=======
 VI31a = FORMULE(VALE='VIT(INST,FREQ3,AMOR1) ',
                 VIT=VIT,
                 FREQ3=FREQ3,
                 AMOR1=AMOR1,
                 NOM_PARA='INST',)
->>>>>>> 012403a9
 
 VI31=CALC_FONC_INTERP(  FONCTION=VI31a,
                         NOM_PARA='INST', VALE_PARA=LINST   )
@@ -1254,15 +1195,11 @@
                    ),
            )
 
-<<<<<<< HEAD
-AC31a = FORMULE(NOM_PARA='INST',VALE='''ACC(INST,FREQ3,AMOR1) ''',ACC=ACC,FREQ3=FREQ3,AMOR1=AMOR1)
-=======
 AC31a = FORMULE(VALE='ACC(INST,FREQ3,AMOR1) ',
                 ACC=ACC,
                 FREQ3=FREQ3,
                 AMOR1=AMOR1,
                 NOM_PARA='INST',)
->>>>>>> 012403a9
 
 AC31=CALC_FONC_INTERP(  FONCTION=AC31a,
                         NOM_PARA='INST', VALE_PARA=LINST   )
@@ -1289,15 +1226,11 @@
                    ),
            )
 
-<<<<<<< HEAD
-DE12a = FORMULE(NOM_PARA='INST',VALE='''DEP(INST,FREQ1,AMOR2) ''',DEP=DEP,FREQ1=FREQ1,AMOR2=AMOR2)
-=======
 DE12a = FORMULE(VALE='DEP(INST,FREQ1,AMOR2) ',
                 DEP=DEP,
                 FREQ1=FREQ1,
                 AMOR2=AMOR2,
                 NOM_PARA='INST',)
->>>>>>> 012403a9
 
 DE12=CALC_FONC_INTERP(   FONCTION=DE12a,
                          NOM_PARA='INST', VALE_PARA=LINST   )
@@ -1324,15 +1257,11 @@
                    ),
            )
 
-<<<<<<< HEAD
-VI12a = FORMULE(NOM_PARA='INST',VALE='''VIT(INST,FREQ1,AMOR2) ''',VIT=VIT,FREQ1=FREQ1,AMOR2=AMOR2)
-=======
 VI12a = FORMULE(VALE='VIT(INST,FREQ1,AMOR2) ',
                 VIT=VIT,
                 FREQ1=FREQ1,
                 AMOR2=AMOR2,
                 NOM_PARA='INST',)
->>>>>>> 012403a9
 
 VI12=CALC_FONC_INTERP(   FONCTION=VI12a,
                          NOM_PARA='INST', VALE_PARA=LINST   )
@@ -1359,15 +1288,11 @@
                    ),
            )
 
-<<<<<<< HEAD
-AC12a = FORMULE(NOM_PARA='INST',VALE='''ACC(INST,FREQ1,AMOR2) ''',ACC=ACC,FREQ1=FREQ1,AMOR2=AMOR2)
-=======
 AC12a = FORMULE(VALE='ACC(INST,FREQ1,AMOR2) ',
                 ACC=ACC,
                 FREQ1=FREQ1,
                 AMOR2=AMOR2,
                 NOM_PARA='INST',)
->>>>>>> 012403a9
 
 AC12=CALC_FONC_INTERP(   FONCTION=AC12a,
                          NOM_PARA='INST', VALE_PARA=LINST   )
@@ -1394,15 +1319,11 @@
                    ),
            )
 
-<<<<<<< HEAD
-DE22a = FORMULE(NOM_PARA='INST',VALE='''DEP(INST,FREQ2,AMOR2) ''',DEP=DEP,FREQ2=FREQ2,AMOR2=AMOR2)
-=======
 DE22a = FORMULE(VALE='DEP(INST,FREQ2,AMOR2) ',
                 DEP=DEP,
                 FREQ2=FREQ2,
                 AMOR2=AMOR2,
                 NOM_PARA='INST',)
->>>>>>> 012403a9
 
 DE22=CALC_FONC_INTERP(  FONCTION=DE22a,
                         NOM_PARA='INST', VALE_PARA=LINST   )
@@ -1429,15 +1350,11 @@
                    ),
            )
 
-<<<<<<< HEAD
-VI22a = FORMULE(NOM_PARA='INST',VALE='''VIT(INST,FREQ2,AMOR2) ''',VIT=VIT,FREQ2=FREQ2,AMOR2=AMOR2)
-=======
 VI22a = FORMULE(VALE='VIT(INST,FREQ2,AMOR2) ',
                 VIT=VIT,
                 FREQ2=FREQ2,
                 AMOR2=AMOR2,
                 NOM_PARA='INST',)
->>>>>>> 012403a9
 
 VI22=CALC_FONC_INTERP(   FONCTION=VI22a,
                          NOM_PARA='INST', VALE_PARA=LINST   )
@@ -1464,15 +1381,11 @@
                    ),
            )
 
-<<<<<<< HEAD
-AC22a = FORMULE(NOM_PARA='INST',VALE='''ACC(INST,FREQ2,AMOR2) ''',ACC=ACC,FREQ2=FREQ2,AMOR2=AMOR2)
-=======
 AC22a = FORMULE(VALE='ACC(INST,FREQ2,AMOR2) ',
                 ACC=ACC,
                 FREQ2=FREQ2,
                 AMOR2=AMOR2,
                 NOM_PARA='INST',)
->>>>>>> 012403a9
 
 AC22=CALC_FONC_INTERP(  FONCTION=AC22a,
                         NOM_PARA='INST', VALE_PARA=LINST   )
@@ -1499,15 +1412,11 @@
                    ),
            )
 
-<<<<<<< HEAD
-DE32a = FORMULE(NOM_PARA='INST',VALE='''DEP(INST,FREQ3,AMOR2) ''',DEP=DEP,FREQ3=FREQ3,AMOR2=AMOR2)
-=======
 DE32a = FORMULE(VALE='DEP(INST,FREQ3,AMOR2) ',
                 DEP=DEP,
                 FREQ3=FREQ3,
                 AMOR2=AMOR2,
                 NOM_PARA='INST',)
->>>>>>> 012403a9
 
 DE32=CALC_FONC_INTERP(   FONCTION=DE32a,
                          NOM_PARA='INST', VALE_PARA=LINST   )
@@ -1534,15 +1443,11 @@
                         FONCTION=SOD,),
               )
 
-<<<<<<< HEAD
-VI32a = FORMULE(NOM_PARA='INST',VALE='''VIT(INST,FREQ3,AMOR2) ''',VIT=VIT,FREQ3=FREQ3,AMOR2=AMOR2)
-=======
 VI32a = FORMULE(VALE='VIT(INST,FREQ3,AMOR2) ',
                 VIT=VIT,
                 FREQ3=FREQ3,
                 AMOR2=AMOR2,
                 NOM_PARA='INST',)
->>>>>>> 012403a9
 
 VI32=CALC_FONC_INTERP(  FONCTION=VI32a,
                         NOM_PARA='INST', VALE_PARA=LINST   )
@@ -1569,15 +1474,11 @@
                    ),
            )
 
-<<<<<<< HEAD
-AC32a = FORMULE(NOM_PARA='INST',VALE='''ACC(INST,FREQ3,AMOR2) ''',ACC=ACC,FREQ3=FREQ3,AMOR2=AMOR2)
-=======
 AC32a = FORMULE(VALE='ACC(INST,FREQ3,AMOR2) ',
                 ACC=ACC,
                 FREQ3=FREQ3,
                 AMOR2=AMOR2,
                 NOM_PARA='INST',)
->>>>>>> 012403a9
 
 AC32=CALC_FONC_INTERP(  FONCTION=AC32a,
                         NOM_PARA='INST', VALE_PARA=LINST   )
@@ -2064,15 +1965,8 @@
 
 SICO = FORMULE(VALE="""
 2. * sin((pi/4)+((INSTA-INSTB)/2.)) *
-<<<<<<< HEAD
-                          cos((pi/4)-((INSTA+INSTB)/2.))  ''',
-               sin=sin,
-               pi=pi,
-               cos=cos,)
-=======
                           cos((pi/4)-((INSTA+INSTB)/2.))  """,
                NOM_PARA=['INSTA', 'INSTB'],)
->>>>>>> 012403a9
 
 LST=DEFI_LIST_REEL(  VALE=( INST0, INST1, INST2, INST3, INST4,
                             INST5, INST6, INST7, INST8, INST9, )  )
@@ -2798,14 +2692,6 @@
 (1./(((2.*pi*FREQ)**2 - OMEGA**2 )**2 +(2.*AMOR*2.*pi*FREQ*OMEGA)**2))*(((2.*pi*FREQ)**2 -
 OMEGA**2)*cos(OMEGA*INST) + 2.*AMOR*2.*pi*FREQ*
    OMEGA*sin(OMEGA*INST) - ( ((2.*PI*FREQ)**2 - OMEGA**2)*cos(2.*pi*FREQ*INST)+ AMOR*((2.*pi*FREQ)**2 + OMEGA**2
-<<<<<<< HEAD
-   )*sin(2.*pi*FREQ*INST))*exp(-AMOR*2.*pi*FREQ*INST) )   ''',
-              pi=pi,OMEGA=OMEGA,cos=cos,sin=sin,PI=PI,exp=exp)
-#
-INCLUDE(UNITE=11)
-
-NAP1 = FORMULE(NOM_PARA=('AMOR','INST'),VALE='''NAP(INST,FREQ1,AMOR) ''',NAP=NAP,FREQ1=FREQ1,AMOR=AMOR)
-=======
    )*sin(2.*pi*FREQ*INST))*exp(-AMOR*2.*pi*FREQ*INST) )   """,
               OMEGA=OMEGA,
               PI=PI,
@@ -2817,7 +2703,6 @@
                NAP=NAP,
                FREQ1=FREQ1,
                NOM_PARA=['AMOR', 'INST'],)
->>>>>>> 012403a9
 #
 NAP2 = CALC_FONC_INTERP ( FONCTION = NAP1,
                           NOM_RESU = 'VIT',
@@ -2906,13 +2791,9 @@
                       ),
               )
 
-<<<<<<< HEAD
-frmxm1=FORMULE(NOM_PARA='X',VALE_C='1./fctcpx(X)',fctcpx=fctcpx)
-=======
 frmxm1 = FORMULE(VALE_C='1./fctcpx(X)',
                  fctcpx=fctcpx,
                  NOM_PARA='X',)
->>>>>>> 012403a9
 
 labs1=DEFI_LIST_REEL( VALE=( 1.5, 2.5,  ) )
 
