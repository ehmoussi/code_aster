--- conflicted
+++ resolved
@@ -97,17 +97,12 @@
 # PARAMETRES DE LA FISSURE
 a=4.9
 b=10.
-<<<<<<< HEAD
-LN=FORMULE(NOM_PARA=('X','Y','Z'),VALE='Z-15.');
-LT=FORMULE(NOM_PARA=('X','Y','Z'),VALE='b-a-Y',a=a,b=b);
-=======
 LN = FORMULE(VALE='Z-15.',
              NOM_PARA=['X', 'Y', 'Z'],)
 LT = FORMULE(VALE='b-a-Y',
              b=b,
              a=a,
              NOM_PARA=['X', 'Y', 'Z'],)
->>>>>>> 012403a9
 
 FISS = [None]*5
 
