# coding=utf-8
# --------------------------------------------------------------------
# Copyright (C) 1991 - 2018 - EDF R&D - www.code-aster.org
# This file is part of code_aster.
#
# code_aster is free software: you can redistribute it and/or modify
# it under the terms of the GNU General Public License as published by
# the Free Software Foundation, either version 3 of the License, or
# (at your option) any later version.
#
# code_aster is distributed in the hope that it will be useful,
# but WITHOUT ANY WARRANTY; without even the implied warranty of
# MERCHANTABILITY or FITNESS FOR A PARTICULAR PURPOSE.  See the
# GNU General Public License for more details.
#
# You should have received a copy of the GNU General Public License
# along with code_aster.  If not, see <http://www.gnu.org/licenses/>.
# --------------------------------------------------------------------

# FROTTEMENT AVEC DES ELEMENTS X-FEM QUADRATIQUES


DEBUT(CODE=_F(NIV_PUB_WEB='INTERNET'),DEBUG=_F(SDVERI='OUI'))
              
# CETTE MODELISATION TESTE LA DEFORMEE DE L'INTERFACE SUR UN MAILLAGE
# QUADRATIQUE, LES MAILLES N'ETANT PAS COUPEES PAR L'INTERFACE.

#----------------------------------------------
#                   MAILLAGE
#----------------------------------------------
# precision
n = 1000.0;

# dimensions de la structure
lx = 2.0;

ly = 3.0;


MAILLAG1=LIRE_MAILLAGE(FORMAT='MED',INFO=1,);

MAILLAG1=MODI_MAILLAGE(reuse =MAILLAG1,
                       MAILLAGE=MAILLAG1,
                       ORIE_PEAU_2D=_F(GROUP_MA=('LPRESD','LPRESG','LPRESV', 'LENCAV',),),);

MAILLAG1=DEFI_GROUP(reuse =MAILLAG1,
                    MAILLAGE=MAILLAG1,
                    CREA_GROUP_NO=_F(GROUP_MA='MTOT',NOM='SURF',),);
MAILLAG1=DEFI_GROUP(reuse =MAILLAG1,
                    MAILLAGE=MAILLAG1,
                    CREA_GROUP_NO=(_F(NOM='L1',
                                      OPTION= 'PLAN',
                                      POINT =(0,0),
                                      VECT_NORMALE =(1,0),
                                      PRECISION=0.00001,),),);
#----------------------------------------------
#                   MODELE ET FISSURE
#----------------------------------------------

MO=AFFE_MODELE(MAILLAGE=MAILLAG1,
               AFFE=_F(GROUP_MA=('MTOT','LPRESG','LPRESD','LPRESV','LENCAV',),
                       PHENOMENE='MECANIQUE',
                       MODELISATION='C_PLAN',),);
LN = FORMULE(VALE='Y',
             NOM_PARA=['X', 'Y'],)
FISS=DEFI_FISS_XFEM(MAILLAGE=MAILLAG1,
                    TYPE_DISCONTINUITE='INTERFACE',
                    DEFI_FISS=_F(FONC_LN=LN,),
                    GROUP_MA_ENRI='MTOT',
                    INFO=1,);
MODELEK=MODI_MODELE_XFEM(MODELE_IN=MO,
                         FISSURE=FISS,
                         INFO=1,);
#----------------------------------------------
#                   MATERIAU
#----------------------------------------------
E = 10000000000.0;

nu = 0.2;

rho = 7800.0;


ACIER=DEFI_MATERIAU(ELAS=_F(E=E,
                            NU=nu,
                            RHO=rho,),);

#----------------------------------------------
#                   CHARGEMENTS
#----------------------------------------------


CHAMPMAT=AFFE_MATERIAU(MAILLAGE=MAILLAG1,
                       MODELE=MO,
                       AFFE=_F(GROUP_MA=('MTOT','LPRESG','LPRESD','LPRESV','LENCAV',),
                               MATER=ACIER,
                               ),);

#DROITE X=0 BLOQUEE, PLAQUE INFERIEURE ENCASTREMENT
CH=AFFE_CHAR_MECA(MODELE=MODELEK,
                  DDL_IMPO=(_F(GROUP_NO='L1',DX=0.0,),_F(GROUP_MA='LENCAV',DX=0.0,DY=0.0,),),INFO=1,);
d0 = 1.E-05 ;
d2 = -2.5 * 1.E-06 ;

def deplv(x) :
   if x<0.  :  return d2*x*x + d0
   if x>0.  :  return d2*x*x + d0
   if x==0. :  return d2*x*x + d0

FCTDEPLV = FORMULE(VALE='deplv(X)',
<<<<<<< HEAD
                  NOM_PARA=('X','Y',),deplv=deplv);
=======
                   deplv=deplv,
                   NOM_PARA=['X', 'Y'],)
>>>>>>> 012403a9
CH4=AFFE_CHAR_MECA_F(MODELE=MODELEK,
                  FACE_IMPO=_F(GROUP_MA='LPRESV',DY=FCTDEPLV),INFO=1,);
#pression lineaire : une variable independante
p2=100000.;
p1=2.*E*d2;

def pr(y) :
   if y<0.  :  return 0.
   if y>0.  :  return  p1*y + p2
   if y==0.  :  return  0.
FCTPRES = FORMULE(VALE='pr(Y)',
<<<<<<< HEAD
                  NOM_PARA=('X','Y',),pr=pr);
=======
                  pr=pr,
                  NOM_PARA=['X', 'Y'],)
>>>>>>> 012403a9
# pour tester option CHAR_MECA_PRES_F
FCTCIS = FORMULE(VALE='0.',
                 NOM_PARA=['X', 'Y'],)


CH1=AFFE_CHAR_MECA_F(MODELE=MODELEK,
                     PRES_REP=_F(GROUP_MA=('LPRESD','LPRESG',),PRES=FCTPRES,),);

#----------------------------------------------
#                   RESOLUTION
#----------------------------------------------

L_INS=DEFI_LIST_REEL(DEBUT=0.0,
                     INTERVALLE=_F(JUSQU_A=1.0,
                                   NOMBRE=1,),);

UTOT1=MECA_STATIQUE(MODELE=MODELEK,
                   CHAM_MATER=CHAMPMAT,
                   EXCIT=(
                          _F(CHARGE=CH4),
                          _F(CHARGE=CH),
                          _F(CHARGE=CH1),
                          ),
                   SOLVEUR=_F(METHODE='MUMPS'),
                   INFO=1,
                   );


DEP=POST_RELEVE_T(ACTION=_F(INTITULE='DEPLE',
                                GROUP_NO=('SURF',),
                                RESULTAT=UTOT1,
                                NOM_CHAM='DEPL',
                                NUME_ORDRE=1,
                                TOUT_CMP='OUI',
                                OPERATION='EXTRACTION',),);

IMPR_TABLE(TABLE=DEP,);
#----------------------------------------------
#             IMPRESSION
#----------------------------------------------

MA_XFEM=POST_MAIL_XFEM(MODELE        = MODELEK,)

IMPR_RESU(FORMAT='RESULTAT',RESU=_F(MAILLAGE = MA_XFEM,))

MOD_VISU=AFFE_MODELE(MAILLAGE=MA_XFEM,
                     AFFE=(_F(TOUT='OUI',
                              PHENOMENE='MECANIQUE',
                              MODELISATION='C_PLAN',),),
                              );  

RES_X1=POST_CHAM_XFEM(MODELE_VISU   = MOD_VISU,
                        RESULTAT      = UTOT1,
                        )

IMPR_RESU(FORMAT='MED',UNITE=80,RESU=_F(RESULTAT=RES_X1,));

#----------------------------------------------
#                  TESTS
#----------------------------------------------

DEP1=POST_RELEVE_T(ACTION=_F(INTITULE='DEPLE',
                                GROUP_NO=('NFISSU',),
                                RESULTAT=RES_X1,
                                NOM_CHAM='DEPL',
                                NUME_ORDRE=1,
                                TOUT_CMP='OUI',
                                OPERATION='EXTRACTION',),);

DEP2 = CALC_TABLE(TABLE = DEP1,
                  ACTION = (_F(OPERATION = 'FILTRE',
                               NOM_PARA  = 'NOEUD',
                               CRIT_COMP = 'REGEXP',
                               VALE_K    = '^N[P]',),
                            _F(OPERATION = 'FILTRE',
                               NOM_PARA  = 'DY',
                               CRIT_COMP = 'NE',
                               VALE      = 0,),),);

#DX=(-10*x + 0)*1.E-6
DXMIN= -10*1.E-6
DXMAX=10*1.E-6



TEST_TABLE(CRITERE='ABSOLU',
           REFERENCE='ANALYTIQUE',
           PRECISION=9.9999999999999998E-13,
           VALE_CALC=1E-05,
           VALE_REFE=9.9999999999999991E-06,
           NOM_PARA='DX',
           TYPE_TEST='MAX',
           TABLE=DEP2,)

TEST_TABLE(CRITERE='ABSOLU',
           REFERENCE='ANALYTIQUE',
           PRECISION=9.9999999999999998E-13,
           VALE_CALC=-1E-05,
           VALE_REFE=-9.9999999999999991E-06,
           NOM_PARA='DX',
           TYPE_TEST='MIN',
           TABLE=DEP2,)

#DY=8.02*1.E-6 - 2.5*1.E-6*x*x*1.E-6
DYMIN=8.02*1.E-6 - 2.5*1.E-6
DYMAX=8.02*1.E-6

TEST_TABLE(CRITERE='ABSOLU',
           REFERENCE='ANALYTIQUE',
           PRECISION=9.9999999999999998E-13,
           VALE_CALC=5.52E-06,
           VALE_REFE=5.5199999999999997E-06,
           NOM_PARA='DY',
           TYPE_TEST='MIN',
           TABLE=DEP2,)

TEST_TABLE(CRITERE='ABSOLU',
           REFERENCE='ANALYTIQUE',
           PRECISION=9.9999999999999998E-13,
           VALE_CALC=8.02E-06,
           VALE_REFE=8.0199999999999994E-06,
           NOM_PARA='DY',
           TYPE_TEST='MAX',
           TABLE=DEP2,)

TEST_RESU(RESU=(_F(NUME_ORDRE=1,
                   TYPE_TEST='SOMM_ABS',
                   RESULTAT=RES_X1,
                   NOM_CHAM='DEPL',
                   NOM_CMP='DX',
                   VALE_CALC=0.00187508333333,
                   
                   CRITERE='RELATIF',
                   ),
                _F(NUME_ORDRE=1,
                   TYPE_TEST='SOMM_ABS',
                   RESULTAT=RES_X1,
                   NOM_CHAM='DEPL',
                   NOM_CMP='DY',
                   VALE_CALC=0.00425881458333,
                   
                   CRITERE='RELATIF',
                   ),
                ),
          )

IMPR_TABLE(TABLE=DEP2,
           FORMAT='AGRAF',
           FORMAT_R='1PE12.5',
           IMPR_FONCTION='NON',);


FIN();<|MERGE_RESOLUTION|>--- conflicted
+++ resolved
@@ -108,12 +108,8 @@
    if x==0. :  return d2*x*x + d0
 
 FCTDEPLV = FORMULE(VALE='deplv(X)',
-<<<<<<< HEAD
-                  NOM_PARA=('X','Y',),deplv=deplv);
-=======
                    deplv=deplv,
                    NOM_PARA=['X', 'Y'],)
->>>>>>> 012403a9
 CH4=AFFE_CHAR_MECA_F(MODELE=MODELEK,
                   FACE_IMPO=_F(GROUP_MA='LPRESV',DY=FCTDEPLV),INFO=1,);
 #pression lineaire : une variable independante
@@ -125,12 +121,8 @@
    if y>0.  :  return  p1*y + p2
    if y==0.  :  return  0.
 FCTPRES = FORMULE(VALE='pr(Y)',
-<<<<<<< HEAD
-                  NOM_PARA=('X','Y',),pr=pr);
-=======
                   pr=pr,
                   NOM_PARA=['X', 'Y'],)
->>>>>>> 012403a9
 # pour tester option CHAR_MECA_PRES_F
 FCTCIS = FORMULE(VALE='0.',
                  NOM_PARA=['X', 'Y'],)
