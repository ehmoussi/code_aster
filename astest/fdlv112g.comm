# coding=utf-8
# --------------------------------------------------------------------
<<<<<<< HEAD
# Copyright (C) 1991 - 2019 - EDF R&D - www.code-aster.org
=======
# Copyright (C) 1991 - 2020 - EDF R&D - www.code-aster.org
>>>>>>> bcf05e9c
# This file is part of code_aster.
#
# code_aster is free software: you can redistribute it and/or modify
# it under the terms of the GNU General Public License as published by
# the Free Software Foundation, either version 3 of the License, or
# (at your option) any later version.
#
# code_aster is distributed in the hope that it will be useful,
# but WITHOUT ANY WARRANTY; without even the implied warranty of
# MERCHANTABILITY or FITNESS FOR A PARTICULAR PURPOSE.  See the
# GNU General Public License for more details.
#
# You should have received a copy of the GNU General Public License
# along with code_aster.  If not, see <http://www.gnu.org/licenses/>.
# --------------------------------------------------------------------

DEBUT(CODE=_F(NIV_PUB_WEB='INTERNET',),DEBUG=_F(SDVERI='OUI'),
<<<<<<< HEAD
     )
=======
     );
>>>>>>> bcf05e9c

mail = LIRE_MAILLAGE(FORMAT="ASTER",VERI_MAIL=_F(VERIF='OUI'))

mail=DEFI_GROUP(reuse = mail,
                    MAILLAGE=mail,
                    CREA_GROUP_NO=(
                        _F(GROUP_MA=('PBASE',)),
                  ),
           )
mail =DEFI_GROUP(reuse = mail,
                     MAILLAGE=mail,
                     CREA_GROUP_MA=(
                         _F(NOM= 'NISFS', UNION=('SURFBAS2','IFLUSTR2',),),  # Noeuds Joints Fondation
                                   ),
<<<<<<< HEAD
                    )
=======
                    );
>>>>>>> bcf05e9c

mat1= DEFI_MATERIAU( ELAS=_F( E= 3.6E+10,
                              RHO= 2400.,
                              NU= 0.2,
                            ),
                       )

Npf = 205

kxp=3.55E13/Npf
kyp=3.33E13/Npf
kzp=3.41E13/Npf

PRE_SEISME_NONL(
                 RESULTAT = _F(
                                MODELE = CO('modele'),
                                MAILLAGE = CO('mail2'),
                                CARA_ELEM = CO('cara_el2'),
                                CHARGE = (_F( NOM = CO('cond_lim'),
                                               OPTION = 'COND_LIM'),
                                           ),
                                CHAM_MATER = CO('champmat'),
                                BASE_MODALE = CO('BAMO'),
                                MACR_ELEM_DYNA = CO('MAEL0'),
                               ),

                PRE_CALC_MISS= _F(
                                                     REDUC_DYNA_ISS = 'NON',
                                                     REDUC_DYNA_IFS = 'OUI',
                                                     NMAX_MODE_ISS = 6,
                                                     NMAX_MODE_IFS = 54,
                                                     GROUP_MA_INTERF = 'NISFS',
                                                     GROUP_NO_CENT = 'PBASE',
                                                     CALC_MISS_OPTION = 'ISFS',
                                                    ),
                 AFFE_MODELE = _F(
                                   MAILLAGE=mail,
                                   AFFE=(
                                          _F(GROUP_MA=( 'STRVOU2' ),
                                             PHENOMENE= 'MECANIQUE',
                                             MODELISATION= '3D'),
                                          _F(GROUP_MA = 'PBASE',
                                             PHENOMENE = 'MECANIQUE',
                                             MODELISATION = 'DIS_TR'),
                                          _F(GROUP_MA = 'PFONDAT',
                                             PHENOMENE = 'MECANIQUE',
                                             MODELISATION = 'DIS_TR'),
                                         ),
                               ),

                # Condition aux limites pour le calcul des modes de corps rigide d'ISS
                AFFE_CHAR_MECA = _F(
                                     #MODELE= MODEL1,
                                     DDL_IMPO=_F(
                                                 GROUP_NO = 'PBASE',
                                                 DX= 0.,
                                                 DY= 0.,
                                                 DZ= 0.,
                                                 DRX= 0.,
                                                 DRY= 0.,
                                                 DRZ= 0.,
                                                ),
                                     LIAISON_SOLIDE=_F(GROUP_NO=('ISOLSTR',),)
                                   ),

                # Tapis de ressorts pour le calcul des modes dynamiques d'ISFS
                AFFE_CARA_ELEM = _F(
                                     #MODELE= MODEL1,
                                     DISCRET=(
                                               _F(GROUP_MA=('PBASE'),
                                                  CARA='K_TR_D_N',
                                                  VALE=(0.0,0.0,0.0,0.0,0.0,0.0,),
                                                  ),
                                               _F(GROUP_MA=('PFONDAT'),
                                                  CARA='K_TR_D_N',
                                                  VALE=(kxp, kyp,kzp,1E18,1E18,1E18),
                                                  ),
                                               ),
                                   ),

                AFFE_MATERIAU = _F(
                                   MAILLAGE=mail,
                                   AFFE=_F(
                                           GROUP_MA= ('STRVOU2'),
                                           MATER= mat1 )
                                    ),

)


TABSOL = DEFI_SOL_MISS(
   TITRE="SOL HOMOGENE",
   MATERIAU=(
      _F(E=3.0e11,   NU=0.16, RHO=2000., AMOR_HYST=0.10),
      _F(E=3.0e11,   NU=0.16, RHO=2000., AMOR_HYST=0.10),
   ),
   COUCHE=(
      _F(EPAIS=2.5, NUME_MATE=1, RECEPTEUR="OUI"),
      _F(EPAIS=2.5, NUME_MATE=1, RECEPTEUR="OUI", SOURCE="OUI"),
      _F(EPAIS=4.0, NUME_MATE=1, RECEPTEUR="OUI"),
      _F(EPAIS=4.0, NUME_MATE=1, RECEPTEUR="OUI", SOURCE="OUI"),
      _F(EPAIS=4.0, NUME_MATE=1, RECEPTEUR="OUI"),
      _F(EPAIS=4.0, NUME_MATE=1, RECEPTEUR="OUI", SOURCE="OUI"),
      _F(EPAIS=5.0, NUME_MATE=1, RECEPTEUR="OUI"),
      _F(EPAIS=5.0, NUME_MATE=1, RECEPTEUR="OUI", SOURCE="OUI"),
      _F(EPAIS=5.0, NUME_MATE=1, RECEPTEUR="OUI"),
      _F(EPAIS=5.0, NUME_MATE=1, RECEPTEUR="OUI", SOURCE="OUI"),
      _F(EPAIS=5.5, NUME_MATE=1, RECEPTEUR="OUI"),
      _F(EPAIS=5.5, NUME_MATE=1, RECEPTEUR="OUI", SOURCE="OUI"),
      _F(EPAIS=6.0, NUME_MATE=1, RECEPTEUR="OUI"),
      _F(EPAIS=6.0, NUME_MATE=1, RECEPTEUR="OUI", SOURCE="OUI"),
      _F(EPAIS=6.5, NUME_MATE=1, RECEPTEUR="OUI"),
      _F(EPAIS=6.5, NUME_MATE=1, RECEPTEUR="OUI", SOURCE="OUI"),
      _F(EPAIS=10., NUME_MATE=1, RECEPTEUR="OUI", SOURCE="OUI"),
      _F(SUBSTRATUM="OUI", NUME_MATE=2,),
   ),
   INFO=2,
)
'''
CALC_MISS(TYPE_RESU='FICHIER',
          PROJET='FDLV112G',
          VERSION='V6.6',
          TABLE_SOL=TABSOL,
          MATER_FLUIDE=_F(RHO=1000.,
                          CELE=1500.,
                          AMOR_BETA=0.),
          MACR_ELEM_DYNA=MAEL0,
          GROUP_MA_INTERF='SURFBAS2',
          GROUP_MA_FLU_STR='IFLUSTR2',
          GROUP_MA_FLU_SOL='IFLUSOL2',
          GROUP_MA_SOL_SOL='SLIBREM2',
          UNITE_IMPR_ASTER=26,
          UNITE_RESU_IMPE=25,
          UNITE_RESU_FORC=28,
          PARAMETRE=_F(FREQ_MIN=0.5,
                       FREQ_MAX=25.,
                       FREQ_PAS=0.5,
                       Z0=5.0,
                       SURF='NON',
                       ISSF='OUI',
                       ALGO='REGU',
                       OFFSET_MAX=1000,
<<<<<<< HEAD
                       OFFSET_NB=5000,),)
=======
                       OFFSET_NB=5000,),);
>>>>>>> bcf05e9c

'''

CALC_MISS(TYPE_RESU='FICHIER_TEMPS',
          PROJET='FDLV112G2',
          VERSION='V6.6',
          TABLE_SOL=TABSOL,
          MATER_FLUIDE=_F(RHO=1000.,
                          CELE=1500.,
                          AMOR_BETA=0.),
          MACR_ELEM_DYNA=MAEL0,
          GROUP_MA_INTERF='SURFBAS2',
          GROUP_MA_FLU_STR='IFLUSTR2',
          GROUP_MA_FLU_SOL='IFLUSOL2',
          GROUP_MA_SOL_SOL='SLIBREM2',
          UNITE_IMPR_ASTER=26,
          INST_FIN = 2.10,
          PCENT_FREQ_CALCUL=0,
          FACTEUR_INTERPOL=7,
          PRECISION = 1E-10,
          PAS_INST = 0.01,
          COEF_SURECH = 1.0, # Pour accélérer le calcul on ne suréchantillonne pas
          UNITE_RESU_RIGI=35,
          PARAMETRE=_F(FREQ_IMAG=0.1,
                       Z0=5.0,
                       SURF='NON',
                       ISSF='OUI',
                       ALGO='REGU',
                       OFFSET_MAX=1000,
<<<<<<< HEAD
                       OFFSET_NB=5000,),)
=======
                       OFFSET_NB=5000,),);
>>>>>>> bcf05e9c

NDDLGEN = NUME_DDL_GENE( BASE= BAMO, STOCKAGE= 'PLEIN',)

MATK = LIRE_IMPE_MISS(UNITE_RESU_IMPE=35, INST_EXTR=0.0,
                      SYME='OUI',
                      BASE=BAMO, NUME_DDL_GENE=NDDLGEN)

MAEL=MACR_ELEM_DYNA(  BASE_MODALE=BAMO,
                       MATR_IMPE_RIGI = MATK,
                       SANS_GROUP_NO='NISFS',
<<<<<<< HEAD
                       )

IMPR_CO(CHAINE='MAEL    .LINO', UNITE = 6)
=======
                       );

IMPR_CO(CHAINE='MAEL    .LINO', UNITE = 6);
>>>>>>> bcf05e9c

PRE_SEISME_NONL(
                 RESULTAT = _F(
                                MODELE = CO('MODELB'),
                                MAILLAGE = CO('MAILB'),
                                CARA_ELEM = CO('ELEMB'),
                                CHARGE = (
                                            _F( NOM = CO('COND_LIB'),
                                                OPTION = 'COND_LIM'),
                                            _F( NOM = CO('CHSOL'),
                                                OPTION = 'LAPL_TEMPS'),
                                          ),
                                CHAM_MATER = CO('CHMATB')
                               ),

                                POST_CALC_MISS = _F(
                                                   MACR_ELEM_DYNA = MAEL,
                                                   UNITE_RESU_RIGI = 35,
                                                     GROUP_MA_INTERF = 'NISFS',
                                                     GROUP_NO_CENT = 'PBASE',),
                 AFFE_MODELE = _F(
                                  MAILLAGE=mail,
                                  AFFE=(
                                          _F(GROUP_MA=( 'STRVOU2' ),
                                             PHENOMENE= 'MECANIQUE',
                                             MODELISATION= '3D'),
                                          _F(GROUP_MA = 'PFONDAT',
                                             PHENOMENE = 'MECANIQUE',
                                             MODELISATION = 'DIS_TR'),
                                        ),
                                ),

                 AFFE_CARA_ELEM = _F(
                                      MODELE=modele,
                                      DISCRET=(
                                                _F(GROUP_MA=('PFONDAT'),
                                                   CARA='K_TR_D_N',
                                                   VALE=(0.0, 0.0,0.0,0.0,0.0,0.0),
                                                   ),
                                               ),
                                     ),

                 AFFE_MATERIAU = _F(
                                      MAILLAGE=mail,
                                      AFFE=_F(
                                              GROUP_MA= ('STRVOU2'),
                                              MATER= mat1
                                              )
                                    ),

<<<<<<< HEAD
           )

#IMPR_RESU(FORMAT="RESULTAT",RESU=_F(MAILLAGE=MAILB))
=======
           );

#IMPR_RESU(FORMAT="RESULTAT",RESU=_F(MAILLAGE=MAILB));
>>>>>>> bcf05e9c


PESAX=AFFE_CHAR_MECA(MODELE=MODELB,
                    PESANTEUR=_F(GRAVITE=1.0,
                                 DIRECTION=(-1.0,0.0,0.0,),),)

from fdlv112d import F_ACC_X
acc_x = F_ACC_X()


<<<<<<< HEAD

=======
>>>>>>> bcf05e9c
N=200
dt=0.01
TFIN=2.0

linst = DEFI_LIST_REEL ( DEBUT = 0.,
                          INTERVALLE = (
                                      _F(
                                         JUSQU_A = (N-1)*dt,
                                         PAS=1*dt,
                                         ),
                                       ),
<<<<<<< HEAD
                           )
=======
                           );
>>>>>>> bcf05e9c


ACCEX= CALC_FONCTION( COMB=_F( FONCTION = acc_x, COEF = 1.),
                        INTERPOL='LIN',
                        PROL_DROITE='LINEAIRE',
                        PROL_GAUCHE='LINEAIRE',
<<<<<<< HEAD
                      LIST_PARA=linst)
=======
                      LIST_PARA=linst);
>>>>>>> bcf05e9c



vitex=CALC_FONCTION(INTEGRE=_F(FONCTION=ACCEX,))

deplx0=CALC_FONCTION(INTEGRE=_F(FONCTION=vitex,))

deplxF = FORMULE(VALE='deplx0(INST)-(INST*deplx0(TFIN-dt)/(TFIN-dt))',
                 deplx0=deplx0,
                 TFIN=TFIN,
                 dt=dt,
                 NOM_PARA='INST',)

deplx=CALC_FONC_INTERP(FONCTION=deplxF, NOM_PARA = 'INST',
                        PROL_DROITE='CONSTANT',
                        PROL_GAUCHE='CONSTANT',
<<<<<<< HEAD
                        LIST_PARA=linst)
=======
                        LIST_PARA=linst);
>>>>>>> bcf05e9c

dt=0.01

N=131

L_INST=DEFI_LIST_REEL(DEBUT=0.,
                     INTERVALLE=_F(
                                   JUSQU_A=(N-1)*dt,
                                   PAS=dt,),
<<<<<<< HEAD
                     )



=======
                     );



>>>>>>> bcf05e9c
FSEISX0=CALC_MISS(MODELE=MODELB, TYPE_RESU='CHARGE', #INFO=2,
                        FONC_SIGNAL=deplx,
                        FREQ_MAX=25,
                        NOM_CMP='DX',
                        UNITE_RESU_FORC=28,
                        UNITE_RESU_IMPE=25,
                        ISSF='OUI',
                        NOEUD_AFFE=('N2591','N2592','N2593','N2594','N2595',
                                    'N2596','N2597','N2598','N2599','N2600',
                                    ),
                        )


<<<<<<< HEAD
=======

>>>>>>> bcf05e9c
DYNA=DYNA_NON_LINE(MODELE=MODELB,
                 CHAM_MATER=CHMATB,
                 CARA_ELEM=ELEMB,
                 EXCIT=(
                        _F(CHARGE=FSEISX0,),
                        #_F(CHARGE=PESAX,FONC_MULT=ACCEX,),
                        _F(CHARGE=CHSOL),
                        _F(CHARGE=COND_LIB),
                        ),
                 COMPORTEMENT=(_F(RELATION='ELAS',
                                    TOUT='OUI',),
                                ),
                 NEWTON=_F(#PREDICTION='ELASTIQUE',
                           MATRICE='ELASTIQUE',
                           #MATRICE='TANGENTE',
                           REAC_INCR=0,REAC_ITER=0,
                           ),
                 SCHEMA_TEMPS = _F(SCHEMA='HHT',
                                   #ALPHA=-0.0,
                                   ALPHA=-0.1,
                                   #ALPHA=-0.05,
                                   MODI_EQUI='OUI',
                                   FORMULATION='DEPLACEMENT',),
                 CONVERGENCE=_F(RESI_GLOB_RELA = 1.E-8,
                                ITER_GLOB_MAXI = 20,
                                ARRET='OUI',),
                 INCREMENT=_F(LIST_INST=L_INST,),
                 #ARCHIVAGE=_F(PAS_ARCH=1,),
<<<<<<< HEAD
                          )
=======
                          );
>>>>>>> bcf05e9c

ax253i = RECU_FONCTION ( RESULTAT = DYNA, NOM_CHAM = 'ACCE',
                        INTERPOL='LIN',
                        PROL_DROITE='LINEAIRE',
                        PROL_GAUCHE='LINEAIRE',
<<<<<<< HEAD
                        NOEUD = 'N253', NOM_CMP = 'DX', )
=======
                        NOEUD = 'N253', NOM_CMP = 'DX', );
>>>>>>> bcf05e9c

ax316i = RECU_FONCTION ( RESULTAT = DYNA, NOM_CHAM = 'ACCE',
                        INTERPOL='LIN',
                        PROL_DROITE='LINEAIRE',
                        PROL_GAUCHE='LINEAIRE',
<<<<<<< HEAD
                        NOEUD = 'N316', NOM_CMP = 'DX', )
=======
                        NOEUD = 'N316', NOM_CMP = 'DX', );
>>>>>>> bcf05e9c

ax11i = RECU_FONCTION ( RESULTAT = DYNA, NOM_CHAM = 'ACCE',
                        INTERPOL='LIN',
                        PROL_DROITE='LINEAIRE',
                        PROL_GAUCHE='LINEAIRE',
<<<<<<< HEAD
                        NOEUD = 'N11', NOM_CMP = 'DX', )
=======
                        NOEUD = 'N11', NOM_CMP = 'DX', );
>>>>>>> bcf05e9c


freqspec = DEFI_LIST_REEL ( DEBUT = 0.1,
                          INTERVALLE = (
                                      _F(
                                         JUSQU_A = 15.,
                                         NOMBRE = 149,
                                       ),
                                      _F(
                                         JUSQU_A = 35.,
                                         NOMBRE = 80,
                                       ),
                                      _F(
                                         JUSQU_A = 100.,
                                         NOMBRE = 65,
                                       ),
                                       ),
                           )


sro_axi=CALC_FONCTION(SPEC_OSCI=_F(FONCTION=ax253i, AMOR_REDUIT=0.05,
                                  NORME=1.,
                                  LIST_FREQ = freqspec,
<<<<<<< HEAD
                                 ),)
=======
                                 ),);
>>>>>>> bcf05e9c

sro11xi=CALC_FONCTION(SPEC_OSCI=_F(FONCTION=ax11i, AMOR_REDUIT=0.05,
                                  NORME=1.,
                                  LIST_FREQ = freqspec,
<<<<<<< HEAD
                                 ),)
=======
                                 ),);
>>>>>>> bcf05e9c

sro316xi=CALC_FONCTION(SPEC_OSCI=_F(FONCTION=ax316i, AMOR_REDUIT=0.05,
                                  NORME=1.,
                                  LIST_FREQ = freqspec,
<<<<<<< HEAD
                                 ),)
=======
                                 ),);
>>>>>>> bcf05e9c

SACCEX=CALC_FONCTION(SPEC_OSCI=_F(FONCTION=ACCEX, AMOR_REDUIT=0.05,
                                  NORME=1.,
                                  LIST_FREQ = freqspec,
<<<<<<< HEAD
                                 ),)
=======
                                 ),);
>>>>>>> bcf05e9c

SACCEX0=CALC_FONCTION(SPEC_OSCI=_F(FONCTION=acc_x, AMOR_REDUIT=0.05,
                                  NORME=1.,
                                  LIST_FREQ = freqspec,
<<<<<<< HEAD
                                 ),)
=======
                                 ),);
>>>>>>> bcf05e9c

IMPR_FONCTION( FORMAT='AGRAF',UNITE=21,
              COURBE=(
                      _F(FONCTION=ax253i),
                      _F(FONCTION=ax316i),
                      _F(FONCTION=ax11i),
                      ),
<<<<<<< HEAD
             )
=======
             );
>>>>>>> bcf05e9c

IMPR_FONCTION( FORMAT='AGRAF',UNITE=22,
              COURBE=(
                      _F(FONCTION=sro_axi),
                      _F(FONCTION=sro316xi),
                      _F(FONCTION=sro11xi),
                      _F(FONCTION=SACCEX),
                      _F(FONCTION=SACCEX0),
                      ),
<<<<<<< HEAD
             )
=======
             );
>>>>>>> bcf05e9c


TEST_FONCTION(VALEUR=(
                      _F(VALE_CALC=4.684936613651,
                         VALE_REFE=4.885,
                         PRECISION=0.05,
<<<<<<< HEAD
                         TOLE_MACHINE=3.2E-06,   # En attente issue24202
=======
                         TOLE_MACHINE=4.E-06,   # En attente issue24202
>>>>>>> bcf05e9c
                         REFERENCE = 'AUTRE_ASTER',
                         VALE_PARA=1.00,
                         FONCTION=ax253i,
                         ),
                      _F(VALE_CALC=14.93492844330,
                         VALE_REFE=17.40,
                         PRECISION=0.15,
                         TOLE_MACHINE=3.E-06,   # En attente issue24202
                         REFERENCE = 'AUTRE_ASTER',
                         VALE_PARA=(10.7, 0.05),
                         NOM_PARA=('FREQ', 'AMOR'),
                         FONCTION=sro_axi,
                         ),
                      ),
              )

FIN( )<|MERGE_RESOLUTION|>--- conflicted
+++ resolved
@@ -1,10 +1,6 @@
 # coding=utf-8
 # --------------------------------------------------------------------
-<<<<<<< HEAD
-# Copyright (C) 1991 - 2019 - EDF R&D - www.code-aster.org
-=======
 # Copyright (C) 1991 - 2020 - EDF R&D - www.code-aster.org
->>>>>>> bcf05e9c
 # This file is part of code_aster.
 #
 # code_aster is free software: you can redistribute it and/or modify
@@ -22,11 +18,7 @@
 # --------------------------------------------------------------------
 
 DEBUT(CODE=_F(NIV_PUB_WEB='INTERNET',),DEBUG=_F(SDVERI='OUI'),
-<<<<<<< HEAD
      )
-=======
-     );
->>>>>>> bcf05e9c
 
 mail = LIRE_MAILLAGE(FORMAT="ASTER",VERI_MAIL=_F(VERIF='OUI'))
 
@@ -41,11 +33,7 @@
                      CREA_GROUP_MA=(
                          _F(NOM= 'NISFS', UNION=('SURFBAS2','IFLUSTR2',),),  # Noeuds Joints Fondation
                                    ),
-<<<<<<< HEAD
                     )
-=======
-                    );
->>>>>>> bcf05e9c
 
 mat1= DEFI_MATERIAU( ELAS=_F( E= 3.6E+10,
                               RHO= 2400.,
@@ -188,11 +176,7 @@
                        ISSF='OUI',
                        ALGO='REGU',
                        OFFSET_MAX=1000,
-<<<<<<< HEAD
                        OFFSET_NB=5000,),)
-=======
-                       OFFSET_NB=5000,),);
->>>>>>> bcf05e9c
 
 '''
 
@@ -222,11 +206,7 @@
                        ISSF='OUI',
                        ALGO='REGU',
                        OFFSET_MAX=1000,
-<<<<<<< HEAD
                        OFFSET_NB=5000,),)
-=======
-                       OFFSET_NB=5000,),);
->>>>>>> bcf05e9c
 
 NDDLGEN = NUME_DDL_GENE( BASE= BAMO, STOCKAGE= 'PLEIN',)
 
@@ -237,15 +217,9 @@
 MAEL=MACR_ELEM_DYNA(  BASE_MODALE=BAMO,
                        MATR_IMPE_RIGI = MATK,
                        SANS_GROUP_NO='NISFS',
-<<<<<<< HEAD
                        )
 
 IMPR_CO(CHAINE='MAEL    .LINO', UNITE = 6)
-=======
-                       );
-
-IMPR_CO(CHAINE='MAEL    .LINO', UNITE = 6);
->>>>>>> bcf05e9c
 
 PRE_SEISME_NONL(
                  RESULTAT = _F(
@@ -296,15 +270,9 @@
                                               )
                                     ),
 
-<<<<<<< HEAD
            )
 
 #IMPR_RESU(FORMAT="RESULTAT",RESU=_F(MAILLAGE=MAILB))
-=======
-           );
-
-#IMPR_RESU(FORMAT="RESULTAT",RESU=_F(MAILLAGE=MAILB));
->>>>>>> bcf05e9c
 
 
 PESAX=AFFE_CHAR_MECA(MODELE=MODELB,
@@ -315,10 +283,7 @@
 acc_x = F_ACC_X()
 
 
-<<<<<<< HEAD
-
-=======
->>>>>>> bcf05e9c
+
 N=200
 dt=0.01
 TFIN=2.0
@@ -330,22 +295,14 @@
                                          PAS=1*dt,
                                          ),
                                        ),
-<<<<<<< HEAD
                            )
-=======
-                           );
->>>>>>> bcf05e9c
 
 
 ACCEX= CALC_FONCTION( COMB=_F( FONCTION = acc_x, COEF = 1.),
                         INTERPOL='LIN',
                         PROL_DROITE='LINEAIRE',
                         PROL_GAUCHE='LINEAIRE',
-<<<<<<< HEAD
                       LIST_PARA=linst)
-=======
-                      LIST_PARA=linst);
->>>>>>> bcf05e9c
 
 
 
@@ -362,11 +319,7 @@
 deplx=CALC_FONC_INTERP(FONCTION=deplxF, NOM_PARA = 'INST',
                         PROL_DROITE='CONSTANT',
                         PROL_GAUCHE='CONSTANT',
-<<<<<<< HEAD
                         LIST_PARA=linst)
-=======
-                        LIST_PARA=linst);
->>>>>>> bcf05e9c
 
 dt=0.01
 
@@ -376,17 +329,10 @@
                      INTERVALLE=_F(
                                    JUSQU_A=(N-1)*dt,
                                    PAS=dt,),
-<<<<<<< HEAD
                      )
 
 
 
-=======
-                     );
-
-
-
->>>>>>> bcf05e9c
 FSEISX0=CALC_MISS(MODELE=MODELB, TYPE_RESU='CHARGE', #INFO=2,
                         FONC_SIGNAL=deplx,
                         FREQ_MAX=25,
@@ -400,10 +346,6 @@
                         )
 
 
-<<<<<<< HEAD
-=======
-
->>>>>>> bcf05e9c
 DYNA=DYNA_NON_LINE(MODELE=MODELB,
                  CHAM_MATER=CHMATB,
                  CARA_ELEM=ELEMB,
@@ -432,41 +374,28 @@
                                 ARRET='OUI',),
                  INCREMENT=_F(LIST_INST=L_INST,),
                  #ARCHIVAGE=_F(PAS_ARCH=1,),
-<<<<<<< HEAD
                           )
-=======
-                          );
->>>>>>> bcf05e9c
 
 ax253i = RECU_FONCTION ( RESULTAT = DYNA, NOM_CHAM = 'ACCE',
                         INTERPOL='LIN',
                         PROL_DROITE='LINEAIRE',
                         PROL_GAUCHE='LINEAIRE',
-<<<<<<< HEAD
+                        NOEUD = 'N253', NOM_CMP = 'DX', );
+                        
                         NOEUD = 'N253', NOM_CMP = 'DX', )
-=======
                         NOEUD = 'N253', NOM_CMP = 'DX', );
->>>>>>> bcf05e9c
 
 ax316i = RECU_FONCTION ( RESULTAT = DYNA, NOM_CHAM = 'ACCE',
                         INTERPOL='LIN',
                         PROL_DROITE='LINEAIRE',
                         PROL_GAUCHE='LINEAIRE',
-<<<<<<< HEAD
                         NOEUD = 'N316', NOM_CMP = 'DX', )
-=======
-                        NOEUD = 'N316', NOM_CMP = 'DX', );
->>>>>>> bcf05e9c
 
 ax11i = RECU_FONCTION ( RESULTAT = DYNA, NOM_CHAM = 'ACCE',
                         INTERPOL='LIN',
                         PROL_DROITE='LINEAIRE',
                         PROL_GAUCHE='LINEAIRE',
-<<<<<<< HEAD
                         NOEUD = 'N11', NOM_CMP = 'DX', )
-=======
-                        NOEUD = 'N11', NOM_CMP = 'DX', );
->>>>>>> bcf05e9c
 
 
 freqspec = DEFI_LIST_REEL ( DEBUT = 0.1,
@@ -490,47 +419,27 @@
 sro_axi=CALC_FONCTION(SPEC_OSCI=_F(FONCTION=ax253i, AMOR_REDUIT=0.05,
                                   NORME=1.,
                                   LIST_FREQ = freqspec,
-<<<<<<< HEAD
                                  ),)
-=======
-                                 ),);
->>>>>>> bcf05e9c
 
 sro11xi=CALC_FONCTION(SPEC_OSCI=_F(FONCTION=ax11i, AMOR_REDUIT=0.05,
                                   NORME=1.,
                                   LIST_FREQ = freqspec,
-<<<<<<< HEAD
                                  ),)
-=======
-                                 ),);
->>>>>>> bcf05e9c
 
 sro316xi=CALC_FONCTION(SPEC_OSCI=_F(FONCTION=ax316i, AMOR_REDUIT=0.05,
                                   NORME=1.,
                                   LIST_FREQ = freqspec,
-<<<<<<< HEAD
                                  ),)
-=======
-                                 ),);
->>>>>>> bcf05e9c
 
 SACCEX=CALC_FONCTION(SPEC_OSCI=_F(FONCTION=ACCEX, AMOR_REDUIT=0.05,
                                   NORME=1.,
                                   LIST_FREQ = freqspec,
-<<<<<<< HEAD
                                  ),)
-=======
-                                 ),);
->>>>>>> bcf05e9c
 
 SACCEX0=CALC_FONCTION(SPEC_OSCI=_F(FONCTION=acc_x, AMOR_REDUIT=0.05,
                                   NORME=1.,
                                   LIST_FREQ = freqspec,
-<<<<<<< HEAD
                                  ),)
-=======
-                                 ),);
->>>>>>> bcf05e9c
 
 IMPR_FONCTION( FORMAT='AGRAF',UNITE=21,
               COURBE=(
@@ -538,11 +447,7 @@
                       _F(FONCTION=ax316i),
                       _F(FONCTION=ax11i),
                       ),
-<<<<<<< HEAD
              )
-=======
-             );
->>>>>>> bcf05e9c
 
 IMPR_FONCTION( FORMAT='AGRAF',UNITE=22,
               COURBE=(
@@ -552,22 +457,14 @@
                       _F(FONCTION=SACCEX),
                       _F(FONCTION=SACCEX0),
                       ),
-<<<<<<< HEAD
              )
-=======
-             );
->>>>>>> bcf05e9c
 
 
 TEST_FONCTION(VALEUR=(
                       _F(VALE_CALC=4.684936613651,
                          VALE_REFE=4.885,
                          PRECISION=0.05,
-<<<<<<< HEAD
-                         TOLE_MACHINE=3.2E-06,   # En attente issue24202
-=======
                          TOLE_MACHINE=4.E-06,   # En attente issue24202
->>>>>>> bcf05e9c
                          REFERENCE = 'AUTRE_ASTER',
                          VALE_PARA=1.00,
                          FONCTION=ax253i,
