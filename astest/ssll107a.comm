# coding=utf-8
# --------------------------------------------------------------------
<<<<<<< HEAD
# Copyright (C) 1991 - 2019 - EDF R&D - www.code-aster.org
=======
# Copyright (C) 1991 - 2020 - EDF R&D - www.code-aster.org
>>>>>>> 888a183b
# This file is part of code_aster.
#
# code_aster is free software: you can redistribute it and/or modify
# it under the terms of the GNU General Public License as published by
# the Free Software Foundation, either version 3 of the License, or
# (at your option) any later version.
#
# code_aster is distributed in the hope that it will be useful,
# but WITHOUT ANY WARRANTY; without even the implied warranty of
# MERCHANTABILITY or FITNESS FOR A PARTICULAR PURPOSE.  See the
# GNU General Public License for more details.
#
# You should have received a copy of the GNU General Public License
# along with code_aster.  If not, see <http://www.gnu.org/licenses/>.
# --------------------------------------------------------------------

DEBUT(CODE=_F(NIV_PUB_WEB='INTERNET'),DEBUG=_F(SDVERI='OUI'), IMPR_MACRO='NON')

nom='SECTION1'
TCARA=MACR_CARA_POUTRE(   FORMAT='MED',GROUP_MA_BORD='LSURF', NOM=nom,
   # UNIQUEMENT POUR NE PAS AVOIR DE MATRICE SINGULIERE:
                               GROUP_NO='P1',INFO=2, )

IMPR_TABLE( UNITE=6, TABLE=TCARA, )

TEST_TABLE(
           REFERENCE='ANALYTIQUE',
           VALE_REFE=7.39E-4,
           VALE_CALC=7.3868164385135E-4,
           PRECISION=1.E-3,
           NOM_PARA='A_M',
           TABLE=TCARA,
           FILTRE=_F(NOM_PARA='LIEU',
<<<<<<< HEAD
                     VALE_K='00000001',),
=======
                     VALE_K=nom,),
>>>>>>> 888a183b
           )

TEST_TABLE(REFERENCE='ANALYTIQUE',
           PRECISION=1.5E-3,
           VALE_CALC=0.015319970,
           VALE_REFE=0.015299999999999999,
           NOM_PARA='CDG_Y_M',
           TABLE=TCARA,
           FILTRE=_F(NOM_PARA='LIEU',
<<<<<<< HEAD
                     VALE_K='00000001',),
=======
                     VALE_K=nom,),
>>>>>>> 888a183b
           )

TEST_TABLE(REFERENCE='ANALYTIQUE',
           PRECISION=1.5E-3,
           VALE_CALC=0.015319970,
           VALE_REFE=0.015299999999999999,
           NOM_PARA='CDG_Z_M',
           TABLE=TCARA,
           FILTRE=_F(NOM_PARA='LIEU',
<<<<<<< HEAD
                     VALE_K='00000001',),
=======
                     VALE_K=nom,),
>>>>>>> 888a183b
           )

TEST_TABLE(REFERENCE='ANALYTIQUE',
           PRECISION=4.0000000000000001E-3,
           VALE_CALC= 1.64226950E-07,
           VALE_REFE=1.6400000000000001E-07,
           NOM_PARA='IY_G_M',
           TABLE=TCARA,
           FILTRE=_F(NOM_PARA='LIEU',
<<<<<<< HEAD
                     VALE_K='00000001',),
=======
                     VALE_K=nom,),
>>>>>>> 888a183b
           )

TEST_TABLE(REFERENCE='ANALYTIQUE',
           PRECISION=4.0000000000000001E-3,
           VALE_CALC= 1.64226950E-07,
           VALE_REFE=1.6400000000000001E-07,
           NOM_PARA='IZ_G_M',
           TABLE=TCARA,
           FILTRE=_F(NOM_PARA='LIEU',
<<<<<<< HEAD
                     VALE_K='00000001',),
=======
                     VALE_K=nom,),
>>>>>>> 888a183b
           )

TEST_TABLE(
           REFERENCE='ANALYTIQUE',
           VALE_REFE=-9.5E-08,
           VALE_CALC=-9.493760793492E-08,
           PRECISION=1.E-3,
           NOM_PARA='IYZ_G_M',
           TABLE=TCARA,
           FILTRE=_F(NOM_PARA='LIEU',
<<<<<<< HEAD
                     VALE_K='00000001',),
=======
                     VALE_K=nom,),
>>>>>>> 888a183b
           )

TEST_TABLE(
           REFERENCE='ANALYTIQUE',
           VALE_REFE=7.39E-4,
           VALE_CALC=7.3868164385135E-4,
           PRECISION=1.E-3,
           NOM_PARA='A',
           TABLE=TCARA,
           FILTRE=_F(NOM_PARA='LIEU',
<<<<<<< HEAD
                     VALE_K='00000001',),
=======
                     VALE_K=nom,),
>>>>>>> 888a183b
           )

TEST_TABLE(REFERENCE='ANALYTIQUE',
           PRECISION=1.5E-3,
           VALE_CALC=0.015319970,
           VALE_REFE=0.015299999999999999,
           NOM_PARA='CDG_Y',
           TABLE=TCARA,
           FILTRE=_F(NOM_PARA='LIEU',
<<<<<<< HEAD
                     VALE_K='00000001',),
=======
                     VALE_K=nom,),
>>>>>>> 888a183b
           )

TEST_TABLE(REFERENCE='ANALYTIQUE',
           PRECISION=1.5E-3,
           VALE_CALC=0.015319970,
           VALE_REFE=0.015299999999999999,
           NOM_PARA='CDG_Z',
           TABLE=TCARA,
           FILTRE=_F(NOM_PARA='LIEU',
<<<<<<< HEAD
                     VALE_K='00000001',),
=======
                     VALE_K=nom,),
>>>>>>> 888a183b
           )

TEST_TABLE(REFERENCE='ANALYTIQUE',
           PRECISION=4.0000000000000001E-3,
           VALE_CALC= 1.64226950E-07,
           VALE_REFE=1.6400000000000001E-07,
           NOM_PARA='IY_G',
           TABLE=TCARA,
           FILTRE=_F(NOM_PARA='LIEU',
<<<<<<< HEAD
                     VALE_K='00000001',),
=======
                     VALE_K=nom,),
>>>>>>> 888a183b
           )

TEST_TABLE(REFERENCE='ANALYTIQUE',
           PRECISION=4.0E-3,
           VALE_CALC= 1.64226950E-07,
           VALE_REFE=1.64E-07,
           NOM_PARA='IZ_G',
           TABLE=TCARA,
           FILTRE=_F(NOM_PARA='LIEU',
<<<<<<< HEAD
                     VALE_K='00000001',),
=======
                     VALE_K=nom,),
>>>>>>> 888a183b
           )

TEST_TABLE(
           REFERENCE='ANALYTIQUE',
           VALE_REFE=-9.5E-08,
           VALE_CALC=-9.493760793492E-08,
           PRECISION=1.E-3,
           NOM_PARA='IYZ_G',
           TABLE=TCARA,
           FILTRE=_F(NOM_PARA='LIEU',
<<<<<<< HEAD
                     VALE_K='00000001',),
=======
                     VALE_K=nom,),
>>>>>>> 888a183b
           )

TEST_TABLE(REFERENCE='ANALYTIQUE',
           PRECISION=4.0000000000000001E-3,
           VALE_CALC= 6.92893417E-08,
           VALE_REFE=6.9499999999999994E-08,
           NOM_PARA='IY',
           TABLE=TCARA,
           FILTRE=_F(NOM_PARA='LIEU',
<<<<<<< HEAD
                     VALE_K='00000001',),
=======
                     VALE_K=nom,),
>>>>>>> 888a183b
           )

TEST_TABLE(REFERENCE='ANALYTIQUE',
           PRECISION=4.0000000000000001E-3,
           VALE_CALC= 2.59164558E-07,
           VALE_REFE=2.6E-07,
           NOM_PARA='IZ',
           TABLE=TCARA,
           FILTRE=_F(NOM_PARA='LIEU',
<<<<<<< HEAD
                     VALE_K='00000001',),
=======
                     VALE_K=nom,),
>>>>>>> 888a183b
           )

TEST_TABLE(
           REFERENCE='ANALYTIQUE',
           VALE_REFE=135.0,
           VALE_CALC=135.0,
           PRECISION=1.E-3,
           NOM_PARA='ALPHA',
           TABLE=TCARA,
           FILTRE=_F(NOM_PARA='LIEU',
<<<<<<< HEAD
                     VALE_K='00000001',),
=======
                     VALE_K=nom,),
>>>>>>> 888a183b
           )

TEST_TABLE(
           REFERENCE='ANALYTIQUE',
           VALE_REFE=-0.03536,
           VALE_CALC=-0.035355339059325,
           PRECISION=1.E-3,
           NOM_PARA='Y_MIN',
           TABLE=TCARA,
           FILTRE=_F(NOM_PARA='LIEU',
<<<<<<< HEAD
                     VALE_K='00000001',),
=======
                     VALE_K=nom,),
>>>>>>> 888a183b
           )

TEST_TABLE(
           REFERENCE='ANALYTIQUE',
           VALE_REFE=0.03536,
           VALE_CALC=0.035355339059329,
           PRECISION=1.E-3,
           NOM_PARA='Y_MAX',
           TABLE=TCARA,
           FILTRE=_F(NOM_PARA='LIEU',
<<<<<<< HEAD
                     VALE_K='00000001',),
=======
                     VALE_K=nom,),
>>>>>>> 888a183b
           )

TEST_TABLE(
           REFERENCE='ANALYTIQUE',
           VALE_REFE=-0.01831,
           VALE_CALC=-0.018310950192204,
           PRECISION=1.E-3,
           NOM_PARA='Z_MIN',
           TABLE=TCARA,
           FILTRE=_F(NOM_PARA='LIEU',
<<<<<<< HEAD
                     VALE_K='00000001',),
=======
                     VALE_K=nom,),
>>>>>>> 888a183b
           )

TEST_TABLE(
           REFERENCE='ANALYTIQUE',
           VALE_REFE=0.02166,
           VALE_CALC=0.021665709210692,
           PRECISION=1.E-3,
           NOM_PARA='Z_MAX',
           TABLE=TCARA,
           FILTRE=_F(NOM_PARA='LIEU',
<<<<<<< HEAD
                     VALE_K='00000001',),
=======
                     VALE_K=nom,),
>>>>>>> 888a183b
           )

TEST_TABLE(
           REFERENCE='ANALYTIQUE',
           VALE_REFE=0.03792,
           VALE_CALC=0.037913137108301,
           PRECISION=1.E-3,
           NOM_PARA='R_MAX',
           TABLE=TCARA,
           FILTRE=_F(NOM_PARA='LIEU',
<<<<<<< HEAD
                     VALE_K='00000001',),
=======
                     VALE_K=nom,),
>>>>>>> 888a183b
           )

TEST_TABLE(REFERENCE='ANALYTIQUE',
           PRECISION=0.12,
           VALE_CALC= 1.59641420E-08,
           VALE_REFE=1.4336E-08,
           NOM_PARA='JX',
           TABLE=TCARA,
           FILTRE=_F(NOM_PARA='LIEU',
<<<<<<< HEAD
                     VALE_K='00000001',),
=======
                     VALE_K=nom,),
>>>>>>> 888a183b
           )

TEST_TABLE(REFERENCE='ANALYTIQUE',
           CRITERE='ABSOLU',
           VALE_REFE=0.0,
           VALE_CALC=0.0,
           PRECISION=1.E-3,
           NOM_PARA='EY',
           TABLE=TCARA,
           FILTRE=_F(NOM_PARA='LIEU',
<<<<<<< HEAD
                     VALE_K='00000001',),
=======
                     VALE_K=nom,),
>>>>>>> 888a183b
           )

TEST_TABLE(REFERENCE='ANALYTIQUE',
           CRITERE='ABSOLU',
           VALE_REFE=-0.016003,
           VALE_CALC=-0.015067376087075,
           PRECISION=1.E-3,
           NOM_PARA='EZ',
           TABLE=TCARA,
           FILTRE=_F(NOM_PARA='LIEU',
<<<<<<< HEAD
                     VALE_K='00000001',),
=======
                     VALE_K=nom,),
>>>>>>> 888a183b
           )

TEST_TABLE(REFERENCE='ANALYTIQUE',
           CRITERE='ABSOLU',
           VALE_REFE=-4.0E-3,
           VALE_CALC=-4.6657798895979E-3,
           PRECISION=1.E-3,
           NOM_PARA='PCTY',
           TABLE=TCARA,
           FILTRE=_F(NOM_PARA='LIEU',
<<<<<<< HEAD
                     VALE_K='00000001',),
=======
                     VALE_K=nom,),
>>>>>>> 888a183b
           )

TEST_TABLE(REFERENCE='ANALYTIQUE',
           CRITERE='ABSOLU',
           VALE_REFE=-4.0E-3,
           VALE_CALC=-4.6656723028778E-3,
           PRECISION=1.E-3,
           NOM_PARA='PCTZ',
           TABLE=TCARA,
           FILTRE=_F(NOM_PARA='LIEU',
<<<<<<< HEAD
                     VALE_K='00000001',),
=======
                     VALE_K=nom,),
>>>>>>> 888a183b
           )

TEST_TABLE(REFERENCE='ANALYTIQUE',
           PRECISION=0.014,
           VALE_CALC= 1.39015912E-08,
           VALE_REFE=1.4084E-08,
           NOM_PARA='IYR2_P',
           TABLE=TCARA,
           FILTRE=_F(NOM_PARA='LIEU',
<<<<<<< HEAD
                     VALE_K='00000001',),
=======
                     VALE_K=nom,),
>>>>>>> 888a183b
           )

TEST_TABLE(REFERENCE='ANALYTIQUE',
           PRECISION=0.014,
           VALE_CALC= 1.39015906E-08,
           VALE_REFE=1.4084000000000001E-08,
           NOM_PARA='IZR2_P',
           TABLE=TCARA,
           FILTRE=_F(NOM_PARA='LIEU',
<<<<<<< HEAD
                     VALE_K='00000001',),
=======
                     VALE_K=nom,),
>>>>>>> 888a183b
           )

TEST_TABLE(
           REFERENCE='ANALYTIQUE',
           VALE_REFE=0.03536,
           VALE_CALC=0.035355339059329,
           PRECISION=1.E-3,
           NOM_PARA='RY',
           TABLE=TCARA,
           FILTRE=_F(NOM_PARA='LIEU',
<<<<<<< HEAD
                     VALE_K='00000001',),
=======
                     VALE_K=nom,),
>>>>>>> 888a183b
           )

TEST_TABLE(
           REFERENCE='ANALYTIQUE',
           VALE_REFE=0.0216,
           VALE_CALC=0.021665709210692,
           PRECISION=5.E-3,
           NOM_PARA='RZ',
           TABLE=TCARA,
           FILTRE=_F(NOM_PARA='LIEU',
<<<<<<< HEAD
                     VALE_K='00000001',),
=======
                     VALE_K=nom,),
>>>>>>> 888a183b
           )

FIN( )
#<|MERGE_RESOLUTION|>--- conflicted
+++ resolved
@@ -1,10 +1,6 @@
 # coding=utf-8
 # --------------------------------------------------------------------
-<<<<<<< HEAD
-# Copyright (C) 1991 - 2019 - EDF R&D - www.code-aster.org
-=======
 # Copyright (C) 1991 - 2020 - EDF R&D - www.code-aster.org
->>>>>>> 888a183b
 # This file is part of code_aster.
 #
 # code_aster is free software: you can redistribute it and/or modify
@@ -38,11 +34,7 @@
            NOM_PARA='A_M',
            TABLE=TCARA,
            FILTRE=_F(NOM_PARA='LIEU',
-<<<<<<< HEAD
-                     VALE_K='00000001',),
-=======
-                     VALE_K=nom,),
->>>>>>> 888a183b
+                     VALE_K=nom,),
            )
 
 TEST_TABLE(REFERENCE='ANALYTIQUE',
@@ -52,11 +44,7 @@
            NOM_PARA='CDG_Y_M',
            TABLE=TCARA,
            FILTRE=_F(NOM_PARA='LIEU',
-<<<<<<< HEAD
-                     VALE_K='00000001',),
-=======
-                     VALE_K=nom,),
->>>>>>> 888a183b
+                     VALE_K=nom,),
            )
 
 TEST_TABLE(REFERENCE='ANALYTIQUE',
@@ -66,11 +54,7 @@
            NOM_PARA='CDG_Z_M',
            TABLE=TCARA,
            FILTRE=_F(NOM_PARA='LIEU',
-<<<<<<< HEAD
-                     VALE_K='00000001',),
-=======
-                     VALE_K=nom,),
->>>>>>> 888a183b
+                     VALE_K=nom,),
            )
 
 TEST_TABLE(REFERENCE='ANALYTIQUE',
@@ -80,11 +64,7 @@
            NOM_PARA='IY_G_M',
            TABLE=TCARA,
            FILTRE=_F(NOM_PARA='LIEU',
-<<<<<<< HEAD
-                     VALE_K='00000001',),
-=======
-                     VALE_K=nom,),
->>>>>>> 888a183b
+                     VALE_K=nom,),
            )
 
 TEST_TABLE(REFERENCE='ANALYTIQUE',
@@ -94,11 +74,7 @@
            NOM_PARA='IZ_G_M',
            TABLE=TCARA,
            FILTRE=_F(NOM_PARA='LIEU',
-<<<<<<< HEAD
-                     VALE_K='00000001',),
-=======
-                     VALE_K=nom,),
->>>>>>> 888a183b
+                     VALE_K=nom,),
            )
 
 TEST_TABLE(
@@ -109,11 +85,7 @@
            NOM_PARA='IYZ_G_M',
            TABLE=TCARA,
            FILTRE=_F(NOM_PARA='LIEU',
-<<<<<<< HEAD
-                     VALE_K='00000001',),
-=======
-                     VALE_K=nom,),
->>>>>>> 888a183b
+                     VALE_K=nom,),
            )
 
 TEST_TABLE(
@@ -124,11 +96,7 @@
            NOM_PARA='A',
            TABLE=TCARA,
            FILTRE=_F(NOM_PARA='LIEU',
-<<<<<<< HEAD
-                     VALE_K='00000001',),
-=======
-                     VALE_K=nom,),
->>>>>>> 888a183b
+                     VALE_K=nom,),
            )
 
 TEST_TABLE(REFERENCE='ANALYTIQUE',
@@ -138,11 +106,7 @@
            NOM_PARA='CDG_Y',
            TABLE=TCARA,
            FILTRE=_F(NOM_PARA='LIEU',
-<<<<<<< HEAD
-                     VALE_K='00000001',),
-=======
-                     VALE_K=nom,),
->>>>>>> 888a183b
+                     VALE_K=nom,),
            )
 
 TEST_TABLE(REFERENCE='ANALYTIQUE',
@@ -152,11 +116,7 @@
            NOM_PARA='CDG_Z',
            TABLE=TCARA,
            FILTRE=_F(NOM_PARA='LIEU',
-<<<<<<< HEAD
-                     VALE_K='00000001',),
-=======
-                     VALE_K=nom,),
->>>>>>> 888a183b
+                     VALE_K=nom,),
            )
 
 TEST_TABLE(REFERENCE='ANALYTIQUE',
@@ -166,11 +126,7 @@
            NOM_PARA='IY_G',
            TABLE=TCARA,
            FILTRE=_F(NOM_PARA='LIEU',
-<<<<<<< HEAD
-                     VALE_K='00000001',),
-=======
-                     VALE_K=nom,),
->>>>>>> 888a183b
+                     VALE_K=nom,),
            )
 
 TEST_TABLE(REFERENCE='ANALYTIQUE',
@@ -180,11 +136,7 @@
            NOM_PARA='IZ_G',
            TABLE=TCARA,
            FILTRE=_F(NOM_PARA='LIEU',
-<<<<<<< HEAD
-                     VALE_K='00000001',),
-=======
-                     VALE_K=nom,),
->>>>>>> 888a183b
+                     VALE_K=nom,),
            )
 
 TEST_TABLE(
@@ -195,11 +147,7 @@
            NOM_PARA='IYZ_G',
            TABLE=TCARA,
            FILTRE=_F(NOM_PARA='LIEU',
-<<<<<<< HEAD
-                     VALE_K='00000001',),
-=======
-                     VALE_K=nom,),
->>>>>>> 888a183b
+                     VALE_K=nom,),
            )
 
 TEST_TABLE(REFERENCE='ANALYTIQUE',
@@ -209,11 +157,7 @@
            NOM_PARA='IY',
            TABLE=TCARA,
            FILTRE=_F(NOM_PARA='LIEU',
-<<<<<<< HEAD
-                     VALE_K='00000001',),
-=======
-                     VALE_K=nom,),
->>>>>>> 888a183b
+                     VALE_K=nom,),
            )
 
 TEST_TABLE(REFERENCE='ANALYTIQUE',
@@ -223,11 +167,7 @@
            NOM_PARA='IZ',
            TABLE=TCARA,
            FILTRE=_F(NOM_PARA='LIEU',
-<<<<<<< HEAD
-                     VALE_K='00000001',),
-=======
-                     VALE_K=nom,),
->>>>>>> 888a183b
+                     VALE_K=nom,),
            )
 
 TEST_TABLE(
@@ -238,11 +178,7 @@
            NOM_PARA='ALPHA',
            TABLE=TCARA,
            FILTRE=_F(NOM_PARA='LIEU',
-<<<<<<< HEAD
-                     VALE_K='00000001',),
-=======
-                     VALE_K=nom,),
->>>>>>> 888a183b
+                     VALE_K=nom,),
            )
 
 TEST_TABLE(
@@ -253,11 +189,7 @@
            NOM_PARA='Y_MIN',
            TABLE=TCARA,
            FILTRE=_F(NOM_PARA='LIEU',
-<<<<<<< HEAD
-                     VALE_K='00000001',),
-=======
-                     VALE_K=nom,),
->>>>>>> 888a183b
+                     VALE_K=nom,),
            )
 
 TEST_TABLE(
@@ -268,11 +200,7 @@
            NOM_PARA='Y_MAX',
            TABLE=TCARA,
            FILTRE=_F(NOM_PARA='LIEU',
-<<<<<<< HEAD
-                     VALE_K='00000001',),
-=======
-                     VALE_K=nom,),
->>>>>>> 888a183b
+                     VALE_K=nom,),
            )
 
 TEST_TABLE(
@@ -283,11 +211,7 @@
            NOM_PARA='Z_MIN',
            TABLE=TCARA,
            FILTRE=_F(NOM_PARA='LIEU',
-<<<<<<< HEAD
-                     VALE_K='00000001',),
-=======
-                     VALE_K=nom,),
->>>>>>> 888a183b
+                     VALE_K=nom,),
            )
 
 TEST_TABLE(
@@ -298,11 +222,7 @@
            NOM_PARA='Z_MAX',
            TABLE=TCARA,
            FILTRE=_F(NOM_PARA='LIEU',
-<<<<<<< HEAD
-                     VALE_K='00000001',),
-=======
-                     VALE_K=nom,),
->>>>>>> 888a183b
+                     VALE_K=nom,),
            )
 
 TEST_TABLE(
@@ -313,11 +233,7 @@
            NOM_PARA='R_MAX',
            TABLE=TCARA,
            FILTRE=_F(NOM_PARA='LIEU',
-<<<<<<< HEAD
-                     VALE_K='00000001',),
-=======
-                     VALE_K=nom,),
->>>>>>> 888a183b
+                     VALE_K=nom,),
            )
 
 TEST_TABLE(REFERENCE='ANALYTIQUE',
@@ -327,11 +243,7 @@
            NOM_PARA='JX',
            TABLE=TCARA,
            FILTRE=_F(NOM_PARA='LIEU',
-<<<<<<< HEAD
-                     VALE_K='00000001',),
-=======
-                     VALE_K=nom,),
->>>>>>> 888a183b
+                     VALE_K=nom,),
            )
 
 TEST_TABLE(REFERENCE='ANALYTIQUE',
@@ -342,11 +254,7 @@
            NOM_PARA='EY',
            TABLE=TCARA,
            FILTRE=_F(NOM_PARA='LIEU',
-<<<<<<< HEAD
-                     VALE_K='00000001',),
-=======
-                     VALE_K=nom,),
->>>>>>> 888a183b
+                     VALE_K=nom,),
            )
 
 TEST_TABLE(REFERENCE='ANALYTIQUE',
@@ -357,11 +265,7 @@
            NOM_PARA='EZ',
            TABLE=TCARA,
            FILTRE=_F(NOM_PARA='LIEU',
-<<<<<<< HEAD
-                     VALE_K='00000001',),
-=======
-                     VALE_K=nom,),
->>>>>>> 888a183b
+                     VALE_K=nom,),
            )
 
 TEST_TABLE(REFERENCE='ANALYTIQUE',
@@ -372,11 +276,7 @@
            NOM_PARA='PCTY',
            TABLE=TCARA,
            FILTRE=_F(NOM_PARA='LIEU',
-<<<<<<< HEAD
-                     VALE_K='00000001',),
-=======
-                     VALE_K=nom,),
->>>>>>> 888a183b
+                     VALE_K=nom,),
            )
 
 TEST_TABLE(REFERENCE='ANALYTIQUE',
@@ -387,11 +287,7 @@
            NOM_PARA='PCTZ',
            TABLE=TCARA,
            FILTRE=_F(NOM_PARA='LIEU',
-<<<<<<< HEAD
-                     VALE_K='00000001',),
-=======
-                     VALE_K=nom,),
->>>>>>> 888a183b
+                     VALE_K=nom,),
            )
 
 TEST_TABLE(REFERENCE='ANALYTIQUE',
@@ -401,11 +297,7 @@
            NOM_PARA='IYR2_P',
            TABLE=TCARA,
            FILTRE=_F(NOM_PARA='LIEU',
-<<<<<<< HEAD
-                     VALE_K='00000001',),
-=======
-                     VALE_K=nom,),
->>>>>>> 888a183b
+                     VALE_K=nom,),
            )
 
 TEST_TABLE(REFERENCE='ANALYTIQUE',
@@ -415,11 +307,7 @@
            NOM_PARA='IZR2_P',
            TABLE=TCARA,
            FILTRE=_F(NOM_PARA='LIEU',
-<<<<<<< HEAD
-                     VALE_K='00000001',),
-=======
-                     VALE_K=nom,),
->>>>>>> 888a183b
+                     VALE_K=nom,),
            )
 
 TEST_TABLE(
@@ -430,11 +318,7 @@
            NOM_PARA='RY',
            TABLE=TCARA,
            FILTRE=_F(NOM_PARA='LIEU',
-<<<<<<< HEAD
-                     VALE_K='00000001',),
-=======
-                     VALE_K=nom,),
->>>>>>> 888a183b
+                     VALE_K=nom,),
            )
 
 TEST_TABLE(
@@ -445,11 +329,7 @@
            NOM_PARA='RZ',
            TABLE=TCARA,
            FILTRE=_F(NOM_PARA='LIEU',
-<<<<<<< HEAD
-                     VALE_K='00000001',),
-=======
-                     VALE_K=nom,),
->>>>>>> 888a183b
+                     VALE_K=nom,),
            )
 
 FIN( )
