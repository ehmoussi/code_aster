# coding=utf-8
# --------------------------------------------------------------------
# Copyright (C) 1991 - 2018 - EDF R&D - www.code-aster.org
# This file is part of code_aster.
#
# code_aster is free software: you can redistribute it and/or modify
# it under the terms of the GNU General Public License as published by
# the Free Software Foundation, either version 3 of the License, or
# (at your option) any later version.
#
# code_aster is distributed in the hope that it will be useful,
# but WITHOUT ANY WARRANTY; without even the implied warranty of
# MERCHANTABILITY or FITNESS FOR A PARTICULAR PURPOSE.  See the
# GNU General Public License for more details.
#
# You should have received a copy of the GNU General Public License
# along with code_aster.  If not, see <http://www.gnu.org/licenses/>.
# --------------------------------------------------------------------

DEBUT(CODE=_F(
              NIV_PUB_WEB='INTERNET',),
      DEBUG=_F(SDVERI='OUI',),);

from math import *

MAIL=LIRE_MAILLAGE(FORMAT='MED',
                   INFO=2,);

MAIL2=CREA_MAILLAGE(MAILLAGE=MAIL,
                    LINE_QUAD=_F(TOUT='OUI',),
                    INFO=2,);

MAIL2=DEFI_GROUP(reuse =MAIL2,
                 MAILLAGE=MAIL2,
                 CREA_GROUP_NO=_F(OPTION='PLAN',
                                  NOM='faceinf2',
                                  POINT=(0.0,0.0,0.0,),
                                  VECT_NORMALE=(0.0,0.0,-1.0,),
                                  PRECISION=1e-7,),);

MODTHER=AFFE_MODELE(MAILLAGE=MAIL2,
                    AFFE=_F(TOUT='OUI',
                            PHENOMENE='THERMIQUE',
                            MODELISATION='3D',),);

#
# DEFINITION DE L'AFFINITE FONCTION DU DEGRE D'HYDRATATION

Ar = 4000;

TZ0 = 273.15;


AA0=DEFI_FONCTION(NOM_PARA='HYDR',VALE=(0.,6510.,
                        0.008,6360.,
                        0.016,2485.,
                        0.019,2460.,
                        0.022,2440.,
                        0.0258,6050.,
                        0.038,9520.,
                        0.047,21800.,
                        0.08,37600.,
                        0.138,51600.,
                        0.232,51400.,
                        0.351,28200.,
                        0.44,16100.,
                        0.50,11700.,
                        0.55,7530.,
                        0.594,6320.,
                        0.63,5570.,
                        0.66,5160.,
                        0.697,4790.,
                        0.73,4240.,
                        0.76,3370.,
                        0.79,2160.,
                        0.81,1780.,
                        0.83,1380.,
                        0.84,894.,
                        0.87,848.,
                        0.88,302.,
                        0.89,201.,
                        0.90,198.,
                        0.906,196.,
                        0.91,144.,
                        0.95,70.,
                        0.97,50.,
                        0.98,30.,
                        0.99,15.,
                        1.,0.,
                        ),PROL_DROITE='CONSTANT',PROL_GAUCHE='EXCLU',);
AA = FORMULE(VALE='exp(-Ar/(TZ0+TEMP))*(AA0(HYDR))',
<<<<<<< HEAD
             NOM_PARA=('HYDR','TEMP',),
             exp=exp,Ar=Ar,TZ0=TZ0,AA0=AA0);
=======
             Ar=Ar,
             TZ0=TZ0,
             AA0=AA0,
             NOM_PARA=['HYDR', 'TEMP'],)
>>>>>>> bf6f36c0

LL=DEFI_LIST_REEL(VALE=(0.,
                        0.008,
                        0.016,
                        0.019,
                        0.022,
                        0.0258,
                        0.038,
                        0.047,
                        0.08,
                        0.138,
                        0.232,
                        0.351,
                        0.44,
                        0.50,
                        0.55,
                        0.594,
                        0.63,
                        0.66,
                        0.697,
                        0.73,
                        0.76,
                        0.79,
                        0.81,
                        0.83,
                        0.84,
                        0.87,
                        0.88,
                        0.89,
                        0.90,
                        0.906,
                        0.91,
                        0.95,
                        0.97,
                        0.98,
                        0.99,
                        1.,
                        ),);

LT=DEFI_LIST_REEL(DEBUT=0.0,
                  INTERVALLE=_F(JUSQU_A=100.0,
                                PAS=0.1,),);

AFF=CALC_FONC_INTERP(FONCTION=AA,
                     LIST_PARA=LL,
                     NOM_RESU='AFF',
                     NOM_PARA='HYDR',
                     PROL_DROITE='CONSTANT',
                     PROL_GAUCHE='EXCLU',
                     NOM_PARA_FONC='TEMP',
                     LIST_PARA_FONC=LT,
                     PROL_DROITE_FONC='LINEAIRE',
                     PROL_GAUCHE_FONC='LINEAIRE',
                     );

#
#CONDUCTION EN KJ/H/M/K

COND=DEFI_FONCTION(NOM_PARA='TEMP',VALE=(0.,6.,
                         300.,6.,
                         ),PROL_DROITE='LINEAIRE',PROL_GAUCHE='LINEAIRE',);

#
# ENTHALPIE EN KJ/H/M

ENTH=DEFI_FONCTION(NOM_PARA='TEMP',VALE=(0.,6.55E05,
                         20.,7.03E05,
                         50.,7.75E05,
                         70.,8.23E05,
                         ),PROL_DROITE='LINEAIRE',PROL_GAUCHE='LINEAIRE',);

#
# CONSTANTE D'ARRHENIUS EN DEGRE KELVIN

MATHYDR=DEFI_MATERIAU(THER_HYDR=_F(LAMBDA=COND,
                                   BETA=ENTH,
                                   AFFINITE=AFF,
                                   CHALHYDR=1.4904E05,),);

CHMATNL=AFFE_MATERIAU(MAILLAGE=MAIL2,
                      AFFE=_F(TOUT='OUI',
                              MATER=MATHYDR,),);

#
# CHARGEMENT
# ----------
TEMPEXT = 50.0;

TEMPINI = 20.9;


#COEFF D'ECHANGE EN KJ/H/M**2/K NUL EN ADIABATIQUE
COEFH = 0.0;


CHATHER=AFFE_CHAR_THER(MODELE=MODTHER,
                       ECHANGE=_F(GROUP_MA='FACEINF',
                                  COEF_H=COEFH,
                                  TEMP_EXT=TEMPEXT,),);

#
#
# =====================================================================
#                            LISTE D'INSTANTS
# =====================================================================

LINST=DEFI_LIST_REEL(DEBUT=0.0,
                     INTERVALLE=(_F(JUSQU_A=5.,
                                    NOMBRE=40,),
                                 _F(JUSQU_A=15.,
                                    NOMBRE=80,),
                                 _F(JUSQU_A=20.,
                                    NOMBRE=40,),
                                 _F(JUSQU_A=60.,
                                    NOMBRE=40,),),);

#
# =====================================================================
#   CALCUL TRANSITOIRE THERMO-HYDRATANT
# =====================================================================

TEMPINIT=CREA_CHAMP(TYPE_CHAM='NOEU_TEMP_R',
                    OPERATION='AFFE',
                    MAILLAGE=MAIL2,
                    AFFE=_F(TOUT='OUI',
                            NOM_CMP='TEMP',
                            VALE=TEMPINI,),);

#

RESUTHYD=THER_NON_LINE(MODELE=MODTHER,
                       CHAM_MATER=CHMATNL,
                       COMPORTEMENT=_F(RELATION='THER_HYDR',),
                       EXCIT=_F(CHARGE=CHATHER,),
                       INCREMENT=_F(LIST_INST=LINST,),
                       ETAT_INIT=_F(CHAM_NO=TEMPINIT,),
                       CONVERGENCE=_F(RESI_GLOB_MAXI=1.E-5,),
                       PARM_THETA=0.57,);
##IMPR_RESU(FORMAT="RESULTAT",
##FORMAT='MED',
##UNITE=81,
##
##RESU=_F(RESULTAT=RESUTHYD,),
##);
##############################


# TESTS DES RESULTATS
##############################


# VALIDATION
# VALEURS DE REFENCE DU CAS TEST: C.F. DOC DU CAS TEST TTNL03A

T05=CREA_CHAMP(TYPE_CHAM='NOEU_TEMP_R',
               OPERATION='EXTR',
               RESULTAT=RESUTHYD,
               NOM_CHAM='TEMP',
               NUME_ORDRE=40,);

T15=CREA_CHAMP(TYPE_CHAM='NOEU_TEMP_R',
               OPERATION='EXTR',
               RESULTAT=RESUTHYD,
               NOM_CHAM='TEMP',
               NUME_ORDRE=120,);

T60=CREA_CHAMP(TYPE_CHAM='NOEU_TEMP_R',
               OPERATION='EXTR',
               RESULTAT=RESUTHYD,
               NOM_CHAM='TEMP',
               NUME_ORDRE=200,);

TEST_RESU(CHAM_NO=(_F(REFERENCE='SOURCE_EXTERNE',
                      NOM_CMP='TEMP',
                      GROUP_NO='A',
                      PRECISION=1.E-2,
                      CHAM_GD=T05,
                      VALE_CALC=22.456743277,
                      VALE_REFE=22.5,),
                   _F(REFERENCE='SOURCE_EXTERNE',
                      NOM_CMP='TEMP',
                      GROUP_NO='A',
                      PRECISION=0.02,
                      CHAM_GD=T15,
                      VALE_CALC=58.347956241,
                      VALE_REFE=57.799999999999997,),
                   _F(REFERENCE='SOURCE_EXTERNE',
                      NOM_CMP='TEMP',
                      GROUP_NO='A',
                      PRECISION=0.040000000000000001,
                      CHAM_GD=T60,
                      VALE_CALC=78.842395654,
                      VALE_REFE=79.099999999999994,),
                   ),
          )

TEST_RESU(CHAM_NO=(_F(
                      NOM_CMP='TEMP',
                      GROUP_NO='A',
                      CHAM_GD=T05,
                      VALE_CALC=22.45674327733958,),
                   _F(
                      NOM_CMP='TEMP',
                      GROUP_NO='A',
                      CHAM_GD=T15,
                      VALE_CALC=58.347956240546438,),
                   _F(
                      NOM_CMP='TEMP',
                      GROUP_NO='A',
                      CHAM_GD=T60,
                      VALE_CALC=78.842395653905939,),
                   ),
          )

# TESTS DE HYDR_ELNO ET HYDR_NOEU

RESUTHYD=CALC_CHAMP(reuse =RESUTHYD,
                    RESULTAT=RESUTHYD,
                    THERMIQUE='HYDR_NOEU',);

HYDRELNO=CREA_CHAMP(TYPE_CHAM='ELNO_HYDR_R',
                    OPERATION='EXTR',
                    RESULTAT=RESUTHYD,
                    NOM_CHAM='HYDR_ELNO',
                    NUME_ORDRE=120,);

HYDRNOEU=CREA_CHAMP(TYPE_CHAM='NOEU_HYDR_R',
                    OPERATION='EXTR',
                    RESULTAT=RESUTHYD,
                    NOM_CHAM='HYDR_NOEU',
                    NUME_ORDRE=120,);

TEST_RESU(CHAM_ELEM=_F(REFERENCE='SOURCE_EXTERNE',
                       POINT=1,
                       NOM_CMP='HYDR',
                       PRECISION=0.02,
                       MAILLE='M143',
                       CHAM_GD=HYDRELNO,
                       VALE_CALC=0.603026672,
                       VALE_REFE=0.59399999999999997,),
          )

TEST_RESU(CHAM_NO=_F(REFERENCE='SOURCE_EXTERNE',
                     NOM_CMP='HYDR',
                     GROUP_NO='A',
                     PRECISION=0.02,
                     CHAM_GD=HYDRNOEU,
                     VALE_CALC=0.603026672,
                     VALE_REFE=0.59399999999999997,),
          )

TEST_RESU(CHAM_NO=_F(
                     NOM_CMP='HYDR',
                     GROUP_NO='A',
                     CHAM_GD=HYDRNOEU,
                     VALE_CALC=0.60302667212811367,),
          )

###################
# CALCUL MECANIQUE
###################


#
# DONNEES DE MODELISATION

MOMECA=AFFE_MODELE(MAILLAGE=MAIL2,
                   AFFE=_F(TOUT='OUI',
                           PHENOMENE='MECANIQUE',
                           MODELISATION='3D',),);

FCT1=DEFI_FONCTION(NOM_PARA='EPSI',VALE=(0.200E-2,400.,
                         0.400E-2,500.,
                         ),PROL_DROITE='LINEAIRE',PROL_GAUCHE='LINEAIRE',);

#

FCT2=DEFI_FONCTION(NOM_PARA='EPSI',VALE=(0.100E-2,200.,
                         0.300E-2,300.,
                         ),PROL_DROITE='LINEAIRE',PROL_GAUCHE='LINEAIRE',);

#

E=DEFI_FONCTION(NOM_PARA='HYDR',VALE=(0.0,32.E+3,
                      1000.0,32.E+3,
                      ),PROL_DROITE='CONSTANT',PROL_GAUCHE='CONSTANT',);

#

NU=DEFI_FONCTION(NOM_PARA='HYDR',VALE=(0.0,0.3E0,
                       1000.0,0.3E0,
                       ),PROL_DROITE='CONSTANT',PROL_GAUCHE='CONSTANT',);

#

ALPHA=DEFI_FONCTION(NOM_PARA='TEMP',VALE=(0.0,10.0E-6,
                          1000.0,10.0E-6,
                          ),PROL_DROITE='CONSTANT',PROL_GAUCHE='CONSTANT',);

#

CTRACB=DEFI_NAPPE(NOM_PARA='HYDR',
                  PARA=(0.,50.,),
                  FONCTION=(FCT1,FCT2,),
                  PROL_DROITE='LINEAIRE',
                  PROL_GAUCHE='LINEAIRE',);

#

RHOF=DEFI_CONSTANTE(VALE = 2400.,)
MAT=DEFI_MATERIAU(ELAS_FO=_F(E=E,
                             NU=NU,
                             RHO=RHOF,
                             TEMP_DEF_ALPHA=0.0E-3,
                             ALPHA=ALPHA,
                             B_ENDOGE=0.0015,),
                  TRACTION=_F(SIGM=CTRACB,),
                  THER=_F(LAMBDA=1.0E-3,
                          RHO_CP=0.0E-3,),);

#

CM=AFFE_MATERIAU(MAILLAGE=MAIL2,
                 AFFE=_F(TOUT='OUI',
                         MATER=MAT,),
                 AFFE_VARC=(_F(NOM_VARC='HYDR',
                               EVOL=RESUTHYD,),
                            _F(NOM_VARC='TEMP',
                               EVOL=RESUTHYD,
                               VALE_REF=20.9,),),);

CHMECA=AFFE_CHAR_MECA(MODELE=MOMECA,
                      DDL_IMPO=(_F(GROUP_NO='faceinf2',
                                   DZ=0.,),
                                _F(GROUP_NO='A',
                                   DX=0.,
                                   DY=0.,),
                                _F(GROUP_NO='B',
                                   DX=0.,
                                   DY=0.,),),);

#

LISTMECA=DEFI_LIST_REEL(DEBUT=0.0,
                        INTERVALLE=(_F(JUSQU_A=1.,
                                       NOMBRE=1,),
                                    _F(JUSQU_A=5.,
                                       NOMBRE=5,),
                                    _F(JUSQU_A=15.,
                                       NOMBRE=5,),
                                    _F(JUSQU_A=20.,
                                       NOMBRE=5,),
                                    _F(JUSQU_A=60.,
                                       NOMBRE=5,),),);

#

RESUMECA=STAT_NON_LINE(MODELE=MOMECA,
                       CHAM_MATER=CM,
                       EXCIT=_F(CHARGE=CHMECA,),
                       COMPORTEMENT=_F(RELATION='VMIS_ISOT_TRAC',),
                       INCREMENT=_F(LIST_INST=LISTMECA,),
                       NEWTON=_F(MATRICE='TANGENTE',),
                       CONVERGENCE=_F(ITER_GLOB_MAXI=40,),
                       SOLVEUR=_F(METHODE='LDLT',
                                  ),);

#

TEST_RESU(RESU=_F(NUME_ORDRE=20,
                  GROUP_NO='PSUP',
                  RESULTAT=RESUMECA,
                  NOM_CHAM='DEPL',
                  NOM_CMP='DZ',
                  VALE_CALC=-7.7897715686389007E-4,
                  ),
          )

#

RESUSTAT=MECA_STATIQUE(MODELE=MOMECA,
                       CHAM_MATER=CM,
                       EXCIT=_F(CHARGE=CHMECA,),
                       LIST_INST=LISTMECA,
                       SOLVEUR=_F(METHODE='LDLT',
                                  ),);

#

TEST_RESU(RESU=_F(NUME_ORDRE=21,
                  GROUP_NO='PSUP',
                  RESULTAT=RESUSTAT,
                  NOM_CHAM='DEPL',
                  NOM_CMP='DZ',
                  VALE_CALC=-7.7897715686388541E-4,
                  ),
          )

FIN();

#<|MERGE_RESOLUTION|>--- conflicted
+++ resolved
@@ -20,8 +20,6 @@
 DEBUT(CODE=_F(
               NIV_PUB_WEB='INTERNET',),
       DEBUG=_F(SDVERI='OUI',),);
-
-from math import *
 
 MAIL=LIRE_MAILLAGE(FORMAT='MED',
                    INFO=2,);
@@ -89,15 +87,10 @@
                         1.,0.,
                         ),PROL_DROITE='CONSTANT',PROL_GAUCHE='EXCLU',);
 AA = FORMULE(VALE='exp(-Ar/(TZ0+TEMP))*(AA0(HYDR))',
-<<<<<<< HEAD
-             NOM_PARA=('HYDR','TEMP',),
-             exp=exp,Ar=Ar,TZ0=TZ0,AA0=AA0);
-=======
              Ar=Ar,
              TZ0=TZ0,
              AA0=AA0,
              NOM_PARA=['HYDR', 'TEMP'],)
->>>>>>> bf6f36c0
 
 LL=DEFI_LIST_REEL(VALE=(0.,
                         0.008,
