--- conflicted
+++ resolved
@@ -374,111 +374,6 @@
 # -------------------------------------------
 # On utilise différents schéma d'intégration
 
-<<<<<<< HEAD
-#
-L_RECU=DEFI_LIST_REEL(  DEBUT=0., INTERVALLE=_F(  JUSQU_A = 1.0,  NOMBRE = 20) )
-
-
-TRAN_GE2=DYNA_LINE(TYPE_CALCUL='TRAN',
-                   BASE_CALCUL='GENE',
-                   MODELE=MODELE,
-                   CARA_ELEM=CARA_ELE,
-                   CHARGE=CON_LIM,
-                   SCHEMA_TEMPS=_F(SCHEMA='DIFF_CENTRE',),
-                   BANDE_ANALYSE=9.3,
-                   ENRI_STAT='NON',
-                   EXCIT=(_F(ACCE = ACCELER1,
-                             VITE = VITESSE1,
-                             DEPL = DEPLACE1,
-                             TYPE_APPUI='MULTI',
-                             DIRECTION = ( 1., 0., 0.,),
-                             NOEUD = 'NO1'
-                             ),
-                          _F(ACCE = ACCELER2,
-                             VITE = VITESSE2,
-                             DEPL = DEPLACE2,
-                             TYPE_APPUI='MULTI',
-                             DIRECTION = ( 1., 0., 0.,),
-                             NOEUD = 'NO5',
-                             ),),
-                   ARCHIVAGE=_F(  PAS_ARCH = 10**8, LIST_INST=L_RECU),
-                   INCREMENT=_F(PAS=0.001,
-                                INST_FIN=1.),
-                   )
-
-#
-TRAN_GED=DYNA_VIBRA(TYPE_CALCUL='TRAN',BASE_CALCUL='GENE',
-                 MATR_MASS=MASS_GEN,   MATR_RIGI=RIGI_GEN,
-                 SCHEMA_TEMPS=_F(SCHEMA='DEVOGE', PAS_MAXI=0.0001, TOLERANCE=1.E-7),
-                 MODE_STAT=MODE_STA,
-                 EXCIT=(
-                _F( VECT_ASSE_GENE = VECT_X1,  ACCE = ACCELER1,
-                        MULT_APPUI = 'OUI',
-                        DIRECTION = ( 1., 0., 0.,), NOEUD = 'NO1',
-                        VITE = VITESSE1, DEPL = DEPLACE1),
-                _F( VECT_ASSE_GENE = VECT_X2,  ACCE = ACCELER2,
-                        MULT_APPUI = 'OUI',
-                        DIRECTION = ( 1., 0., 0.,), NOEUD = 'NO5',
-                        VITE = VITESSE2, DEPL = DEPLACE2)),
-                 ARCHIVAGE=_F(  PAS_ARCH = 10**8, LIST_INST=L_RECU),
-                 INCREMENT=_F(  INST_INIT = 0., INST_FIN = 1.0, PAS = 0.0001,),
-                )
-
-#
-TRAN_GEA=DYNA_VIBRA(TYPE_CALCUL='TRAN',BASE_CALCUL='GENE',
-                MATR_MASS=MASS_GEN,   MATR_RIGI=RIGI_GEN,
-                SCHEMA_TEMPS=_F(SCHEMA='ADAPT_ORDRE2',
-                                PAS_MAXI = 0.0001, VITE_MIN = 'MAXI', NMAX_ITER_PAS=50,),
-                MODE_STAT=MODE_STA,
-                EXCIT=(
-                _F( VECT_ASSE_GENE = VECT_X1,  ACCE = ACCELER1,
-                        MULT_APPUI = 'OUI',
-                        DIRECTION = ( 1., 0., 0.,), NOEUD = 'NO1',
-                        VITE = VITESSE1, DEPL = DEPLACE1),
-                _F( VECT_ASSE_GENE = VECT_X2,  ACCE = ACCELER2,
-                        MULT_APPUI = 'OUI',
-                        DIRECTION = ( 1., 0., 0.,), NOEUD = 'NO5',
-                        VITE = VITESSE2, DEPL = DEPLACE2)),
-                 ARCHIVAGE=_F(  PAS_ARCH = 10**8, LIST_INST=L_RECU),
-                 INCREMENT=_F(  INST_INIT = 0., INST_FIN = 1.0, PAS = 0.0001,),
-                )
-#
-TRA_RK54=DYNA_VIBRA(TYPE_CALCUL='TRAN',BASE_CALCUL='GENE',
-                MATR_MASS=MASS_GEN,   MATR_RIGI=RIGI_GEN,
-                SCHEMA_TEMPS=_F(SCHEMA='RUNGE_KUTTA_54',TOLERANCE=1.E-7, PAS_MAXI = 0.0001),
-                MODE_STAT=MODE_STA,
-                EXCIT=(
-                _F( VECT_ASSE_GENE = VECT_X1,  ACCE = ACCELER1,
-                        MULT_APPUI = 'OUI',
-                        DIRECTION = ( 1., 0., 0.,), NOEUD = 'NO1',
-                        VITE = VITESSE1, DEPL = DEPLACE1),
-                _F( VECT_ASSE_GENE = VECT_X2,  ACCE = ACCELER2,
-                        MULT_APPUI = 'OUI',
-                        DIRECTION = ( 1., 0., 0.,), NOEUD = 'NO5',
-                        VITE = VITESSE2, DEPL = DEPLACE2)),
-                 ARCHIVAGE=_F(  PAS_ARCH = 10**8, LIST_INST=L_RECU),
-                 INCREMENT=_F( INST_INIT = 0., INST_FIN = 1.0, PAS = 0.0001))
-
-#
-TRA_RK32=DYNA_VIBRA(TYPE_CALCUL='TRAN',BASE_CALCUL='GENE',
-                MATR_MASS=MASS_GEN,   MATR_RIGI=RIGI_GEN,
-                SCHEMA_TEMPS=_F(SCHEMA='RUNGE_KUTTA_32',TOLERANCE=1.E-7, PAS_MAXI = 0.0001),
-                MODE_STAT=MODE_STA,
-                EXCIT=(
-                _F( VECT_ASSE_GENE = VECT_X1,  ACCE = ACCELER1,
-                        MULT_APPUI = 'OUI',
-                        DIRECTION = ( 1., 0., 0.,), NOEUD = 'NO1',
-                        VITE = VITESSE1, DEPL = DEPLACE1),
-                _F( VECT_ASSE_GENE = VECT_X2,  ACCE = ACCELER2,
-                        MULT_APPUI = 'OUI',
-                        DIRECTION = ( 1., 0., 0.,), NOEUD = 'NO5',
-                        VITE = VITESSE2, DEPL = DEPLACE2)),
-                 ARCHIVAGE=_F(  PAS_ARCH = 10**8, LIST_INST=L_RECU),
-                 INCREMENT=_F( INST_INIT = 0., INST_FIN = 1.0, PAS = 0.0001))
-
-
-#######################################################################
-=======
 L_RECU = DEFI_LIST_REEL(DEBUT      = 0.,
                         INTERVALLE =_F(JUSQU_A = 1.0,
                                        NOMBRE  = 20 ,
@@ -670,7 +565,6 @@
 
 
 ##################################################################
->>>>>>> df9aa041
 #CALCUL TRANSITOIRE PAR SUPERPOSITION MODALE (BASE TRONQUEE) EULER
 ##################################################################
 
@@ -728,63 +622,6 @@
 # PRISE EN COMPTE DE LA CORRECTION STATIQUE dans DYNA_LINE
 ##########################################################
 
-<<<<<<< HEAD
-TRAN_DLI=DYNA_LINE(TYPE_CALCUL='TRAN',
-                   BASE_CALCUL='GENE',
-                   MODELE=MODELE,
-                   CARA_ELEM=CARA_ELE,
-                   CHARGE=CON_LIM,
-                   SCHEMA_TEMPS=_F(SCHEMA='DIFF_CENTRE',),
-                   BANDE_ANALYSE=9.3,
-                   ORTHO='OUI',
-                   EXCIT=(_F(ACCE = ACCELER1,
-                             VITE = VITESSE1,
-                             DEPL = DEPLACE1,
-                             TYPE_APPUI='MULTI',
-                             DIRECTION = ( 1., 0., 0.,),
-                             NOEUD = 'NO1'
-                             ),
-                          _F(ACCE = ACCELER2,
-                             VITE = VITESSE2,
-                             DEPL = DEPLACE2,
-                             TYPE_APPUI='MULTI',
-                             DIRECTION = ( 1., 0., 0.,),
-                             NOEUD = 'NO5',
-                             ),),
-                   ARCHIVAGE=_F(PAS_ARCH = 10**8, LIST_INST=L_RECU),
-                   INCREMENT=_F(PAS=0.001,
-                                INST_FIN=1.),
-                   )
-
-TRAN_DLJ=DYNA_LINE(TYPE_CALCUL='TRAN',
-                   BASE_CALCUL='GENE',
-                   MODELE=MODELE,
-                   CARA_ELEM=CARA_ELE,
-                   CHARGE=CON_LIM,
-                   SCHEMA_TEMPS=_F(SCHEMA='DIFF_CENTRE',),
-                   BANDE_ANALYSE=9.3,
-                   ORTHO='OUI',
-                   FREQ_COUP_STAT=10.,
-                   EXCIT=(_F(ACCE = ACCELER1,
-                             VITE = VITESSE1,
-                             DEPL = DEPLACE1,
-                             TYPE_APPUI='MULTI',
-                             DIRECTION = ( 1., 0., 0.,),
-                             NOEUD = 'NO1'
-                             ),
-                          _F(ACCE = ACCELER2,
-                             VITE = VITESSE2,
-                             DEPL = DEPLACE2,
-                             TYPE_APPUI='MULTI',
-                             DIRECTION = ( 1., 0., 0.,),
-                             NOEUD = 'NO5',
-                             ),),
-                   ARCHIVAGE=_F(PAS_ARCH = 10**8, LIST_INST=L_RECU),
-                   INCREMENT=_F(PAS=0.001,
-                                INST_FIN=1.),
-                   )
-                   
-=======
 TRAN_DLI = DYNA_LINE(TYPE_CALCUL   = 'TRAN'  ,
                      BASE_CALCUL   = 'GENE'  ,
                      MODELE        = MODELE  ,
@@ -850,7 +687,6 @@
                      )
 
 
->>>>>>> df9aa041
 # RESTITUTION DU DEPLACEMENT ABSOLU
 # ---------------------------------
 RESUAD=REST_GENE_PHYS(  RESU_GENE=TRAN_GED,
