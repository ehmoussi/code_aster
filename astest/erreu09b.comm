--- conflicted
+++ resolved
@@ -1,10 +1,6 @@
 # coding=utf-8
 # --------------------------------------------------------------------
-<<<<<<< HEAD
-# Copyright (C) 1991 - 2018 - EDF R&D - www.code-aster.org
-=======
 # Copyright (C) 1991 - 2019 - EDF R&D - www.code-aster.org
->>>>>>> e87c3888
 # This file is part of code_aster.
 #
 # code_aster is free software: you can redistribute it and/or modify
@@ -114,15 +110,9 @@
 
 tpmax = params.get_option("tpmax")
 tpsnl = 7.
-<<<<<<< HEAD
-print("Decrease time limit from {0} to {1} s to force STAT_NON_LINE to "
-      "interrupt.".format(tpmax, tpsnl))
-params.set_option("tpmax", tpsnl)
-=======
 print(("Decrease time limit from {0} to {1} s to force STAT_NON_LINE to "
       "interrupt.".format(tpmax, tpsnl)))
-aster_core.set_option("tpmax", tpsnl)
->>>>>>> e87c3888
+params.set_option("tpmax", tpsnl)
 is_ok = 0
 try:
   RESU=STAT_NON_LINE(
@@ -146,20 +136,12 @@
                               PREDICTION='ELASTIQUE',MATR_RIGI_SYME='OUI',
                               REAC_ITER=1,),
                      ARCHIVAGE=_F(LIST_INST=L_INST,),);
-<<<<<<< HEAD
 except TimeLimitError as msg:
    assert msg.id_message in ("MECANONLINE9_1", "MECANONLINE9_2"), msg.id_message
    is_ok = 1
 
-print "Restore time limit to {0} s".format(tpmax)
+print(("Restore time limit to {0} s".format(tpmax)))
 params.set_option("tpmax", tpmax)
-=======
-except aster.ArretCPUError as msg:
-   is_ok = 1
-
-print(("Restore time limit to {0} s".format(tpmax)))
-aster_core.set_option("tpmax", tpmax)
->>>>>>> e87c3888
 
 
 TAB1=CREA_TABLE(LISTE=(_F(PARA='TEST',TYPE_K='K8',LISTE_K='VALEUR  ',),
