--- conflicted
+++ resolved
@@ -214,8 +214,6 @@
                                    MODE_MECA=MODE,
                                    NMAX_MODE=30,),);
 
-<<<<<<< HEAD
-=======
 #
 #-----------------------------
 #
@@ -239,7 +237,18 @@
 #
 #
 
->>>>>>> 05925711
-
+
+ACCELERX=CALC_FONCTION(COMB=_F(FONCTION=LBNS,
+                               COEF=1.5,),);
+
+ACCELERY=CALC_FONCTION(COMB=_F(FONCTION=LBEW,
+                               COEF=1.5,),);
+#
+#
+# PRE-TRAITEMENT DE MISS3D:
+#--------------------------
+# MAILLAGE ET IMPEDANCES D INTERFACE
+#
+#
 
 FIN()