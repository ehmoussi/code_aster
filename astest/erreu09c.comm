--- conflicted
+++ resolved
@@ -142,11 +142,7 @@
                            SIYY=PRES_CONF,
                            SIZZ=PRES_CONF,),
                         )
-<<<<<<< HEAD
 except ConvergenceError as err:
-=======
-except aster.NonConvergenceError as err:
->>>>>>> 3447b1dc
   if err.id_message == "MECANONLINE9_7":
     is_ok = 1
 
