! --------------------------------------------------------------------
! Copyright (C) 1991 - 2018 - EDF R&D - www.code-aster.org
! This file is part of code_aster.
!
! code_aster is free software: you can redistribute it and/or modify
! it under the terms of the GNU General Public License as published by
! the Free Software Foundation, either version 3 of the License, or
! (at your option) any later version.
!
! code_aster is distributed in the hope that it will be useful,
! but WITHOUT ANY WARRANTY; without even the implied warranty of
! MERCHANTABILITY or FITNESS FOR A PARTICULAR PURPOSE.  See the
! GNU General Public License for more details.
!
! You should have received a copy of the GNU General Public License
! along with code_aster.  If not, see <http://www.gnu.org/licenses/>.
! --------------------------------------------------------------------

function ischar_iden(v_load_info, i_load, nb_load, load_type_1, load_type_2, load_name)
!
implicit none
!
#include "jeveux.h"
#include "asterf_types.h"
#include "asterfort/assert.h"
#include "asterfort/jeveuo.h"
!
! person_in_charge: mickael.abbas at edf.fr
!
<<<<<<< HEAD
    aster_logical :: ischar_iden
    integer, intent(in), pointer :: v_load_info(:)
    integer, intent(in) :: i_load
    integer, intent(in) :: nb_load
    character(len=4), intent(in) :: load_type_1
    character(len=4), intent(in) :: load_type_2
    character(len=24), optional, intent(in) :: load_name
=======
aster_logical :: ischar_iden
integer, pointer :: v_load_info(:)
integer, intent(in) :: i_load
integer, intent(in) :: nb_load
character(len=4), intent(in) :: load_type_1
character(len=4), intent(in) :: load_type_2
>>>>>>> fa230f5d
!
! --------------------------------------------------------------------------------------------------
!
! List of loads - Utility
!
! Return type of load - Identification
!
! --------------------------------------------------------------------------------------------------
!
! In  v_load_info    : vector of loads info
! In  i_load         : index in list of loads
! In  nb_load        : total number of loads
! In  load_type_1    : first level of type
!                'DIRI' - DIRICHLET
!                'NEUM' - NEUMANN
! In  load_type_2    : second level of type
! -> For Dirichlet loads
!                'DUAL' - AFFE_CHAR_MECA
!                'ELIM' - AFFE_CHAR_CINE
!                'DIDI' - Differential
!                'SUIV' - Undead load
!                '    ' - All types
! -> For Neumann loads
!                'ONDE' - ONDE PLANE
!                'SIGM' - SIGMA_INTERNE
!                'LAPL' - FORCE DE LAPLACE
!                'TARD' - ELEMENTS TARDIFS
!                'SUIV' - Undead load
!                '    ' - All types
!
! --------------------------------------------------------------------------------------------------
!
    integer :: load_nume_diri, load_nume_neum, jalich, jafci
    aster_logical :: ldiri, lelim, ldual, ldidi, lneum
    aster_logical :: londe, llapl, lsigm, lelem, lsuiv
    character(len=19) :: char19
!
! --------------------------------------------------------------------------------------------------
!
    ischar_iden = .false.
    lelim  = .false.
    ldual  = .false.
    ldiri  = .false.
    ldidi  = .false.
    lneum  = .false.
    londe  = .false.
    llapl  = .false.
    lsigm  = .false.
    lsuiv  = .false.
    lelem  = .false.
!
    load_nume_diri = v_load_info(i_load+1)
    load_nume_neum = v_load_info(i_load+nb_load+1)
    if ((load_nume_diri .eq. -1).or.(load_nume_diri .eq. -2).or.(load_nume_diri .eq. -3)) then
        if (present(load_name)) then
            char19=load_name
            call jeveuo(char19//'.AFCI','L',jafci)
            if (zi(jafci-1+1).gt.0) then
                ldiri  = .true.
                lelim  = .true.
            endif
        else
            ASSERT(.false.)
        endif
    else if (load_nume_diri.eq.1) then
        ldiri = .true.
        ldual = .true.
    else if (load_nume_diri.eq.2) then
        ldiri = .true.
        ldual = .true.
    else if (load_nume_diri.eq.3) then
        ldiri = .true.
        ldual = .true.
    else if (load_nume_diri.eq.4) then
        ldiri = .true.
        ldual = .true.
        lsuiv = .true.
    else if (load_nume_diri.eq.5) then
        ldiri = .true.
        ldual = .true.
    else if (load_nume_diri.eq.6) then
        ldiri = .true.
        ldual = .true.
    else if (load_nume_diri.eq.0) then
        if (load_nume_neum .eq. 1) then
            lneum = .true.
        else if (load_nume_neum.eq.2) then
            lneum = .true.
        else if (load_nume_neum.eq.3) then
            lneum = .true.
        else if (load_nume_neum.eq.4) then
            lneum = .true.
            lsuiv = .true.
        else if (load_nume_neum.eq.5) then
            lneum = .true.
        else if (load_nume_neum.eq.6) then
            lneum = .true.
            londe = .true.
        else if (load_nume_neum.eq.8) then
            lneum = .true.
        else if (load_nume_neum.eq.55) then
            lneum = .true.
            lsigm = .true.
        else if (load_nume_neum.eq.10) then
            lneum = .true.
            lelem = .true.
        else if (load_nume_neum.eq.20) then
            lneum = .true.
        else if (load_nume_neum.eq.0) then
            if (v_load_info(2*nb_load+3) .ne. 0) then
                lneum = .true.
                llapl = .true.
            endif
        else
            ASSERT(.false.)
        endif
    else
        ASSERT(.false.)
    endif
    if (ldiri) then
        if (v_load_info(3*nb_load+i_load+3) .eq. 1) then
            ldidi = .true.
        endif
    endif
    if (load_type_1 .eq. 'DIRI') then
        if (ldiri) then
            if (load_type_2 .eq. 'DUAL') then
                ischar_iden = ldual
            else if (load_type_2.eq.'ELIM') then
                ischar_iden = lelim
            else if (load_type_2.eq.'DIDI') then
                ischar_iden = ldidi
            else if (load_type_2.eq.'SUIV') then
                ischar_iden = lsuiv
            else if (load_type_2.eq.'    ') then
                ischar_iden = ldiri
            else
                write(6,*) 'SOUTYP: ',load_type_2
                ASSERT(.false.)
            endif
        else if (lneum) then
            ischar_iden = .false.
        endif
    else if (load_type_1.eq.'NEUM') then
        if (lneum) then
            if (load_type_2 .eq. 'ONDE') then
                ischar_iden = londe
            else if (load_type_2.eq.'SIGM') then
                ischar_iden = lsigm
            else if (load_type_2.eq.'LAPL') then
                ischar_iden = llapl
            else if (load_type_2.eq.'TARD') then
                ischar_iden = lelem
            else if (load_type_2.eq.'SUIV') then
                ischar_iden = lsuiv
            else if (load_type_2.eq.'    ') then
                ischar_iden = lneum
            else
                write(6,*) 'SOUTYP: ',load_type_2
                ASSERT(.false.)
            endif
        else if (ldiri) then
            ischar_iden = .false.
        endif
    else
        write(6,*) 'TYPCHA: ',load_type_1
        ASSERT(.false.)
    endif
end function<|MERGE_RESOLUTION|>--- conflicted
+++ resolved
@@ -27,22 +27,13 @@
 !
 ! person_in_charge: mickael.abbas at edf.fr
 !
-<<<<<<< HEAD
     aster_logical :: ischar_iden
-    integer, intent(in), pointer :: v_load_info(:)
+    integer, intent(in) :: v_load_info(:)
     integer, intent(in) :: i_load
     integer, intent(in) :: nb_load
     character(len=4), intent(in) :: load_type_1
     character(len=4), intent(in) :: load_type_2
     character(len=24), optional, intent(in) :: load_name
-=======
-aster_logical :: ischar_iden
-integer, pointer :: v_load_info(:)
-integer, intent(in) :: i_load
-integer, intent(in) :: nb_load
-character(len=4), intent(in) :: load_type_1
-character(len=4), intent(in) :: load_type_2
->>>>>>> fa230f5d
 !
 ! --------------------------------------------------------------------------------------------------
 !
