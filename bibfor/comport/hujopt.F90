--- conflicted
+++ resolved
@@ -1,9 +1,5 @@
 ! --------------------------------------------------------------------
-<<<<<<< HEAD
-! Copyright (C) 1991 - 2018 - EDF R&D - www.code-aster.org
-=======
 ! Copyright (C) 1991 - 2020 - EDF R&D - www.code-aster.org
->>>>>>> 3dbd1782
 ! This file is part of code_aster.
 !
 ! code_aster is free software: you can redistribute it and/or modify
