! --------------------------------------------------------------------
! Copyright (C) 1991 - 2020 - EDF R&D - www.code-aster.org
! This file is part of code_aster.
!
! code_aster is free software: you can redistribute it and/or modify
! it under the terms of the GNU General Public License as published by
! the Free Software Foundation, either version 3 of the License, or
! (at your option) any later version.
!
! code_aster is distributed in the hope that it will be useful,
! but WITHOUT ANY WARRANTY; without even the implied warranty of
! MERCHANTABILITY or FITNESS FOR A PARTICULAR PURPOSE.  See the
! GNU General Public License for more details.
!
! You should have received a copy of the GNU General Public License
! along with code_aster.  If not, see <http://www.gnu.org/licenses/>.
! --------------------------------------------------------------------
!
subroutine cme_getpara(option      ,&
                       model       , cara_elem, mate, mateco, compor_mult,&
                       v_list_load8, nb_load  ,&
                       rigi_meca   , mass_meca,&
                       time_curr   , time_incr, nh       ,&
                       sigm        , strx     , disp)
!
implicit none
!
#include "asterf_types.h"
#include "asterfort/assert.h"
#include "asterfort/chpver.h"
#include "asterfort/dismoi.h"
#include "asterfort/getvid.h"
#include "asterfort/getvis.h"
#include "asterfort/getvr8.h"
#include "asterfort/getvtx.h"
#include "asterfort/rcmfmc.h"
#include "asterfort/utmess.h"
#include "asterfort/get_load8.h"
!
character(len=16), intent(out) :: option
character(len=8), intent(out) :: model
character(len=8), intent(out) :: cara_elem
character(len=24), intent(out) :: mate, mateco
character(len=24), intent(out) :: compor_mult
character(len=8), pointer :: v_list_load8(:)
integer, intent(out) :: nb_load
character(len=19), intent(out) :: rigi_meca
character(len=19), intent(out) :: mass_meca
real(kind=8), intent(out) :: time_curr
real(kind=8), intent(out) :: time_incr
integer, intent(out) :: nh
character(len=8), intent(out) :: sigm
character(len=8), intent(out) :: strx
character(len=8), intent(out) :: disp
!
! --------------------------------------------------------------------------------------------------
!
! CALC_MATR_ELEM
!
! Get parameters
!
! --------------------------------------------------------------------------------------------------
!
! Out option           : option to compute
! Out model            : name of the model
! Out cara_elem        : name of elementary characteristics (field)
! Out mate             : name of material characteristics (field)
! Out compor_mult      : multi-behaviours for multifibers beams (field)
! Out v_list_load8     : pointer to list of loads (K8)
! Out nb_load          : number of loads
! Out rigi_meca        : option for mechanic rigidity (useful for damping)
! Out mass_meca        : option for mechanic mass (useful for damping)
! Out time_curr        : current time
! Out time_incr        : time step
! Out nh               : Fourier mode
! Out sigm             : stress
! Out strx             : fibers information
! Out disp             : displacements
!
! --------------------------------------------------------------------------------------------------
!
    integer :: nocc, ier
    character(len=8) ::  answer
    aster_logical :: l_ther
!
! --------------------------------------------------------------------------------------------------
!
    option       = ' '
    rigi_meca    = ' '
    mass_meca    = ' '
    time_curr    = 0.d0
    time_incr    = 0.d0
    nh           = 0
    model        = ' '
    cara_elem    = ' '
    mate         = ' '
    mateco       = ' '
    compor_mult  = ' '
    v_list_load8 => null()
    nb_load      = 0
    sigm         = ' '
    strx         = ' '
    disp         = ' '
!
! - Get parameters
!
    call getvtx(' ', 'OPTION'   , scal=option, nbret=nocc)
    ASSERT(nocc.eq.1)
    call getvid(' ', 'RIGI_MECA', scal=rigi_meca, nbret=nocc)
    if (nocc .eq. 0) then
        rigi_meca = ' '
    endif
    call getvid(' ', 'MASS_MECA', scal=mass_meca, nbret=nocc)
    if (nocc .eq. 0) then
        mass_meca = ' '
    endif
    call getvr8(' ', 'INST', scal=time_curr, nbret=nocc)
    if (nocc .eq. 0) then
        time_curr = 0.d0
    endif
    call getvr8(' ', 'INCR_INST', scal=time_incr, nbret=nocc)
    if (nocc .eq. 0) then
        time_incr = 0.d0
    endif
    call getvis(' ', 'MODE_FOURIER', scal=nh, nbret=nocc)
    if (nocc .eq. 0) then
        nh = 0
    endif
    call getvid(' ', 'MODELE', scal=model, nbret=nocc)
    ASSERT(nocc.eq.1)
    call getvid(' ', 'CARA_ELEM', scal=cara_elem, nbret=nocc)
    call dismoi('EXI_RDM', model, 'MODELE', repk=answer)
    if ((nocc.eq.0) .and. (answer.eq.'OUI')) then
        call utmess('A', 'MECHANICS1_39')
        cara_elem = ' '
    endif
<<<<<<< HEAD
    call getvid(' ', 'CHAM_MATER', scal=mate, nbret=nocc)
    call dismoi('BESOIN_MATER', model, 'MODELE', repk=answer)
    if (nocc .eq. 0) then
        mate = ' '
        if (answer .eq. 'OUI') then
            call utmess('A', 'MECHANICS1_40')
=======

    call getvid(' ', 'CHAM_MATER', scal=chmate, nbret=nocc)
    
    if (nocc .eq. 0) then 
        chmate = ' '
        if (option.eq.'RIGI_GEOM')  then
            ! necessaire seulement pour CABLE 
            call dismoi('SI_CABLE', model, 'MODELE', repk=answer)
            if (answer .eq. 'OUI') then
                call utmess('A', 'MECHANICS1_40')
            endif
        elseif ((option .ne. 'RIGI_ACOU') .and. (option.ne.'RIGI_GEOM') ) then
            ! mater pas besoin pour RIGI_ACOU, 
            ! mater peu besoin pour DIS_/2D_DIS_ pour d'autres options
            call dismoi('BESOIN_MATER', model, 'MODELE', repk=answer)
            if (answer .eq. 'OUI') then
                call utmess('A', 'MECHANICS1_40')
            endif            
>>>>>>> 888a183b
        endif
    endif


    l_ther = ASTER_FALSE
    if (option .eq. 'MASS_THER' .or. option.eq. 'RIGI_THER') then
        l_ther = ASTER_TRUE
    endif

    if (mate .ne. ' ') then
        call rcmfmc(mate, mateco, l_ther_ = l_ther)
    else
        mate = ' '
    endif
    call get_load8(model, v_list_load8, nb_load)
! - For multifibers
    compor_mult = mate(1:8)//'.COMPOR'
!
    if (option.eq.'RIGI_GEOM') then
        call getvid(' ', 'SIEF_ELGA', scal=sigm, nbret=nocc)
        if (nocc .ne. 0) then
            call chpver('F', sigm, 'ELGA', 'SIEF_R', ier)
        endif
        call getvid(' ', 'STRX_ELGA', scal=strx, nbret=nocc)
        if (nocc .ne. 0) then
            call chpver('F', strx, 'ELGA', 'STRX_R', ier)
        endif
        call getvid(' ', 'DEPL', scal=disp, nbret=nocc)
        if (nocc .ne. 0) then
            call chpver('F', disp, 'NOEU', 'DEPL_R', ier)
        endif
    endif
!
end subroutine<|MERGE_RESOLUTION|>--- conflicted
+++ resolved
@@ -134,19 +134,10 @@
         call utmess('A', 'MECHANICS1_39')
         cara_elem = ' '
     endif
-<<<<<<< HEAD
     call getvid(' ', 'CHAM_MATER', scal=mate, nbret=nocc)
-    call dismoi('BESOIN_MATER', model, 'MODELE', repk=answer)
-    if (nocc .eq. 0) then
+
+    if (nocc .eq. 0) then 
         mate = ' '
-        if (answer .eq. 'OUI') then
-            call utmess('A', 'MECHANICS1_40')
-=======
-
-    call getvid(' ', 'CHAM_MATER', scal=chmate, nbret=nocc)
-    
-    if (nocc .eq. 0) then 
-        chmate = ' '
         if (option.eq.'RIGI_GEOM')  then
             ! necessaire seulement pour CABLE 
             call dismoi('SI_CABLE', model, 'MODELE', repk=answer)
@@ -160,10 +151,8 @@
             if (answer .eq. 'OUI') then
                 call utmess('A', 'MECHANICS1_40')
             endif            
->>>>>>> 888a183b
         endif
     endif
-
 
     l_ther = ASTER_FALSE
     if (option .eq. 'MASS_THER' .or. option.eq. 'RIGI_THER') then
