--- conflicted
+++ resolved
@@ -41,13 +41,8 @@
     character(len=8) :: k8b, repons
     character(len=16) :: nomcmd, k16b
     character(len=80) :: fichdf
-<<<<<<< HEAD
     integer :: ier, n
-    integer :: ipass=0
-=======
-    integer :: ier, lout, n, ncode
     integer, save :: ipass=0
->>>>>>> 6c208b6c
 !
     if (ipass .ne. 0) then
         call utmess('F', 'SUPERVIS_2')
