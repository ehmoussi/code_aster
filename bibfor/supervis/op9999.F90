--- conflicted
+++ resolved
@@ -51,12 +51,12 @@
 #include "asterfort/asmpi_info.h"
     mpi_int :: mrank, msize
     integer :: info, nbenre, nboct, iret, nbrank
-    integer :: ifm, iunres, iunmes
+    integer :: ifm, iunerr, iunres, iunmes
     integer :: i, jco, nbco
     integer :: nbext, nfhdf, nproc
     aster_logical :: bool
     character(len=8) :: k8b, ouinon, infr, proc
-    character(len=16) :: fhdf, typres
+    character(len=16) :: fchier, fhdf, typres
     character(len=80) :: fich
 !-----------------------------------------------------------------------
 !
@@ -68,19 +68,11 @@
 !
 !   --- PROC0 = 'OUI' pour effectuer les ecritures uniquement sur le processeur de rang 0 ---
 !       si PROC0 = 'NON' on force nbrank=0
-<<<<<<< HEAD
     proc = 'OUI'
     if ( proc .eq. 'NON' ) then
       nbrank = 0
     endif
     iret = 0
-=======
-    call getvtx(' ', 'PROC0', scal=proc, nbret=nproc)
-    if ( proc .eq. 'NON' ) then
-      nbrank = 0
-    endif
-    call getvis(' ', 'STATUT', scal=iret)
->>>>>>> b25db836
     bool = iret == ST_ER .or. iret == ST_OK .or. iret == ST_ER_PR0 .or. &
            iret == ST_ER_OTH .or. iret == ST_UN_OTH .or. iret == ST_EXCEPT
     ASSERT(bool)
@@ -94,16 +86,12 @@
 !
     infr = 'NON'
     if (infr.eq.'OUI') then
-<<<<<<< HEAD
         ifm = 0
         fchier = ' '
         ifm = 6
         if (.not. ulexis( ifm )) then
             call ulopen(ifm, ' ', fchier, 'NEW', 'O')
         endif
-=======
-        ifm = iunifi('MESSAGE')
->>>>>>> b25db836
 !
         typres = 'RESULTAT_SDASTER'
         nbco = 0
@@ -179,12 +167,7 @@
 !
 ! --- IMPRESSION DES STATISTIQUES ( AVANT CLOTURE DE JEVEUX )
 !
-<<<<<<< HEAD
       !call utmess('I', 'SUPERVIS2_97')
-      if (iunerr .gt. 0) write(iunerr, *) '<I> <FIN> ARRET NORMAL DANS "FIN" PAR APPEL A "JEFINI".'
-=======
-      call utmess('I', 'SUPERVIS2_97')
->>>>>>> b25db836
       if (iunres .gt. 0) write(iunres, *) '<I> <FIN> ARRET NORMAL DANS "FIN" PAR APPEL A "JEFINI".'
     endif
     call jedema()
