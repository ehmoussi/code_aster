<<<<<<< HEAD
subroutine cresol(solveu, basz)
=======
subroutine cresol(solveu)
    use superv_module, only: asthread_blasset
>>>>>>> 65cbfc77
    implicit none
#include "jeveux.h"
#include "asterc/getexm.h"
#include "asterc/getfac.h"
#include "asterfort/assert.h"
#include "asterfort/crsvgc.h"
#include "asterfort/crsvld.h"
#include "asterfort/crsvmf.h"
#include "asterfort/crsvmu.h"
#include "asterfort/crsvpe.h"
#include "asterfort/dismoi.h"
#include "asterfort/getvid.h"
#include "asterfort/getvis.h"
#include "asterfort/getvr8.h"
#include "asterfort/getvtx.h"
#include "asterfort/jedema.h"
#include "asterfort/jemarq.h"
#include "asterfort/sdsolv.h"
#include "asterfort/utmess.h"
#include "asterfort/wkvect.h"
    character(len=19) :: solveu
    character(len=1), optional :: basz
! ----------------------------------------------------------------------
! ======================================================================
! COPYRIGHT (C) 1991 - 2016  EDF R&D                  WWW.CODE-ASTER.ORG
! THIS PROGRAM IS FREE SOFTWARE; YOU CAN REDISTRIBUTE IT AND/OR MODIFY
! IT UNDER THE TERMS OF THE GNU GENERAL PUBLIC LICENSE AS PUBLISHED BY
! THE FREE SOFTWARE FOUNDATION; EITHER VERSION 2 OF THE LICENSE, OR
! (AT YOUR OPTION) ANY LATER VERSION.
!
! THIS PROGRAM IS DISTRIBUTED IN THE HOPE THAT IT WILL BE USEFUL, BUT
! WITHOUT ANY WARRANTY; WITHOUT EVEN THE IMPLIED WARRANTY OF
! MERCHANTABILITY OR FITNESS FOR A PARTICULAR PURPOSE. SEE THE GNU
! GENERAL PUBLIC LICENSE FOR MORE DETAILS.
!
! YOU SHOULD HAVE RECEIVED A COPY OF THE GNU GENERAL PUBLIC LICENSE
! ALONG WITH THIS PROGRAM; IF NOT, WRITE TO EDF R&D CODE_ASTER,
!    1 AVENUE DU GENERAL DE GAULLE, 92141 CLAMART CEDEX, FRANCE.
! ======================================================================
! person_in_charge: jacques.pellet at edf.fr
! ----------------------------------------------------------------------
!
!     CREATION D'UNE SD_SOLVEUR PAR LECTURE DU MOT CLE SOLVEUR
!
! IN/JXOUT K19 SOLVEU  : SD_SOLVEUR
!
! ----------------------------------------------------------------------
!
    integer :: zslvk, zslvr, zslvi
    integer :: istop, nsolve, ibid, nprec, islvk, islvr, islvi, n1
    real(kind=8) :: epsmat
    character(len=1) :: base
    character(len=3) :: mixpre, kellag
    character(len=8) :: kstop, modele, kxfem
    character(len=16) :: method, nomsol
    integer :: eximc
!
! ----------------------------------------------------------------------
!
    call jemarq()
    base='V'
    if (present(basz)) then
        base=basz
    endif
!
! --- INITS. GLOBALES (CAR MOT-CLES OPTIONNELS)
    nomsol='SOLVEUR'
    nprec=8
    istop=0
    kstop=' '
    epsmat=-1.d0
    mixpre='NON'
    modele = ' '
    kellag='NON'
    kxfem=' '
!
    call getfac(nomsol, nsolve)
    if (nsolve .eq. 0) goto 10
    call getvtx(nomsol, 'METHODE', iocc=1, scal=method, nbret=ibid)
!
! ------------------------------------------------------
! --- LECTURE BLOC COMMUN A TOUS LES SOLVEURS LINEAIRES
! --- CES PARAMETRES NE SONT PAS FORCEMENT UTILISES PAR
! --- TOUS LES OPERATEURS ET TOUS LES SOLVEURS
! ------------------------------------------------------
!
! ----- STOP SINGULIER/NPREC
    eximc=getexm(nomsol,'STOP_SINGULIER')
    if (eximc .eq. 1) then
        call getvtx(nomsol, 'STOP_SINGULIER', iocc=1, scal=kstop, nbret=ibid)
    endif
    eximc=getexm(nomsol,'NPREC')
    if (eximc .eq. 1) then
        call getvis(nomsol, 'NPREC', iocc=1, scal=nprec, nbret=ibid)
        if (kstop .eq. 'OUI') then
            istop = 0
        else if (kstop.eq.'NON') then
            istop = 1
        endif
    endif
!
! ----- FILTRAGE_MATRICE
    eximc=getexm(nomsol,'FILTRAGE_MATRICE')
    if (eximc .eq. 1) then
        call getvr8(nomsol, 'FILTRAGE_MATRICE', iocc=1, scal=epsmat, nbret=ibid)
    endif
!
! ----- MIXER PRECISION
    eximc=getexm(nomsol,'MIXER_PRECISION')
    if (eximc .eq. 1) then
        call getvtx(nomsol, 'MIXER_PRECISION', iocc=1, scal=mixpre, nbret=ibid)
    endif
!
! ------ ELIM_LAGR
    eximc=getexm(nomsol,'ELIM_LAGR')
    if (eximc .eq. 1) then
        call getvtx(nomsol, 'ELIM_LAGR', iocc=1, scal=kellag, nbret=n1)
        if (n1 .eq. 1) then
            if (kellag .ne. 'OUI') kellag='NON'
        else
            kellag='NON'
        endif
    endif
!
! ------ PRE_COND_XFEM
    eximc=getexm(' ','MODELE')
    if (eximc .eq. 1) then
        call getvid(' ', 'MODELE', scal=modele, nbret=n1)
            if (n1 .eq. 1 .and. modele .ne. ' ') then
               call dismoi('PRE_COND_XFEM', modele, 'MODELE', repk=kxfem)
            endif
    endif
!
    zslvk = sdsolv('ZSLVK')
    zslvr = sdsolv('ZSLVR')
    zslvi = sdsolv('ZSLVI')
    call wkvect(solveu//'.SLVK', base//' V K24', zslvk, islvk)
    call wkvect(solveu//'.SLVR', base//' V R', zslvr, islvr)
    call wkvect(solveu//'.SLVI', base//' V I', zslvi, islvi)
!
! ------------------------------------------------------
! --- LECTURE MOT-CLE ET REMPLISSAGE DE LA SD_SOLVEUR PROPRE A CHAQUE
!     SOLVEUR LINEAIRE
! ------------------------------------------------------
!
    if (method .eq. 'MUMPS') then
!     -----------------------------
        call crsvmu(nomsol, solveu, istop, nprec,&
                    epsmat, mixpre, kellag, kxfem)
!
    else if (method.eq.'PETSC') then
!     -----------------------------
        call crsvpe(nomsol, solveu, istop, nprec,&
                    epsmat, mixpre, kellag, kxfem)
!
    else if (method.eq.'LDLT') then
!     -----------------------------
        call crsvld(nomsol, solveu, istop, nprec,&
                    epsmat, mixpre, kellag, kxfem)
!
    else if (method.eq.'GCPC') then
!     -----------------------------
        call crsvgc(nomsol, solveu, istop, nprec,&
                    epsmat, mixpre, kellag, kxfem)
!
    else if (method.eq.'MULT_FRONT') then
!     -----------------------------
!       do not create threads in blas
        call asthread_blasset(1)
        call crsvmf(nomsol, solveu, istop, nprec,&
                    epsmat, mixpre, kellag, kxfem)
!
    else
        ASSERT(.false.)
    endif
!
 10 continue
!
    call jedema()
end subroutine<|MERGE_RESOLUTION|>--- conflicted
+++ resolved
@@ -1,9 +1,5 @@
-<<<<<<< HEAD
 subroutine cresol(solveu, basz)
-=======
-subroutine cresol(solveu)
     use superv_module, only: asthread_blasset
->>>>>>> 65cbfc77
     implicit none
 #include "jeveux.h"
 #include "asterc/getexm.h"
