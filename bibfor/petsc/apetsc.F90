! --------------------------------------------------------------------
! Copyright (C) 1991 - 2020 - EDF R&D - www.code-aster.org
! This file is part of code_aster.
!
! code_aster is free software: you can redistribute it and/or modify
! it under the terms of the GNU General Public License as published by
! the Free Software Foundation, either version 3 of the License, or
! (at your option) any later version.
!
! code_aster is distributed in the hope that it will be useful,
! but WITHOUT ANY WARRANTY; without even the implied warranty of
! MERCHANTABILITY or FITNESS FOR A PARTICULAR PURPOSE.  See the
! GNU General Public License for more details.
!
! You should have received a copy of the GNU General Public License
! along with code_aster.  If not, see <http://www.gnu.org/licenses/>.
! --------------------------------------------------------------------

subroutine apetsc(action, solvez, matasz, rsolu, vcinez,&
                  nbsol, istop, iret)
!
#include "asterf_types.h"
#include "asterf_petsc.h"
!
!
! person_in_charge: natacha.bereux at edf.fr
!
use aster_petsc_module
use petsc_data_module
use elg_module
!
    implicit none
!
#include "jeveux.h"
#include "asterc/asmpi_comm.h"
#include "asterc/aster_petsc_initialize.h"
#include "asterc/aster_petsc_finalize.h"
#include "asterfort/apmain.h"
#include "asterfort/apldlt.h"
#include "asterfort/asmpi_info.h"
#include "asterfort/assert.h"
#include "asterfort/dismoi.h"
#include "asterfort/jedema.h"
#include "asterfort/jedetr.h"
#include "asterfort/jelira.h"
#include "asterfort/jemarq.h"
#include "asterfort/jeveuo.h"
#include "asterfort/mtmchc.h"
#include "asterfort/utmess.h"
#include "asterfort/wkvect.h"
#include "asterfort/as_deallocate.h"
#include "asterfort/as_allocate.h"
#include "blas/dcopy.h"
!
    character(len=*) :: action, solvez, matasz, vcinez
    real(kind=8) :: rsolu(*)
    integer :: nbsol, istop, iret
!-----------------------------------------------------------------------
! BUT : ROUTINE D'INTERFACE ENTRE CODE_ASTER ET LA BIBLIOTHEQUE PETSC
!       DE RESOLUTION DE SYSTEMES LINEAIRES.
!
! IN  : ACTION
!     /'DETR_MAT': POUR DETRUIRE L'INSTANCE PETSC ASSOCIEE A UNE MATRICE
!     /'PRERES'  : POUR CONSTRUIRE LE PRECONDITIONNEUR
!                 (ATTENTION EN // LA CONSTRUCTION DE CERTAINS PC EST
!                  RETARDEE)
!     /'RESOUD'  : POUR RESOUDRE LE SYSTEME LINEAIRE
!     /'ELIM_LAGR'  : CALCULE LES MATRICES NECESSAIRES A
!                     LA FONCTIONNALITE ELIM_LAGR='OUI'
!     /'FIN'     : POUR FERMER DEFINITIVEMENT PETSC
!                  NECESSAIRE POUR DECLENCHER L'AFFICHAGE DU PROFILING
!
! IN  : SOLVEU   (K19) : NOM DE LA SD SOLVEUR
!                       (SI ACTION=PRERES/ELIM_LAGR[+/-]R)
! IN  : MATASS   (K19) : NOM DE LA MATR_ASSE
!                       (SI ACTION=PRERES/RESOUD)
! I/O : RSOLU      (R) : EN ENTREE : VECTEUR SECOND MEMBRE (REEL)
!                        EN SORTIE : VECTEUR SOLUTION      (REEL)
!                       (SI ACTION=RESOUD)
! IN  : VCINE    (K19) : NOM DU CHAM_NO DE CHARGEMENT CINEMATIQUE
!                       (SI ACTION=RESOUD)
! IN  : NBSOL      (I) : NOMBRE DE SYSTEMES A RESOUDRE
! IN  : ISTOP      (I) : COMPORTEMENT EN CAS D'ERREUR
! OUT : IRET       (I) : CODE_RETOUR
!                      /  0 : OK
!                      /  1 : NOMBRE MAX D'ITERATIONS ATTEINT
!-----------------------------------------------------------------------
!
#ifdef _HAVE_PETSC
!
!     VARIABLES LOCALES
    integer :: iprem, k, l, nglo, kdeb, jnequ, ier2
    integer ::  kptsc
    integer :: np
    real(kind=8) :: r8
!
    logical :: mat_not_recorded
    character(len=19) :: solveu, matas, vcine, kbid
    character(len=14) :: nu
    character(len=4) :: etamat
    character(len=1) :: rouc
    real(kind=8), pointer :: travail(:) => null()
    character(len=24), pointer :: refa(:) => null()
!
!----------------------------------------------------------------
!
!     Variables PETSc
    PetscErrorCode :: ierr
    PetscScalar :: sbid
    PetscOffset :: offbid
    PetscReal :: rbid

!----------------------------------------------------------------
!   INITIALISATION DE PETSC A FAIRE AU PREMIER APPEL
    save iprem
    data iprem /0/
!----------------------------------------------------------------
    call jemarq()
!
    solveu = solvez
    matas = matasz
    vcine = vcinez
    iret = 0
!
!
!   0. FERMETURE DE PETSC DANS FIN
!   ------------------------------
    if (action .eq. 'FIN') then
!       petsc a-t-il ete initialise ?
        if (iprem .eq. 1) then
            call aster_petsc_finalize()
!           on ne verifie pas le code retour car on peut
!           se retrouver dans fin suite a une erreur dans l'initialisation
            iprem = 0
        endif
        goto 999
    endif
!
!
    if (iprem .eq. 0) then
!     --------------------
!        -- quelques verifications sur la coherence Aster / Petsc :
        ASSERT(kind(rbid).eq.kind(r8))
        ASSERT(kind(sbid).eq.kind(r8))
        ASSERT(kind(offbid).eq.kind(np))
!
        ier2 = 0
        call aster_petsc_initialize(ier2)
        ierr = to_petsc_int(ier2)
        if (ierr .ne. 0) call utmess('F', 'PETSC_1')
<<<<<<< HEAD
        ASSERT(ierr .eq. 0)
=======
>>>>>>> b68adc5b
        do k = 1, nmxins
            ap(k) = PETSC_NULL_MAT
            kp(k) = PETSC_NULL_KSP
            nomats(k) = ' '
            nosols(k) = ' '
            nonus(k) = ' '
            tblocs(k) = -1
        enddo
        xlocal = PETSC_NULL_VEC
        xglobal = PETSC_NULL_VEC
        xscatt = PETSC_NULL_VECSCATTER
        spsomu = ' '
        spmat = ' '
        spsolv = ' '
        iprem = 1
    endif
    ASSERT(matas.ne.' ')


!   1. On ne veut pas de matrice complexe :
!   ----------------------------------------
    call jelira(matas//'.VALM', 'TYPE', cval=rouc)
    if (rouc .ne. 'R') call utmess('F', 'PETSC_2')
!   nglo est le nombre total de degrés de liberté
    call dismoi('NOM_NUME_DDL', matas, 'MATR_ASSE', repk=nu)
    call jeveuo(nu//'.NUME.NEQU', 'L', jnequ)
    nglo = zi(jnequ)

!  2. On recherche l'identifiant de l'image PETSc
!  de la matrice matas
!
    kptsc = get_mat_id( matas )
    mat_not_recorded = ( kptsc == 0 )
!

    if (action .eq. 'DETR_MAT') then
       if ( mat_not_recorded ) then
! On n'a pas cree d'image PETSc de la matrice => rien à detruire !
       else
! L'image PETSc de la a matrice est stockée dans le tableau ap,
! a l'indice kptsc => on la détruit
          kbid = repeat(" ",19)
          call apmain( action, kptsc, [0.d0], kbid, 0, iret )
       endif
       goto 999
    endif
!
!   3. Quelques verifications et petites actions :
!   ----------------------------------------------
!
    if (action .eq. 'PRERES') then
        call mat_record( matas, solveu, kptsc )
!
    else if (action.eq.'RESOUD') then
        kptsc = get_mat_id( matas )
        ASSERT(nbsol.ge.1)
        ASSERT((istop.eq.0).or.(istop.eq.2))

    else if (action.eq.'ELIM_LAGR') then
        call mat_record( matas, solveu, kptsc )
    endif


!   4. Si LDLT_INC, il faut renumeroter la matrice (RCMK) :
!   --------------------------------------------------------

    call apldlt(kptsc,action,'PRE',rsolu,vcine,nbsol)


!   5. Verifications + elimination des ddls (affe_char_cine)
!   --------------------------------------------------------
    call jeveuo(nomat_courant//'.REFA', 'E', vk24=refa)
    if (action .eq. 'PRERES' .or. nomat_courant.eq.'&&apldlt.matr') then
!
!       -- Verification que la matrice n'a pas deja ete factorisee
        etamat = refa(8)
        if (etamat .eq. 'DECT') then
            call utmess('A', 'PETSC_4')
            goto 999
        else
            refa(8) = 'DECT'
        endif
!
!        -- elimination des ddls (affe_char_cine)
        ASSERT(refa(3).ne.'ELIMF')
        if (refa(3) .eq. 'ELIML') call mtmchc(nomat_courant, 'ELIMF')
        ASSERT(refa(3).ne.'ELIML')

    else if (action.eq.'ELIM_LAGR') then
        call build_elg_context( nomat_courant )
        iret=0
        goto 999
    endif


!   5. APPEL DE PETSC :
!   -------------------
    if (action .eq. 'RESOUD') then
        AS_ALLOCATE(vr=travail, size=nglo)
        do k = 1, nbsol
            kdeb = (k-1)*nglo+1
            call dcopy(nglo, rsolu(kdeb), 1, travail, 1)
            call apmain(action, kptsc, travail, vcine, istop,&
                        iret)
            call dcopy(nglo, travail, 1, rsolu(kdeb), 1)
        end do
        AS_DEALLOCATE(vr=travail)
    else
        call apmain(action, kptsc, rsolu, vcine, istop, iret)
    endif


!   6. Si LDLT_INC, il faut revenir a la numerotation initiale :
!   -------------------------------------------------------------
    call apldlt(kptsc,action,'POST',rsolu,vcine,nbsol)


999 continue
    call jedema()
#else
    character(len=1) :: kdummy
    real(kind=8) :: rdummy
    integer :: idummy
    idummy = nbsol + istop + iret
    rdummy = rsolu(1)
    kdummy = action // solvez // matasz // vcinez
    call utmess('F', 'FERMETUR_10')
#endif
end subroutine<|MERGE_RESOLUTION|>--- conflicted
+++ resolved
@@ -148,10 +148,6 @@
         call aster_petsc_initialize(ier2)
         ierr = to_petsc_int(ier2)
         if (ierr .ne. 0) call utmess('F', 'PETSC_1')
-<<<<<<< HEAD
-        ASSERT(ierr .eq. 0)
-=======
->>>>>>> b68adc5b
         do k = 1, nmxins
             ap(k) = PETSC_NULL_MAT
             kp(k) = PETSC_NULL_KSP
