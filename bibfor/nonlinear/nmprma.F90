! --------------------------------------------------------------------
! Copyright (C) 1991 - 2019 - EDF R&D - www.code-aster.org
! This file is part of code_aster.
!
! code_aster is free software: you can redistribute it and/or modify
! it under the terms of the GNU General Public License as published by
! the Free Software Foundation, either version 3 of the License, or
! (at your option) any later version.
!
! code_aster is distributed in the hope that it will be useful,
! but WITHOUT ANY WARRANTY; without even the implied warranty of
! MERCHANTABILITY or FITNESS FOR A PARTICULAR PURPOSE.  See the
! GNU General Public License for more details.
!
! You should have received a copy of the GNU General Public License
! along with code_aster.  If not, see <http://www.gnu.org/licenses/>.
! --------------------------------------------------------------------
! person_in_charge: mickael.abbas at edf.fr
! aslint: disable=W1504
!
subroutine nmprma(mesh       , modelz     , ds_material, carele    , ds_constitutive,&
                  ds_algopara, lischa     , numedd    , numfix         , solveu, ds_system,&
                  ds_print   , ds_measure , ds_algorom, sddisc         ,&
                  sddyna     , numins     , fonact    , ds_contact     ,&
                  valinc     , solalg     , hhoField  , meelem    , measse,&
                  maprec     , matass     , faccvg    , ldccvg)
!
use NonLin_Datastructure_type
use Rom_Datastructure_type
use HHO_type
use HHO_comb_module, only : hhoPrepMatrix
!
implicit none
!
#include "asterf_types.h"
#include "asterc/r8prem.h"
#include "asterfort/asmari.h"
#include "asterfort/assert.h"
#include "asterfort/cfdisl.h"
#include "asterfort/dismoi.h"
#include "asterfort/echmat.h"
#include "asterfort/infdbg.h"
#include "asterfort/isfonc.h"
#include "asterfort/mtdscr.h"
#include "asterfort/ndynlo.h"
#include "asterfort/nmchex.h"
#include "asterfort/nmchoi.h"
#include "asterfort/nmchra.h"
#include "asterfort/nmchrm.h"
#include "asterfort/nmcmat.h"
#include "asterfort/nmdebg.h"
#include "asterfort/nmelcm.h"
#include "asterfort/nmimck.h"
#include "asterfort/nmmatr.h"
#include "asterfort/nmrenu.h"
#include "asterfort/nmrigi.h"
#include "asterfort/nmrinc.h"
#include "asterfort/nmtime.h"
#include "asterfort/nmxmat.h"
#include "asterfort/preres.h"
#include "asterfort/romAlgoNLCorrEFMatrixModify.h"
#include "asterfort/sdmpic.h"
#include "asterfort/utmess.h"
!
type(NL_DS_AlgoPara), intent(in) :: ds_algopara
integer :: fonact(*)
character(len=8), intent(in) :: mesh
character(len=*) :: modelz
character(len=24) :: carele
type(NL_DS_Material), intent(in) :: ds_material
type(NL_DS_Constitutive), intent(in) :: ds_constitutive
type(NL_DS_Measure), intent(inout) :: ds_measure
type(NL_DS_Print), intent(inout) :: ds_print
type(ROM_DS_AlgoPara), intent(in) :: ds_algorom
type(HHO_Field), intent(in) :: hhoField
character(len=24) :: numedd, numfix
character(len=19) :: sddisc, sddyna, lischa, solveu
character(len=19) :: solalg(*), valinc(*)
character(len=19) :: meelem(*), measse(*)
type(NL_DS_System), intent(in) :: ds_system
integer :: numins
type(NL_DS_Contact), intent(inout) :: ds_contact
character(len=19) :: maprec, matass
character(len=8) :: partit
aster_logical :: ldist
integer :: faccvg, ldccvg
!
! --------------------------------------------------------------------------------------------------
!
! ROUTINE MECA_NON_LINE (CALCUL - UTILITAIRE)
!
! CALCUL DE LA MATRICE GLOBALE EN PREDICTION
!
! --------------------------------------------------------------------------------------------------
!
! IN  MODELE : MODELE
! IN  NUMEDD : NUME_DDL (VARIABLE AU COURS DU CALCUL)
! IN  NUMFIX : NUME_DDL (FIXE AU COURS DU CALCUL)
! IN  CARELE : CARACTERISTIQUES DES ELEMENTS DE STRUCTURE
! In  ds_constitutive  : datastructure for constitutive laws management
! In  ds_material      : datastructure for material parameters
! IN  LISCHA : LISTE DES CHARGES
! IO  ds_contact       : datastructure for contact management
! IO  ds_print         : datastructure for printing parameters
! IN  SDDYNA : SD POUR LA DYNAMIQUE
! IO  ds_measure       : datastructure for measure and statistics management
! In  ds_algopara      : datastructure for algorithm parameters
! In  ds_algorom       : datastructure for ROM parameters
! In  ds_system        : datastructure for non-linear system management
! In  hhoField         : datastructure for HHO
! IN  SOLVEU : SOLVEUR
! IN  SDDISC : SD DISCRETISATION TEMPORELLE
! IN  NUMINS : NUMERO D'INSTANT
! IN  ITERAT : NUMERO D'ITERATION
! IN  VALINC : VARIABLE CHAPEAU POUR INCREMENTS VARIABLES
! IN  SOLALG : VARIABLE CHAPEAU POUR INCREMENTS SOLUTIONS
! IN  MEASSE : VARIABLE CHAPEAU POUR NOM DES MATR_ASSE
! IN  MEELEM : VARIABLE CHAPEAU POUR NOM DES MATR_ELEM
! OUT LFINT  : .TRUE. SI FORCES INTERNES CALCULEES
! OUT MATASS : MATRICE DE RESOLUTION ASSEMBLEE
! OUT MAPREC : MATRICE DE RESOLUTION ASSEMBLEE - PRECONDITIONNEMENT
! OUT FACCVG : CODE RETOUR FACTORISATION MATRICE GLOBALE
!                -1 : PAS DE FACTORISATION
!                 0 : CAS DU FONCTIONNEMENT NORMAL
!                 1 : MATRICE SINGULIERE
!                 2 : ERREUR LORS DE LA FACTORISATION
!                 3 : ON NE SAIT PAS SI SINGULIERE
! OUT LDCCVG : CODE RETOUR DE L'INTEGRATION DU COMPORTEMENT
!                -1 : PAS D'INTEGRATION DU COMPORTEMENT
!                 0 : CAS DU FONCTIONNEMENT NORMAL
!                 1 : ECHEC DE L'INTEGRATION DE LA LDC
!                 2 : ERREUR SUR LA NON VERIF. DE CRITERES PHYSIQUES
!                 3 : SIZZ PAS NUL POUR C_PLAN DEBORST
!
! --------------------------------------------------------------------------------------------------
!
<<<<<<< HEAD
    aster_logical :: reasma, renume, lmhpc
    aster_logical :: lcrigi, lcfint, lcamor, larigi
=======
    aster_logical :: reasma, renume
    aster_logical :: lcrigi, lcfint, lcamor, larigi, l_hho
>>>>>>> a1b95543
    aster_logical :: ldyna, lamor, l_neum_undead, l_diri_undead, l_rom, l_cont_elem
    character(len=3) :: mathpc
    character(len=16) :: metcor, metpre
    character(len=16) :: optrig, optamo
    character(len=19) :: matr_elem, rigid
    integer :: ifm, niv, ibid
    integer :: iterat
    integer :: nb_matr
    character(len=6) :: list_matr_type(20)
    character(len=16) :: list_calc_opti(20), list_asse_opti(20)
    aster_logical :: list_l_asse(20), list_l_calc(20)
    aster_logical :: l_contact_adapt,l_cont_cont
    real(kind=8) ::  minmat=0.0, maxmat=0.0,exponent_val=0.0
!
! --------------------------------------------------------------------------------------------------
!
    call infdbg('MECANONLINE', ifm, niv)
    if (niv .ge. 2) then
        call utmess('I', 'MECANONLINE13_35')
    endif
!
! - Active functionnalites
!
    ldyna         = ndynlo(sddyna,'DYNAMIQUE')
    lamor         = ndynlo(sddyna,'MAT_AMORT')
    l_neum_undead = isfonc(fonact,'NEUM_UNDEAD')
    l_diri_undead = isfonc(fonact,'DIRI_UNDEAD')
    l_rom         = isfonc(fonact,'ROM')
    l_cont_elem   = isfonc(fonact,'ELT_CONTACT')
    l_hho         = isfonc(fonact,'HHO')
!
! - Initializations
!
    call nmchex(measse, 'MEASSE', 'MERIGI', rigid)
    nb_matr              = 0
    list_matr_type(1:20) = ' '
    faccvg = -1
    ldccvg = -1
    iterat = 0
    lcamor = ASTER_FALSE
!
! --- RE-CREATION DU NUME_DDL OU PAS
!
    call nmrenu(modelz, fonact, lischa, ds_contact, numedd,&
                renume)
!
! --- CHOIX DE REASSEMBLAGE DE LA MATRICE GLOBALE
!
    call nmchrm('PREDICTION', ds_algopara, fonact, sddisc, sddyna,&
                numins, iterat, ds_contact, metpre, metcor,&
                reasma)
!
! --- CHOIX DE REASSEMBLAGE DE L'AMORTISSEMENT
!
    if (lamor) then
        call nmchra(sddyna, renume, optamo, lcamor)
    endif
!
! - Select option for compute matrixes
!
    call nmchoi('PREDICTION', sddyna, numins, fonact, reasma, metpre,&
                metcor, lcamor, optrig, lcrigi,&
                larigi, lcfint)
!
    if (lcfint) then
        ASSERT(.false.)
    endif
!
! - Compute matrices for contact
!
    if (l_cont_elem) then
        call nmchex(meelem, 'MEELEM', 'MEELTC', matr_elem)
        call nmelcm(mesh       , modelz    ,&
                    ds_material, ds_contact, ds_constitutive, ds_measure,&
                    valinc     , solalg    ,&
                    matr_elem)
    endif
!
! - Compute rigidity matrix
!
    if (lcrigi) then
        call nmrigi(modelz     , carele         ,&
                    ds_material, ds_constitutive, &
                    fonact     , iterat         , sddyna, ds_measure, ds_system,&
                    valinc     , solalg, hhoField, &
                    optrig     , ldccvg)
        if (larigi) then
            call asmari(fonact, meelem, ds_system, numedd, lischa, ds_algopara,&
                        rigid)
        endif
    endif
!
! - Update dualized matrix for non-linear Dirichlet boundary conditions (undead)
!
    if (l_diri_undead .and. (metpre.ne.'EXTRAPOLE')) then
        call nmcmat('MEDIRI', ' ', ' ', ASTER_TRUE,&
                    ASTER_FALSE, nb_matr, list_matr_type, list_calc_opti, list_asse_opti,&
                    list_l_calc, list_l_asse)
    endif
!
! --- CALCUL ET ASSEMBLAGE DES MATR-ELEM D'AMORTISSEMENT DE RAYLEIGH
!
    if (lcamor) then
        call nmcmat('MEAMOR', optamo, ' ', ASTER_TRUE,&
                    ASTER_TRUE, nb_matr, list_matr_type, list_calc_opti, list_asse_opti,&
                    list_l_calc, list_l_asse)
    endif
!
! --- CALCUL DES MATR-ELEM DES CHARGEMENTS
!
    if (l_neum_undead .and. (metpre.ne.'EXTRAPOLE')) then
        call nmcmat('MESUIV', ' ', ' ', ASTER_TRUE,&
                    ASTER_FALSE, nb_matr, list_matr_type, list_calc_opti, list_asse_opti,&
                    list_l_calc, list_l_asse)
    endif
!
! --- RE-CREATION MATRICE MASSE SI NECESSAIRE (NOUVEUA NUME_DDL
!
    if (renume) then
        if (ldyna) then
            call nmcmat('MEMASS', ' ', ' ', ASTER_FALSE,&
                        ASTER_TRUE, nb_matr, list_matr_type, list_calc_opti, list_asse_opti,&
                        list_l_calc, list_l_asse)
        endif
        if (.not.reasma) then
            ASSERT(.false.)
        endif
    endif
!
! - For HHO: assembly rigidity and condensation
!
    if (l_hho) then
        call hhoPrepMatrix(modelz, ds_material%field_mate, ds_system%merigi, ds_system%vefint, &
                           rigid, hhoField, fonact, meelem, numedd, lischa, ds_algopara, ds_system,&
                           ds_measure, l_cond = ASTER_TRUE, l_asse = ASTER_TRUE)
    endif
!
! --- CALCUL ET ASSEMBLAGE DES MATR_ELEM DE LA LISTE
!
    if (nb_matr .gt. 0) then
        call nmxmat(modelz         , ds_material   , carele        ,&
                    ds_constitutive, sddisc        , numins        ,&
                    valinc         , solalg        , lischa        ,&
                    numedd         , numfix        , ds_measure    ,&
                    nb_matr        , list_matr_type, list_calc_opti,&
                    list_asse_opti , list_l_calc   , list_l_asse   ,&
                    meelem         , measse        , ds_system)
    endif
!
! --- CALCUL DE LA MATRICE ASSEMBLEE GLOBALE
!
    if (reasma) then
        call nmmatr('PREDICTION', fonact    , lischa, numedd, sddyna,&
                    numins      , ds_contact, meelem, measse, matass)
        call nmimck(ds_print, 'MATR_ASSE', metpre, ASTER_TRUE)
    else
        call nmimck(ds_print, 'MATR_ASSE', ' '   , ASTER_FALSE)
    endif
    l_cont_cont         = isfonc(fonact,'CONT_CONTINU')
    if (l_cont_cont) then
    !   -- Avant la factorisation et pour le cas ou il y a du contact continu avec adaptation de
    !      coefficient
    !   -- On cherche le coefficient optimal pour eviter une possible singularite de matrice
    !   -- La valeur est estimee une seule fois a la premiere prediction du premier pas de
    !      temps pour l'etape de calcul
    !   -- Cette valeur estimee est passee directement a mmchml_c sans passer par mmalgo car
    !   -- a la premiere iteration on ne passe pas par mmalgo
        l_contact_adapt = cfdisl(ds_contact%sdcont_defi,'EXIS_ADAP')
!            write (6,*) "l_contact_adapt", &
!                l_contact_adapt,ds_contact%update_init_coefficient
        if ((nint(ds_contact%update_init_coefficient) .eq. 0) .and. l_contact_adapt) then
            call dismoi('MATR_HPC', matass, 'MATR_ASSE', repk=mathpc)
            lmhpc = mathpc .eq. 'OUI'
            call dismoi('PARTITION', modelz, 'MODELE', repk=partit)
            ldist = partit .ne. ' '
            call echmat(matass, ldist, lmhpc, minmat, maxmat)
            ds_contact%max_coefficient = maxmat
            if (abs(log(minmat)) .ge. r8prem()) then

                if (abs(log(maxmat))/abs(log(minmat)) .lt. 4.0d0) then
!                     Le rapport d'arete max/min est
!  un bon compromis pour initialiser le coefficient
                    ds_contact%estimated_coefficient =&
                    ((1.D3*ds_contact%arete_max)/(1.D-2*ds_contact%arete_min))
                    ds_contact%update_init_coefficient = 1.0d0
                else
                    exponent_val = min(abs(log(minmat)),abs(log(maxmat)))/10.d0
                    ds_contact%estimated_coefficient = 10.d0**(exponent_val)
                    ds_contact%update_init_coefficient = 1.0d0
                endif
            else
               ds_contact%estimated_coefficient = 1.d16*ds_contact%arete_min
                    ds_contact%update_init_coefficient = 1.0d0
            endif
!             write (6,*) "min,max,coef estime,abs(log(maxmat))/abs(log(minmat))", &
!                 minmat,maxmat,ds_contact%estimated_coefficient,abs(log(maxmat))/abs(log(minmat))
        endif
    endif
!
! --- FACTORISATION DE LA MATRICE ASSEMBLEE GLOBALE
!
    if (reasma) then
        call nmtime(ds_measure, 'Init', 'Factor')
        call nmtime(ds_measure, 'Launch', 'Factor')
        if (l_rom .and. ds_algorom%phase .eq. 'HROM') then
            call mtdscr(matass)
        elseif (l_rom .and. ds_algorom%phase .eq. 'CORR_EF') then
            call mtdscr(matass)
            call romAlgoNLCorrEFMatrixModify(numedd, matass, ds_algorom)
            call preres(solveu, 'V', faccvg, maprec, matass, ibid, -9999)
            if (niv .ge. 2) then
                call utmess('I', 'MECANONLINE13_42')
            endif
        else
            call preres(solveu, 'V', faccvg, maprec, matass, ibid, -9999)
            if (niv .ge. 2) then
                call utmess('I', 'MECANONLINE13_42')
            endif
        endif
        call nmtime(ds_measure, 'Stop', 'Factor')
        call nmrinc(ds_measure, 'Factor')
    endif
!
999 continue
!
end subroutine<|MERGE_RESOLUTION|>--- conflicted
+++ resolved
@@ -134,13 +134,8 @@
 !
 ! --------------------------------------------------------------------------------------------------
 !
-<<<<<<< HEAD
     aster_logical :: reasma, renume, lmhpc
-    aster_logical :: lcrigi, lcfint, lcamor, larigi
-=======
-    aster_logical :: reasma, renume
     aster_logical :: lcrigi, lcfint, lcamor, larigi, l_hho
->>>>>>> a1b95543
     aster_logical :: ldyna, lamor, l_neum_undead, l_diri_undead, l_rom, l_cont_elem
     character(len=3) :: mathpc
     character(len=16) :: metcor, metpre
