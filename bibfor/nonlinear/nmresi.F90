! --------------------------------------------------------------------
! Copyright (C) 1991 - 2020 - EDF R&D - www.code-aster.org
! This file is part of code_aster.
!
! code_aster is free software: you can redistribute it and/or modify
! it under the terms of the GNU General Public License as published by
! the Free Software Foundation, either version 3 of the License, or
! (at your option) any later version.
!
! code_aster is distributed in the hope that it will be useful,
! but WITHOUT ANY WARRANTY; without even the implied warranty of
! MERCHANTABILITY or FITNESS FOR A PARTICULAR PURPOSE.  See the
! GNU General Public License for more details.
!
! You should have received a copy of the GNU General Public License
! along with code_aster.  If not, see <http://www.gnu.org/licenses/>.
! --------------------------------------------------------------------
! person_in_charge: mickael.abbas at edf.fr
! aslint: disable=W1504
!
subroutine nmresi(mesh       , list_func_acti, ds_material,&
                  nume_dof   , sdnume        , sddyna     ,&
                  ds_conv    , ds_print      , ds_contact ,&
                  ds_inout   , ds_algorom    , ds_system  ,&
                  matass     , nume_inst     , eta        ,&
                  hval_incr  , hval_algo     ,&
                  hval_veasse, hval_measse   ,&
                  r_equi_vale, r_char_vale)
!
use NonLin_Datastructure_type
use Rom_Datastructure_type
!
implicit none
!
#include "asterf_types.h"
#include "asterc/r8vide.h"
#include "asterfort/assert.h"
#include "asterfort/cnoadd.h"
#include "asterfort/dismoi.h"
#include "asterfort/infdbg.h"
#include "asterfort/isfonc.h"
#include "asterfort/jedema.h"
#include "asterfort/jemarq.h"
#include "asterfort/jeveuo.h"
#include "asterfort/mmconv.h"
#include "asterfort/ndynlo.h"
#include "asterfort/nmchex.h"
#include "asterfort/nmfext.h"
#include "asterfort/nmimre.h"
#include "asterfort/nmimre_dof.h"
#include "asterfort/GetResi.h"
#include "asterfort/nmpcin.h"
#include "asterfort/nmrede.h"
#include "asterfort/nmvcmx.h"
#include "asterfort/rescmp.h"
#include "asterfort/romAlgoNLMecaResidual.h"
#include "asterfort/asmpi_comm_vect.h"
#include "asterfort/romAlgoNLCorrEFMecaResidual.h"
#include "asterfort/nmequi.h"
#include "asterfort/utmess.h"
#include "asterfort/ap_assembly_vector.h"
!
character(len=8), intent(in) :: mesh
integer, intent(in) :: list_func_acti(*)
type(NL_DS_Material), intent(in) :: ds_material
character(len=24), intent(in) :: nume_dof
character(len=19), intent(in) :: sddyna, sdnume
type(NL_DS_Conv), intent(inout) :: ds_conv
type(NL_DS_Print), intent(inout) :: ds_print
type(NL_DS_Contact), intent(inout) :: ds_contact
type(NL_DS_InOut), intent(in) :: ds_inout
type(ROM_DS_AlgoPara), intent(in) :: ds_algorom
type(NL_DS_System), intent(in) :: ds_system
character(len=19), intent(in) :: matass
integer, intent(in) :: nume_inst
real(kind=8), intent(in) :: eta
character(len=19), intent(in) :: hval_incr(*), hval_algo(*)
character(len=19), intent(in) :: hval_measse(*), hval_veasse(*)
real(kind=8), intent(out) :: r_char_vale, r_equi_vale
!
! --------------------------------------------------------------------------------------------------
!
! MECA_NON_LINE - Convergence management
!
! Compute residuals
!
! --------------------------------------------------------------------------------------------------
!
! In  mesh             : name of mesh
! In  list_func_acti   : list of active functionnalities
! In  ds_material      : datastructure for material parameters
! In  nume_dof         : name of numbering object (NUME_DDL)
! In  sdnume           : datastructure for dof positions
! In  sddyna           : datastructure for dynamic
! IO  ds_conv          : datastructure for convergence management
! IO  ds_print         : datastructure for printing parameters
! In  ds_contact       : datastructure for contact management
! In  ds_inout         : datastructure for input/output management
! In  ds_algorom       : datastructure for ROM parameters
! In  ds_system        : datastructure for non-linear system management
! In  matass           : matrix
! In  nume_inst        : index of current time step
! In  eta              : coefficient for pilotage (continuation)
! In  hval_incr        : hat-variable for incremental values fields
! In  hval_algo        : hat-variable for algorithms fields
! In  hval_veasse      : hat-variable for vectors (node fields)
! In  hval_measse      : hat-variable for matrix
! Out r_equi_vale      : norm for equilibrium residual
! Out r_char_vale      : norm for denominator of RESI_GLOB_RELA
!
! --------------------------------------------------------------------------------------------------
!
    integer :: ifm, niv
    integer, pointer :: v_ccid(:) => null()
    integer :: nb_equa, i_equa
    character(len=24) :: mate, varc_refe
    aster_logical :: l_stat, l_load_cine, l_cont_cont, l_cont_lac, l_rom, l_macr
    aster_logical :: l_resi_refe, l_varc_init, l_resi_comp, l_rela
    aster_logical :: l_no_disp, l_pilo, l_disp
<<<<<<< HEAD
    character(len=19) :: profch=' '
    character(len=19) :: varc_prev=' ', disp_prev=' '
    character(len=19) :: cndiri=' ', cnbudi=' ', cnfext=' ', cnfexp=' '
    character(len=19) :: cnrefe=' ', cnfinp=' ', cndirp=' ', cnbudp=' '
    character(len=19) :: cndfdo=' ', cnequi = ' ', cndipi = ' ', cnsstr = ' '
    real(kind=8) :: vale_equi=0.d0, vale_refe=0.d0, vale_varc=0.d0
    integer :: r_rela_indx=0, r_resi_indx=0, r_equi_indx=0
    integer :: r_refe_indx=0, r_char_indx=0, r_comp_indx=0
=======
    character(len=19) :: profch
    character(len=19) :: varc_prev, disp_prev
    character(len=19) :: cndiri, cnbudi, cnfext
    character(len=19) :: cnrefe
    character(len=19) :: cndfdo, cnequi, cndipi, cnsstr
    real(kind=8) :: vale_equi, vale_refe, vale_varc
    integer :: r_rela_indx, r_resi_indx, r_equi_indx
    integer :: r_refe_indx, r_char_indx, r_comp_indx
>>>>>>> 6c208b6c
    real(kind=8) :: resi_glob_rela, resi_glob_maxi
    character(len=16) :: r_fric_name, r_geom_name, r_comp_name
    character(len=24) :: sdnuco
    integer, pointer :: v_sdnuco(:) => null()
    real(kind=8) :: r_rela_vale, r_refe_vale, r_varc_vale
    real(kind=8) :: r_comp_vale, r_fric_vale, r_geom_vale, r_pene_vale
    real(kind=8), pointer :: v_cnfext(:) => null()
    real(kind=8), pointer :: v_cnfint(:) => null()
    real(kind=8), pointer :: v_cnrefe(:) => null()
    real(kind=8), pointer :: v_cndiri(:) => null()
    real(kind=8), pointer :: v_fvarc_init(:) => null()
    integer, pointer :: v_deeq(:) => null()
    real(kind=8), pointer :: v_cnequi(:) => null()
!
! --------------------------------------------------------------------------------------------------
!
    call jemarq()
    call infdbg('MECANONLINE', ifm, niv)
    if (niv .ge. 2) then
        call utmess('I', 'MECANONLINE13_65')
    endif
!
! - Initialisations
!
    profch    = ' '
    varc_prev = ' '
    disp_prev = ' '
    cndiri    = ' '
    cnbudi    = ' '
    cnfext    = ' '
    cnrefe    = ' '
    cndfdo    = ' '
    cnequi    = ' '
    cndipi    = ' '
    cnsstr    = ' '
    mate      = ds_material%field_mate
    varc_refe = ds_material%varc_refe
    call dismoi('NB_EQUA', nume_dof, 'NUME_DDL', repi=nb_equa)
    r_rela_vale = 0.d0
    r_refe_vale = 0.d0
    r_char_vale = 0.d0
    r_equi_vale = 0.d0
    r_comp_vale = 0.d0
    r_varc_vale = 0.d0
    r_fric_vale = 0.d0
    r_geom_vale = 0.d0
    r_rela_indx = 0.d0
    r_refe_indx = 0.d0
    r_resi_indx = 0.d0
    r_char_indx = 0.d0
    r_comp_indx = 0.d0
    r_equi_indx = 0.d0
    r_fric_name = ' '
    r_geom_name = ' '
    r_comp_name = ' '
    sdnuco      = ' '
    vale_equi   = 0.d0
    vale_refe   = 0.d0
    vale_varc   = 0.d0
!
! - Active functionnalities
!
    l_stat      = ndynlo(sddyna,'STATIQUE')
    l_resi_refe = isfonc(list_func_acti,'RESI_REFE')
    l_resi_comp = isfonc(list_func_acti,'RESI_COMP')
    l_pilo      = isfonc(list_func_acti,'PILOTAGE')
    l_load_cine = isfonc(list_func_acti,'DIRI_CINE')
    l_cont_cont = isfonc(list_func_acti,'CONT_CONTINU')
    l_cont_lac  = isfonc(list_func_acti,'CONT_LAC')
    l_rom       = isfonc(list_func_acti,'ROM')
    l_macr      = isfonc(list_func_acti, 'MACR_ELEM_STAT')
    l_varc_init = (nume_inst .eq. 1) .and. (.not.ds_inout%l_state_init)
    l_no_disp   = .not.(ndynlo(sddyna,'FORMUL_DEPL').or.l_stat)
    l_disp      = ASTER_TRUE
!
! - Get hat variables
!
    call nmchex(hval_incr, 'VALINC', 'DEPMOI', disp_prev)
    call nmchex(hval_incr, 'VALINC', 'COMMOI', varc_prev)
    call nmchex(hval_veasse, 'VEASSE', 'CNDIPI', cndipi)
    call nmchex(hval_veasse, 'VEASSE', 'CNDIRI', cndiri)
    call nmchex(hval_veasse, 'VEASSE', 'CNBUDI', cnbudi)
    call nmchex(hval_veasse, 'VEASSE', 'CNREFE', cnrefe)
    call nmchex(hval_veasse, 'VEASSE', 'CNFEXT', cnfext)
    call nmchex(hval_veasse, 'VEASSE', 'CNSSTR', cnsstr)
    cndfdo = '&&CNCHAR.DFDO'
    cnfexp = '&&NMRESI.CNFEXP'
    cnfinp = '&&NMRESI.CNFINP'
    cndirp = '&&NMRESI.CNDIRP'
    cnbudp = '&&NMRESI.CNBUDP'
!
! - Compute external forces
!
    call nmfext(eta, list_func_acti, hval_veasse, cnfext, ds_contact, sddyna)
!
! - For kinematic loads
!
    if (l_load_cine) then
        call nmpcin(matass)
        call jeveuo(matass(1:19)//'.CCID', 'L', vi = v_ccid)
    endif
    call dismoi('PROF_CHNO', disp_prev, 'CHAM_NO', repk=profch)
    call jeveuo(profch(1:19)//'.DEEQ', 'L', vi=v_deeq)
!
! - For contact dof
!
    if (l_cont_cont .or. l_cont_lac) then
        sdnuco = sdnume(1:19)//'.NUCO'
        call jeveuo(sdnuco, 'L', vi = v_sdnuco)
    endif
!
! - Compute force for denominator of RESI_GLOB_RELA
!
    call nmrede(list_func_acti, sddyna    ,&
                sdnume        , nb_equa   , matass,&
                ds_material   , ds_contact,&
                cnfext        , ds_system%cnfint, cndiri, cnsstr,&
                hval_measse   , hval_incr ,&
                r_char_vale   , r_char_indx)
!
! --- COMPLETION DES CHAMPS PRODUITS PAR ASSEMBLAGE :
#ifdef _USE_MPI
    call ap_assembly_vector(cnbudi)
    call cnoadd(cnfext, cnfexp)
    call cnoadd(ds_system%cnfint, cnfinp)
    call cnoadd(cndiri, cndirp)
    call cnoadd(cnbudi, cnbudp)
#else
    cnfexp = cnfext
    cnfinp = ds_system%cnfint
    cndirp = cndiri
    cnbudp = cnbudi
#endif
!
! - Compute lack of balance forces
!
    cnequi = '&&CNCHAR.DONN'
    call nmequi(l_disp     , l_pilo, l_macr, cnequi,&
                cnfinp     , cnfexp, cndirp, cnsstr,&
                ds_contact,&
                cnbudp     , cndfdo,&
                cndipi     , eta)
!
! - Compute RESI_COMP_RELA
!
    if (l_resi_comp) then
        call rescmp(ds_system%cnfnod, cnequi,&
                    r_comp_vale, r_comp_name, r_comp_indx)
    endif
!
! - Access to fields
!
    call jeveuo(cnfinp(1:19)//'.VALE', 'L', vr=v_cnfint)
    call jeveuo(cndirp(1:19)//'.VALE', 'L', vr=v_cndiri)
    call jeveuo(cnfexp(1:19)//'.VALE', 'L', vr=v_cnfext)
    if (l_varc_init) then
        call jeveuo(ds_material%fvarc_init(1:19)//'.VALE', 'L', vr=v_fvarc_init)
    endif
    if (l_resi_refe) then
        call jeveuo(cnrefe(1:19)//'.VALE', 'L', vr=v_cnrefe)
    endif
    call jeveuo(cnequi(1:19)//'.VALE', 'L', vr=v_cnequi)
!
! - Compute
!
    do i_equa = 1, nb_equa
        if (l_no_disp) then
            if (v_cndiri(i_equa) .ne. 0.d0) then
                cycle
            endif
        endif
        if (l_load_cine) then
            if (v_ccid(i_equa) .eq. 1) then
                cycle
            endif
        endif
        if (l_cont_cont .or. l_cont_lac) then
            if (v_sdnuco(i_equa) .eq. 1) then
                cycle
            endif
        endif
! ----- Lack of equilibrium (RESI_GLOB_MAXI)
        vale_equi = abs(v_cnequi(i_equa))
        if (r_equi_vale .le. vale_equi) then
            r_equi_vale = vale_equi
            r_equi_indx = i_equa
        endif
! ----- For RESI_REFE_RELA
        if (l_resi_refe) then
            if (v_deeq(2*i_equa) .gt. 0) then
                vale_refe = abs(v_cnequi(i_equa))/v_cnrefe(i_equa)
                if (r_refe_vale .le. vale_refe) then
                    r_refe_vale = vale_refe
                    r_refe_indx = i_equa
                endif
            endif
        endif
! ----- Initial external state variables
        if (l_varc_init) then
            vale_varc = abs(v_fvarc_init(i_equa))
            if (r_varc_vale .le. vale_varc) then
                r_varc_vale = vale_varc
            endif
        endif
    end do
!
! - Evaluate residuals in applying HYPER-REDUCTION
!
    if (l_rom) then
        if (ds_algorom%phase .eq. 'HROM') then
            call romAlgoNLMecaResidual(v_cnfint, v_cnfext, ds_algorom, l_load_cine, v_ccid,&
                                       r_equi_vale)
        elseif (ds_algorom%phase .eq. 'CORR_EF') then
            call romAlgoNLCorrEFMecaResidual(v_cnfint, v_cnfext, ds_algorom, l_load_cine, v_ccid,&
                                             r_equi_vale)
        else
            ASSERT(ASTER_FALSE)
        endif
    endif
!
! - Results
!
    call asmpi_comm_vect('MPI_MAX', 'R', scr=r_equi_vale)
    call asmpi_comm_vect('MPI_MAX', 'R', scr=r_char_vale)
    call asmpi_comm_vect('MPI_MAX', 'R', scr=r_varc_vale)
    if (r_char_vale .gt. 0.d0) then
        r_rela_vale = r_equi_vale/r_char_vale
        r_rela_indx = r_equi_indx
    else
        r_rela_vale = -1.d0
        r_rela_indx = 0
    endif
!
! - Contact with generalized Newton
!
    if (l_cont_cont .or. l_cont_lac) then
        call mmconv(mesh       , ds_contact ,&
                    hval_incr  , hval_algo  ,&
                    r_fric_vale, r_fric_name,&
                    r_geom_vale, r_geom_name,&
                    r_pene_vale)
        if (nint(ds_contact%continue_pene) .eq. 3 .or. &
            nint(ds_contact%continue_pene) .eq. 4 ) then
            ds_conv%l_stop_pene = ASTER_FALSE
        endif
    endif
!
! - Save informations about residuals into convergence datastructure
!
    call nmimre_dof(nume_dof   , ds_conv,&
                    r_rela_vale, r_equi_vale, r_refe_vale, r_comp_vale , r_fric_vale, r_geom_vale,&
                    r_rela_indx, r_equi_indx, r_refe_indx, r_comp_name , r_comp_indx, r_fric_name,&
                    r_geom_name, r_pene_vale)
!
! - Set value of residuals informations in convergence table
!
    call nmimre(ds_conv, ds_print)
!
! - Get convergence parmeters
!
    call GetResi(ds_conv, type = 'RESI_GLOB_RELA' , user_para_ = resi_glob_rela,&
                 l_resi_test_ = l_rela)
    call GetResi(ds_conv, type = 'RESI_GLOB_MAXI' , user_para_ = resi_glob_maxi)
!
! --- VERIFICATION QUE LES VARIABLES DE COMMANDE INITIALES CONDUISENT
! --- A DES FORCES NODALES NULLES
!
    if (l_varc_init) then
        if (l_rela) then
            if (r_char_vale .gt. resi_glob_rela) then
                r_varc_vale = r_varc_vale/r_char_vale
                if (r_varc_vale .gt. resi_glob_rela) then
                    call nmvcmx(mate, mesh, varc_refe, varc_prev)
                endif
            endif
        else
            if (r_varc_vale .gt. resi_glob_maxi) then
                call nmvcmx(mate, mesh, varc_refe, varc_prev)
            endif
        endif
    endif
!
    call jedema()
end subroutine<|MERGE_RESOLUTION|>--- conflicted
+++ resolved
@@ -117,25 +117,14 @@
     aster_logical :: l_stat, l_load_cine, l_cont_cont, l_cont_lac, l_rom, l_macr
     aster_logical :: l_resi_refe, l_varc_init, l_resi_comp, l_rela
     aster_logical :: l_no_disp, l_pilo, l_disp
-<<<<<<< HEAD
-    character(len=19) :: profch=' '
-    character(len=19) :: varc_prev=' ', disp_prev=' '
-    character(len=19) :: cndiri=' ', cnbudi=' ', cnfext=' ', cnfexp=' '
-    character(len=19) :: cnrefe=' ', cnfinp=' ', cndirp=' ', cnbudp=' '
-    character(len=19) :: cndfdo=' ', cnequi = ' ', cndipi = ' ', cnsstr = ' '
-    real(kind=8) :: vale_equi=0.d0, vale_refe=0.d0, vale_varc=0.d0
-    integer :: r_rela_indx=0, r_resi_indx=0, r_equi_indx=0
-    integer :: r_refe_indx=0, r_char_indx=0, r_comp_indx=0
-=======
     character(len=19) :: profch
     character(len=19) :: varc_prev, disp_prev
-    character(len=19) :: cndiri, cnbudi, cnfext
-    character(len=19) :: cnrefe
+    character(len=19) :: cndiri, cnbudi, cnfext, cnfexp
+    character(len=19) :: cnrefe, cnfinp, cndirp, cnbudp
     character(len=19) :: cndfdo, cnequi, cndipi, cnsstr
     real(kind=8) :: vale_equi, vale_refe, vale_varc
     integer :: r_rela_indx, r_resi_indx, r_equi_indx
     integer :: r_refe_indx, r_char_indx, r_comp_indx
->>>>>>> 6c208b6c
     real(kind=8) :: resi_glob_rela, resi_glob_maxi
     character(len=16) :: r_fric_name, r_geom_name, r_comp_name
     character(len=24) :: sdnuco
