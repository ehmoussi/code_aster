! --------------------------------------------------------------------
! Copyright (C) 1991 - 2020 - EDF R&D - www.code-aster.org
! This file is part of code_aster.
!
! code_aster is free software: you can redistribute it and/or modify
! it under the terms of the GNU General Public License as published by
! the Free Software Foundation, either version 3 of the License, or
! (at your option) any later version.
!
! code_aster is distributed in the hope that it will be useful,
! but WITHOUT ANY WARRANTY; without even the implied warranty of
! MERCHANTABILITY or FITNESS FOR A PARTICULAR PURPOSE.  See the
! GNU General Public License for more details.
!
! You should have received a copy of the GNU General Public License
! along with code_aster.  If not, see <http://www.gnu.org/licenses/>.
! --------------------------------------------------------------------

subroutine utmess_core(typ, idmess, nk, valk, ni,&
                       vali, nr, valr, nexcep, fname)
! person_in_charge: mathieu.courtois at edf.fr
!
    use message_module, only: Message, init_message, free_message
    use superv_module, only: superv_after
    implicit none
#include "asterf_types.h"
#include "asterc/getres.h"
#include "asterc/isjvup.h"
#include "asterc/uexcep.h"
#include "asterc/utprin.h"
#include "asterfort/asmpi_warn.h"
#include "asterfort/assert.h"
#include "asterfort/ib1mai.h"
#include "asterfort/jedema.h"
#include "asterfort/jedetc.h"
#include "asterfort/jedetv.h"
#include "asterfort/jefini.h"
#include "asterfort/jemarq.h"
#include "asterfort/jevema.h"
#include "asterfort/lxlgut.h"
#include "asterfort/onerrf.h"
#include "asterfort/trabck.h"
    character(len=*), intent(in) :: typ
    character(len=*), intent(in) :: idmess
    integer, intent(in) :: nk
    character(len=*), intent(in) :: valk(*)
    integer, intent(in) :: ni
    integer, intent(in) :: vali(*)
    integer, intent(in) :: nr
    real(kind=8), intent(in) :: valr(*)
    integer, intent(in) :: nexcep
    character(len=*), intent(in) :: fname
!
<<<<<<< HEAD
    integer :: recurs
=======
    integer :: nexcep
    common /utexc /  nexcep
!
    integer, save :: recurs
>>>>>>> df847429
    character(len=24) :: msgId
    character(len=16) :: compex
    character(len=8) :: nomres, k8b
    character(len=2) :: typm
    aster_logical :: lerror, lvalid, labort, suite, lstop, lerrm, ltrb
    integer :: lout, idf, i, lc, imaap
    integer :: numex
!
    aster_logical, save :: isFirst=ASTER_TRUE
    type(Message), save :: firstMsg, excMsg
!
!     TYPES DE MESSAGES :
!     ERREURS :
!       F : ERREUR AVEC DESTRUCTION DU CONCEPT PRODUIT PAR LA COMMANDE
!       S : ERREUR AVEC VALIDATION DU CONCEPT, EXCEPTION
!       Z : LEVEE D'EXCEPTION PARTICULIERE, COMME 'S'
!       M : ERREUR SUIVIE DE MPI_ABORT, NE PAS LEVER D'EXCEPTION --> 'F'
!     MESSAGES :
!       E : SIMPLE MESSAGE D'ERREUR QUI SERA SUIVI D'UNE ERREUR 'F'
!       D : COMME 'E' MAIS AFFICHE AVEC 'F' POUR ASSURER UN 'D'IAGNOSTIC
!       I : INFORMATION
!       A : ALARME
!
!     LE TRACEBACK INTEL, SI DISPO, EST AFFICHE EN CAS D'ERREUR OU
!     EXCEPTION DVP_NNN, OU ERREUR 'D' CAR SUIVIE DE MPI_ABORT
    msgId = idmess
    typm = typ
    idf = index('EFIMASZD', typm(1:1))
    if (idf .eq. 0) then
        idf = 2
    endif
    lstop = .false.
!
!     --- COMPORTEMENT EN CAS D'ERREUR
    call onerrf(' ', compex, lout)
!
    lerrm = idf.eq.4
    if (lerrm) then
        idf = 2
        typm(1:1) = 'F'
!       L'EXCEPTION A-T-ELLE DEJA ETE LEVEE ?
        if (recurs .ne. 0) then
!         L'EXCEPTION A DEJA ETE LEVEE
            recurs = 0
        else
            lerrm = .false.
        endif
    endif
!
    lerror = idf.eq.2 .or. idf.eq.6 .or. idf.eq.7
!     DOIT-ON VALIDER LE CONCEPT ?
    lvalid = (idf.eq.6 .or. idf.eq.7) .or. (idf.eq.2 .and. compex(1:lout).eq.'EXCEPTION+VALID')
!     DOIT-ON S'ARRETER BRUTALEMENT (POUR DEBUG) ?
    labort = idf.eq.2 .and. compex(1:lout).eq.'ABORT'
!     AFFICHER LE TRACEBACK SI DISPONIBLE
    ltrb = labort .or. (lerror .and. msgId(1:4).eq.'DVP_') .or. idf.eq.8
!
    numex = nexcep
    if (numex .eq. 0 .or. (lerror .and. idf .ne. 7)) then
!     SI EXCEPTION, NEXCEP EST FIXE PAR COMMON VIA UTEXCP
!     SINON ON LEVE L'EXCEPTION DE BASE ASTER.ERROR
        numex = 21
    endif
!
    suite = .false.
    if (len(typm) .gt. 1) then
        if (typm(2:2) .eq. '+') suite=.true.
    endif
!
!   Keep the first message in memory because this is one that will be used
!   to raise the exception
    if ( isFirst ) then
        call init_message(firstMsg, typ, msgId, &
                          nk=nk, valk=valk, &
                          ni=ni, vali=vali, &
                          nr=nr, valr=valr, &
                          num_except=numex)
        isFirst = ASTER_FALSE
    endif
! --- SE PROTEGER DES APPELS RECURSIFS POUR LES MESSAGES D'ERREUR
    if (lerror) then
        if (recurs .eq. 1234567891) then
            call jefini('ERREUR')
        endif
!
        if (recurs .eq. 1234567890) then
            recurs = 1234567891
!          ON EST DEJA PASSE PAR UTMESG... SANS EN ETRE SORTI
            call utprin('F', 0, 'CATAMESS_55', 0, valk,&
                        0, vali, 0, valr, fname)
!          ON NE FAIT PLUS RIEN ET ON SORT DE LA ROUTINE
            goto 999
        endif
        recurs = 1234567890
    endif
!
    call jevema(imaap)
    if (imaap .ge. 200) call jefini('ERREUR')
    if (isjvup() .eq. 1) then
        call jemarq()
    endif
!
    call utprin(typm, numex, msgId, nk, valk,&
                ni, vali, nr, valr, fname)
!
!     --- REMONTEE D'ERREUR SI DISPO
    if (ltrb) then
        call trabck('Traceback printed by Intel compiler', int(-1, 4))
    endif
! --- EN CAS DE MESSAGE AVEC SUITE, PAS D'ARRET, PAS D'EXCEPTION
    if (.not. suite) then
!
!     -- ABORT SUR ERREUR <F> "ORDINAIRE"
        if (labort) then
!           AVERTIR LE PROC #0 QU'ON A RENCONTRE UN PROBLEME !
            call asmpi_warn(0)
!
            call jefini('ERREUR')
!
!     -- LEVEE D'UNE EXCEPTION
        else if (lerror) then
!
!        -- QUELLE EXCEPTION ?
!           SI EXCEPTION, NEXCEP EST FIXE PAR COMMON VIA UTEXCP
!           IL A ETE COPIE DANS NUMEX POUR NE PAS ETRE MODIFIE SI
!           DES APPELS SONT IMBRIQUES
            if (idf .ne. 7) then
!           SINON ON LEVE L'EXCEPTION DE BASE ASTER.ERROR
                numex = 21
            endif
!
            if (isjvup() .eq. 1) then
                call superv_after(exception=.true.)
            endif

!           NOM DU CONCEPT COURANT
            call getres(nomres, k8b, k8b)
            if (nomres .ne. ' ') then
!             LE CONCEPT EST REPUTE VALIDE :
!               - SI ERREUR <S> OU EXCEPTION
!               - SI ERREUR <F> MAIS LA COMMANDE A DIT "EXCEPTION+VALID"
                if (lvalid) then
                    call utprin('I', 0, 'CATAMESS_70', 1, nomres,&
                                0, vali, 0, valr, fname)
!
!             SINON LE CONCEPT COURANT EST DETRUIT
                else
                    call utprin('I', 0, 'CATAMESS_69', 1, nomres,&
                                0, vali, 0, valr, fname)
                    lc = lxlgut(nomres)
                    if (lc .gt. 0) then
                        call jedetc(' ', nomres(1:lc), 1)
                    endif
                endif
            endif
!
            if (isjvup() .eq. 1) then
!
!             REMONTER LES N JEDEMA COURT-CIRCUITES
                call jevema(imaap)
                do i = imaap, 1, -1
                    call jedema()
                end do
!
            endif
!
!           AVERTIR LE PROC #0 QU'ON A RENCONTRE UN PROBLEME !
            excMsg = firstMsg
            call asmpi_warn(1)
!
!           ON REMONTE UNE EXCEPTION AU LIEU DE FERMER LES BASES
            if (lerror) recurs = 0
            lstop = .true.
            if (.not. lerrm) then
!               raise the exception with the first msg id & reinit id
                isFirst = ASTER_TRUE
                call ib1mai()
                call superv_after(exception=.true.)
                call uexcep(numex, excMsg%id, excMsg%nk, excMsg%valk, excMsg%ni,&
                            excMsg%vali, excMsg%nr, excMsg%valr)
                call free_message(excMsg)
                call free_message(firstMsg)
            endif
        else
!           info/warning, reinit id
            if(firstMsg%typ.ne.'F') then
                isFirst = ASTER_TRUE
                call free_message(firstMsg)
            endif
        endif
!
    endif
!
    if (lerror) recurs = 0
999 continue
    if (isjvup() .eq. 1 .and. .not. lstop) then
        call jedema()
    endif
end subroutine<|MERGE_RESOLUTION|>--- conflicted
+++ resolved
@@ -51,14 +51,7 @@
     integer, intent(in) :: nexcep
     character(len=*), intent(in) :: fname
 !
-<<<<<<< HEAD
-    integer :: recurs
-=======
-    integer :: nexcep
-    common /utexc /  nexcep
-!
     integer, save :: recurs
->>>>>>> df847429
     character(len=24) :: msgId
     character(len=16) :: compex
     character(len=8) :: nomres, k8b
