! --------------------------------------------------------------------
! Copyright (C) 1991 - 2018 - EDF R&D - www.code-aster.org
! This file is part of code_aster.
!
! code_aster is free software: you can redistribute it and/or modify
! it under the terms of the GNU General Public License as published by
! the Free Software Foundation, either version 3 of the License, or
! (at your option) any later version.
!
! code_aster is distributed in the hope that it will be useful,
! but WITHOUT ANY WARRANTY; without even the implied warranty of
! MERCHANTABILITY or FITNESS FOR A PARTICULAR PURPOSE.  See the
! GNU General Public License for more details.
!
! You should have received a copy of the GNU General Public License
! along with code_aster.  If not, see <http://www.gnu.org/licenses/>.
! --------------------------------------------------------------------
! aslint: disable=W0413
subroutine fointr(nomfon, chprol, nbvar, var, fon,&
                  nbres, varres, fonres, ier)
    implicit none
#include "jeveux.h"
#include "asterfort/fointe.h"
#include "asterfort/jedema.h"
#include "asterfort/jelira.h"
#include "asterfort/jemarq.h"
#include "asterfort/jeveuo.h"
#include "asterfort/utmess.h"
    character(len=*) :: nomfon, chprol(*)
    integer :: nbvar, nbres, ier
    real(kind=8) :: var(*), fon(*), varres(*), fonres(*)
!     INTERPOLATION-EXTRAPOLATION DE TOUTE UNE FONCTION
!     ------------------------------------------------------------------
! IN  NOMFON : K19 : NOM DE LA FONCTION A INTERPOLER
!            N'EST OBLIGATOIRE QUE POUR LES FONCTIONS INTERPRETEES
! IN  CHPROL : DESCRIPTEUR DES FONCTION
!           CHPROL(1) = 'FONCTION' / 'INTERPR'
!           CHPROL(2) = 'LINEAIRE' OU 'LOGARITH'
!           CHPROL(3) = NOM_PARA
!           CHPROL(4) = NOM_RESU
!           CHPROL(5) = 'GD      ' G CODE D'EXTRAPOLATION A GAUCHE
!                                  D CODE D'EXTRAPOLATION A DROITE
! IN  NBVAR  : IS : NOMBRE DE POINTS SUR LEQUEL EST DEFINIT LA FONCTION
! IN  VAR    : R8 : ABCSISSES DES POINTS DE DEFINITION DE LA FONCTION
! IN  FON    : R8 : ORDONNEES DES POINTS DE DEFINITION DE LA FONCTION
! IN  NBRES  : IS : NOMBRE DE POINTS DE DEFINITION DE L'INTERPOLEE
! IN  VARRES : R8 : ABCSISSES DES POINTS DE DEFINITION DE L'INTERPOLEE
! OUT FONRES : R8 : ORDONNEES DES POINTS DE DEFINITION DE L'INTERPOLEE
! OUT IER    : IS : CODE RETOUR
!               = 0 : O.K.
!               = 1 : ON A FAIT UNE EXTRAPOLATION A DROITE AVEC "EXCLU"
!               = 2 : ON A FAIT UNE EXTRAPOLATION A GAUCHE AVEC "EXCLU"
!               = 3 : ON A FAIT UNE EXTRAPOLATION A DROITE ET A GAUCHE
!                   : AVEC "EXCLU"
!     ------------------------------------------------------------------
!     SI EXTRAPOLATION "EXCLU" ALORS ON ARRETE EN FATAL
!     ------------------------------------------------------------------
!     SI CHPROL(1) /= 'CONSTANT'/'FONCTION'  ALORS ERREUR (AVEC ARRET)
!     ------------------------------------------------------------------
!     ------------------------------------------------------------------
    character(len=19) :: nomf
    character(len=24) :: valk(3)
    real(kind=8) :: valr(3)
    integer :: i, ires, ivar, jres, lnova, lonuti
!-----------------------------------------------------------------------
!     FONCTION EN LIGNE
!
#define linlin(x,x1,y1,x2,y2) y1+(x-x1)*(y2-y1)/(x2-x1)
#define linlog(x,x1,y1,x2,y2) exp(log(y1)+(x-x1)*(log(y2)-log(y1))/(x2-x1))
#define loglog(x,x1,y1,x2,y2) exp(log(y1)+(log(x)-log(x1))*(log(y2)-log(y1))/(log(x2)-log(x1)))
#define loglin(x,x1,y1,x2,y2) y1+(log(x)-log(x1))*(y2-y1)/(log(x2)-log(x1))
!     ------------------------------------------------------------------
    call jemarq()
    ier = 0
    nomf = nomfon
!
    if (chprol(1) .eq. 'FONCTION') then
!     ------------------------------------------------------------------
!
!     INITIALISATION
!
        ivar = 1
        ires = 1
!
!     --- TRAITEMENT PARTICULIER POUR 1 POINT ---
!
        if (nbvar .eq. 1) then
            if (nbres .ne. 1 .and. chprol(5)(1:2) .ne. 'CC') then
                call utmess('F', 'FONCT0_22')
            endif
            if (chprol(5)(1:2) .eq. 'CC') then
                do i = 1, nbres
                    fonres(i) = fon(ivar)
                enddo
            else
!               strict equality is necessary
                if (varres(ires) .eq. var(ivar)) then
                    fonres(ires) = fon(ivar)
                else
                    call utmess('F', 'FONCT0_23')
                endif
            endif
            goto 999
        endif
!
!     RECHERCHE DU DEBUT DE L'INTERVALLE D'INTERPOLATION
!
100     continue
        if ((varres(ires).lt. var(ivar)) .and. (ires.lt.nbres)) then
            ires = ires + 1
            goto 100
        endif
!
        if (ires .gt. 1) then
!
!        --- EXTRAPOLATION A GAUCHE ---
!
            if (chprol(5)(1:1) .eq. 'C') then
!           --- EXTRAPOLATION CONSTANTE ---
                do jres = 1, ires-1
                    fonres(jres) = fon(ivar)
                enddo
!
            else if (chprol(5)(1:1) .eq. 'L') then
!           --- EXTRAPOLATION LINEAIRE ---
                do jres = 1, ires-1
                    fonres(jres)=linlin(varres(jres),var(ivar),fon(ivar), var(ivar+1),fon(ivar+1))
                enddo
!
            else if (chprol(5)(1:1) .eq. 'I') then
                call jeveuo(nomf//'.NOVA', 'L', lnova)
<<<<<<< HEAD
                do 140 jres = 1, nbres
=======
                do jres = 1, nbres
>>>>>>> 07bebea8
                    call fointe('F ', nomf, 1, zk24(lnova), varres(jres),&
                                fonres(jres), ier)
                enddo
!
            else if (chprol(5)(1:1) .eq. 'E') then
!           --- EXTRAPOLATION EXCLUE ---
                ier = ier + 1
                valr(1)=varres(1)
                valr(2)=var(1)
                call utmess('F+', 'FONCT0_9', sk=nomf)
                call utmess('F', 'FONCT0_19', nr=2, valr=valr)
            else
                call utmess('F', 'FONCT0_21', sk=chprol(5)(1:1))
            endif
        endif
!
!     --- INTERPOLATION ---
!
200     continue
        if (ires .le. nbres) then
210         continue
            if (varres(ires) .le. var(ivar+1)) then
                if (chprol(2)(1:8) .eq. 'LIN LIN ') then
!              --- INTERPOLATION LINEAIRE ---
                    fonres(ires) = &
                        linlin(varres(ires), var(ivar), fon(ivar), var(ivar+1), fon(ivar+1))
                else if (chprol(2)(1:8).eq.'LOG LOG ') then
!              --- INTERPOLATION LOGARITHMIQUE ---
                    fonres(ires) = &
                        loglog(varres(ires), var(ivar), fon(ivar), var(ivar+1), fon(ivar+1))
                else if (chprol(2)(1:8).eq.'LIN LOG ') then
!              --- INTERPOLATION LIN-LOG ---
                    fonres(ires) = &
                        linlog(varres(ires), var(ivar), fon(ivar), var(ivar+1), fon(ivar+1))
                else if (chprol(2)(1:8).eq.'LOG LIN ') then
!              --- INTERPOLATION LOG-LIN ---
                    fonres(ires) = &
                        loglin(varres(ires), var(ivar), fon(ivar), var(ivar+1), fon(ivar+1))
                else if (chprol(2)(1:3).eq.'INT') then
                    call jeveuo(nomf//'.NOVA', 'L', lnova)
                    call fointe('F ', nomf, 1, zk24(lnova), varres(ires),&
                                fonres(ires), ier)
                else
                    ier = ier + 1
                    call utmess('F', 'FONCT0_21', sk=chprol(2))
                endif
                ires = ires + 1
                goto 200
            else
                ivar = ivar + 1
                if (ivar .lt. nbvar) goto 210
            endif
        endif
!
!
        if (ires .lt. nbres) then
!
!        --- EXTRAPOLATION A DROITE ---
!
            if (chprol(5)(2:2) .eq. 'C') then
!           --- EXTRAPOLATION CONSTANTE ---
                do jres = ires, nbres
                    fonres(jres) = fon(nbvar)
                enddo
            else if (chprol(5)(2:2) .eq. 'L') then
                do jres = ires, nbres
                    fonres(jres) = &
                        linlin(varres(jres),var(nbvar-1),fon(nbvar-1), var(nbvar),fon(nbvar))
                enddo
            else if (chprol(5)(2:2) .eq. 'I') then
!           --- EXTRAPOLATION INTERPRETEE ----
                call jeveuo(nomf//'.NOVA', 'L', lnova)
<<<<<<< HEAD
                do 330 jres = ires, nbres
=======
                do jres = ires, nbres
>>>>>>> 07bebea8
                    call fointe('F ', nomf, 1, zk24(lnova), varres(jres),&
                                fonres(jres), ier)
                enddo
!
            else if (chprol(5)(2:2) .eq. 'E') then
!           --- EXTRAPOLATION EXCLUE ---
                ier = ier + 2
                valr(1)=varres(nbres)
                valr(2)=var(nbvar)
                call utmess('F+', 'FONCT0_9', sk=nomf)
                call utmess('F', 'FONCT0_20', nr=2, valr=valr)
            else
                call utmess('F', 'FONCT0_21', sk=chprol(5)(2:2))
            endif
        endif
        goto 999
!     ------------------------------------------------------------------
    else if (chprol(1) .eq.'CONSTANT') then
        do jres = 1, nbres
            fonres(jres) = fon(1)
        enddo
    else if (chprol(1) .eq.'INTERPRE') then
        call jelira(nomf//'.NOVA', 'LONUTI', lonuti)
        if (lonuti .ne. 1) then
            call utmess('F', 'FONCT0_24', sk=nomf, si=lonuti)
        endif
        call jeveuo(nomf//'.NOVA', 'L', lnova)
<<<<<<< HEAD
        do 1200 jres = 1, nbres
=======
        do jres = 1, nbres
>>>>>>> 07bebea8
            call fointe('F ', nomf, 1, zk24(lnova), varres(jres),&
                        fonres( jres), ier)
        enddo
    else
        valk(1)=nomf
        valk(2)=chprol(1)
        valk(3)='FOINTR'
        call utmess('F', 'FONCT0_25', nk=3, valk=valk)
    endif
999 continue
    call jedema()
end subroutine<|MERGE_RESOLUTION|>--- conflicted
+++ resolved
@@ -129,11 +129,7 @@
 !
             else if (chprol(5)(1:1) .eq. 'I') then
                 call jeveuo(nomf//'.NOVA', 'L', lnova)
-<<<<<<< HEAD
-                do 140 jres = 1, nbres
-=======
                 do jres = 1, nbres
->>>>>>> 07bebea8
                     call fointe('F ', nomf, 1, zk24(lnova), varres(jres),&
                                 fonres(jres), ier)
                 enddo
@@ -206,11 +202,7 @@
             else if (chprol(5)(2:2) .eq. 'I') then
 !           --- EXTRAPOLATION INTERPRETEE ----
                 call jeveuo(nomf//'.NOVA', 'L', lnova)
-<<<<<<< HEAD
-                do 330 jres = ires, nbres
-=======
                 do jres = ires, nbres
->>>>>>> 07bebea8
                     call fointe('F ', nomf, 1, zk24(lnova), varres(jres),&
                                 fonres(jres), ier)
                 enddo
@@ -238,11 +230,7 @@
             call utmess('F', 'FONCT0_24', sk=nomf, si=lonuti)
         endif
         call jeveuo(nomf//'.NOVA', 'L', lnova)
-<<<<<<< HEAD
-        do 1200 jres = 1, nbres
-=======
         do jres = 1, nbres
->>>>>>> 07bebea8
             call fointe('F ', nomf, 1, zk24(lnova), varres(jres),&
                         fonres( jres), ier)
         enddo
