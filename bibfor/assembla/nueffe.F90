! --------------------------------------------------------------------
! Copyright (C) 1991 - 2019 - EDF R&D - www.code-aster.org
! This file is part of code_aster.
!
! code_aster is free software: you can redistribute it and/or modify
! it under the terms of the GNU General Public License as published by
! the Free Software Foundation, either version 3 of the License, or
! (at your option) any later version.
!
! code_aster is distributed in the hope that it will be useful,
! but WITHOUT ANY WARRANTY; without even the implied warranty of
! MERCHANTABILITY or FITNESS FOR A PARTICULAR PURPOSE.  See the
! GNU General Public License for more details.
!
! You should have received a copy of the GNU General Public License
! along with code_aster.  If not, see <http://www.gnu.org/licenses/>.
! --------------------------------------------------------------------

subroutine nueffe(nb_ligr, list_ligr, base , nume_ddlz , renumz,&
                  modelocz , sd_iden_relaz)
!
implicit none
!
#include "jeveux.h"
#include "asterfort/jeveuo.h"
#include "asterfort/nueffe_lag1.h"
#include "asterfort/nueffe_lag2.h"
#include "asterfort/utmess.h"
!
! aslint: disable=W1501
! person_in_charge: jacques.pellet at edf.fr
!
    integer, intent(in) :: nb_ligr
    character(len=24), pointer :: list_ligr(:)
    character(len=2), intent(in) :: base
    character(len=*), intent(in) :: nume_ddlz
    character(len=*), intent(in) :: renumz
    character(len=*), optional, intent(in) :: modelocz
    character(len=*), optional, intent(in) :: sd_iden_relaz
!
! --------------------------------------------------------------------------------------------------
!
! Factor
!
! Numbering - Create NUME_EQUA objects
!
! --------------------------------------------------------------------------------------------------
!
! In  nb_ligr        : number of LIGREL in list
! In  list_ligr      : pointer to list of LIGREL
! In  nume_ddl       : name of numbering object (NUME_DDL)
! In  base           : JEVEUX base to create objects
!                      base(1:1) => PROF_CHNO objects
!                      base(2:2) => NUME_DDL objects
! In  renum          : method for renumbering equations
!                       SANS/RCMK
! In  modelocz       : local mode for GRANDEUR numbering
! In  sd_iden_rela   : name of object for identity relations between dof
!
!-----------------------------------------------------------------------
! Attention : ne fait pas jemarq/jedema car nulili
!             recopie des adresses jeveux dans .ADNE et .ADLI
!             Ces objets seront utilises pendant la creation de la sd "stockage" (promor.F90)
! --------------------------------------------------------------------------------------------------
! Cette routine cree les objets suivants :
!  nume(1:14)//     .ADLI
!                   .ADNE
!              .NUME.DEEQ
!              .NUME.DELG
!              .NUME.LILI
!              .NUME.NEQU
!              .NUME.NUEQ
!              .NUME.PRNO
!              .NUME.REFN
! --------------------------------------------------------------------------------------------------
!
<<<<<<< HEAD
    character(len=24) :: moloc
    character(len=8) :: gran_name, kbid
    character(len=3) :: kret
    integer :: n, igds, nec, nlili
    character(len=8) :: nomcmp
    character(len=8) :: mesh
    character(len=14) :: nume_ddl
    character(len=16) :: nomte
    character(len=24) :: nnli, psuiv, lsuiv, vsuiv, num21, nuno, nomli
    character(len=24) :: derli, num2, dsclag, exi1, newn, oldn
    character(len=19) :: nume_equa
    character(len=24) :: nequ, refn, sd_iden_rela
    character(len=19) :: prof_chno
    character(len=24) :: lili, prno, nueq, deeq, delg
    integer :: nb_node_mesh, ilim, itypel, nb_dof, jdeeq, jdelg,  nb_equa
    integer :: nb_iden_rela, nb_iden_dof, nb_iden_term
    integer :: i, iad,   ianueq,  icddlb
    integer :: icer1, icer2, iconx1, iconx2, iddlag, iderli, idlgns
    integer :: idnocm, idprn1, idprn2, idref
    integer :: iec, iel, iexi1, ifm, igr, ilag, ilag2, ilag3
    integer :: ili, ilsuiv, inewn, ino, inulag, inum2, inum21
    integer :: inuno1, inuno2, ioldn, iprnm,  ipsuiv, ire, iret
    integer :: ivsuiv, j, j1, jnulag, jprno, k, l, l1, l2, long, n0
    integer :: n0re, n1, n1m1re, n1re, n2, n21, n3, nbcmp, nbn, nb_node_subs
    integer :: nb_node, nbnonu, nbnore, nddl1, nddlb
    integer :: nel, niv, nlag, nma, nn
    integer :: ns, numa, nunoel, n22, n32
    integer ::  vali(5)
    aster_logical :: lparallel_mesh
    integer, pointer :: v_nnli(:) => null()
    integer, pointer :: adli(:) => null()
    integer, pointer :: bid(:) => null()
    integer, pointer :: adne(:) => null()
    integer, pointer :: qrns(:) => null()
    integer, pointer :: p_nequ(:) => null()
    integer, pointer :: v_sdiden_info(:) => null()
    integer, pointer :: lagr_mult(:) => null()

=======
    integer :: iligr, jlgrf
    character(len=8) :: lag12
    aster_logical :: first
>>>>>>> 2537d129
!
! Verification of number of Lagrange multipliers in load ligrel (single or double)
!
<<<<<<< HEAD
!     NBNOM  : NOMBRE DE NOEUDS DU MAILLAGE
!     DERLI  : NOM DE L'OBJET NU.DERLI CREE SUR 'V'
!              DERLI(N3)= MAX DES N1 TELS QUE IL EXISTE UNE MAILLE SUP
!              DE TYPE SEG3 MS TELLE QUE N1 1ER, N3 3EME NOEUD DE MS
!     DSCLAG : NOM DE L'OBJET NU.DSCLAG CREE SUR 'V'
!              DIM=3*NBRE LE LAGR.
!              SI ILAG LAGRANGE DE BLOCAGE
!              DSCLAG(3*(ILAG-1)+1)= +NUM DU NOEUD PH. BLOQUE
!              DSCLAG(3*(ILAG-1)+2)= -NUM DU DDL DU NOEUD PH. BLOQUE
!              DSCLAG(3*(ILAG-1)+3)= +1 SI 1ER LAGR.
!                                    +2 SI 2EME LAGR.
!              SI ILAG LAGRANGE DE LIAISON
!              DSCLAG(3*(ILAG-1)+1)= 0
!              DSCLAG(3*(ILAG-1)+2)= 0
!              DSCLAG(3*(ILAG-1)+3)= +1 SI 1ER LAGR.
!                                    +2 SI 2EME LAGR.
!-----------------------------------------------------------------------
!     FONCTIONS LOCALES D'ACCES AUX DIFFERENTS CHAMPS DES
!     S.D. MANIPULEES DANS LE SOUS PROGRAMME
!-----------------------------------------------------------------------

!---- FONCTION D ACCES AUX ELEMENTS DES CHAMPS LIEL DES S.D. LIGREL
!     REPERTORIEES DANS LE CHAMP LILI DE NUME_DDL
!     ZZLIEL(ILI,IGREL,J) =
!      SI LA JIEME MAILLE DU LIEL IGREL DU LIGREL ILI EST:
!          -UNE MAILLE DU MAILLAGE : SON NUMERO DANS LE MAILLAGE
!          -UNE MAILLE TARDIVE : -POINTEUR DANS LE CHAMP .NEMA

#define zzliel(ili,igrel,j) zi(adli(1+3*(ili-1)+1)-1+ zi(adli(1+3*(ili-1)+2)+igrel-1)+j-1)

!---- NBRE DE GROUPES D'ELEMENTS (DE LIEL) DU LIGREL ILI

#define zzngel(ili) adli(1+3* (ili-1))

!---- NBRE DE NOEUDS DE LA MAILLE TARDIVE IEL ( .NEMA(IEL))
!     DU LIGREL ILI REPERTOIRE .LILI
!     (DIM DU VECTEUR D'ENTIERS .LILI(ILI).NEMA(IEL) )

#define zznsup(ili,iel) zi(adne(1+3* (ili-1)+2)+iel) - zi(adne(1+3*(ili-1)+2)+iel-1 ) - 1

!---- NBRE D ELEMENTS DU LIEL IGREL DU LIGREL ILI DU REPERTOIRE .LILI
!     (DIM DU VECTEUR D'ENTIERS .LILI(ILI).LIEL(IGREL) )

#define zznelg(ili,igrel) zi(adli(1+3*(ili-1)+2)+igrel) - zi(adli(1+3*(ili-1)+2)+igrel-1) - 1

!---- NBRE D ELEMENTS SUPPLEMENTAIRE (.NEMA) DU LIGREL ILI DE .LILI

#define zznels(ili) adne(1+3* (ili-1))

!---- FONCTION D ACCES AUX ELEMENTS DES CHAMPS NEMA DES S.D. LIGREL
!     REPERTORIEES DANS LE CHAMP LILI DE NUME_DDL
!     ZZNEMA(ILI,IEL,J) =  1.LE. J .GE. ZZNELS(ILI)
!      SI LE J IEME NOEUD DE LA MAILE TARDIVE IEL DU LIGREL ILI EST:
!          -UN NOEUD DU MAILLAGE : SON NUMERO DANS LE MAILLAGE
!          -UN NOEUD TARDIF : -SON NUMERO DANS LA NUMEROTATION LOCALE
!                              AU LIGREL ILI
!     ZZNEMA(ILI,IEL,ZZNELS(ILI)+1)=NUMERO DU TYPE_MAILLE DE LA MAILLE
!                                   IEL DU LIGREL ILI

#define zznema(ili,iel,j) zi( adne(1+3* (ili-1)+1)-1+ zi(adne(1+3* (ili-1)+2)+iel-1 )+j-1 )

!---- FONCTION D ACCES AUX ELEMENTS DES CHAMPS PRNO DES S.D. LIGREL
!     REPERTORIEES DANS LE CHAMP LILI DE NUME_DDL ET A LEURS ADRESSES
!     ZZPRNO(ILI,NUNOEL,1) = NUMERO DE L'EQUATION ASSOCIEES AU 1ER DDL
!                            DU NOEUD NUNOEL DANS LA NUMEROTATION LOCALE
!                            AU LIGREL ILI DE .LILI
!     ZZPRNO(ILI,NUNOEL,2) = NOMBRE DE DDL PORTES PAR LE NOEUD NUNOEL
!     ZZPRNO(ILI,NUNOEL,2+1) = 1ER CODE
!     ZZPRNO(ILI,NUNOEL,2+NEC) = NEC IEME CODE

#define izzprn(ili,nunoel,l) (idprn1-1+zi(idprn2+ili-1)+ (nunoel-1)* (nec+2)+l-1)
#define zzprno(ili,nunoel,l) zi( idprn1-1+zi(idprn2+ili-1)+ (nunoel-1)* (nec+2)+l-1)

!---- FONCTION D ACCES AUX ELEMENTS DES OBJETS VSUIV ET PSUIV DE LA
!     BASE VOLATILE
!     LES NOEUDS SUP SONT DES LAGRANGE. ON GENERE 2 LAGRANGE
!     "LAGR1" ET "LAGR2" PAR CONDITION DE BLOCAGE ET AUTANT DE MAILLE
!     SUP MSI QU'IL Y A DE NOEUDS NI CONCERNES PAR LE BLOCAGE,ON NOTE
!     NIINF LE NOEUD DE NI NUMERO INF ET NIMAX CELUI DE NUMERO MAX
!     CES MAILLES SUP MSI SONT CARACTERISEES PAR :
!     - TYPE_ELEM = SEG3 -1ER NOEUD NI -2EME NOEUD "LAGR1"-3EME "LAGR2"
!     PAR CONVENTION LE "LAGR1" EST NUMEROTE A LA SUITE DE NIINF-1
!     ET LE "LAGR2" EST NUMEROTE A LA SUITE DE NIMAX
!     SUIVDI(I) = PSUIV(I+1)-PSUIV(I) : NBRE DE NOEUDS SUP "LAGR1" EN
!     RELATION AVEC NI+1 + NBRE DE "LAGR2" EN RELATION AVEC NI
!     SUIVDI(I,J)= NUMERO DU JEME NOEUD SUP SI IL EST A NUMEROTE APRES
!     LE NOEUD NI, -1 "SINON" (NI/= NIMAX DU BLOCAGE RELATIF A J)
#define suivdi(i) zi(ipsuiv+i) - zi(ipsuiv+i-1)
#define idsuiv(i,j) ivsuiv + (zi(ipsuiv+i-1)+j-1) - 1
#define suiv(i,j) zi(ivsuiv+ (zi(ipsuiv+i-1)+j-1)-1)
!
! --------------------------------------------------------------------------------------------------
!
!    call jemarq() FORBIDDEN !


!
    call infniv(ifm,niv)
    nume_ddl = nume_ddlz
!
! - Local mode
!
    moloc = ' '
    if (present(modelocz)) then
        moloc = modelocz
    endif
!
! - Identity relations between dof
!
    nb_iden_rela = 0
    nb_iden_dof  = 0
    nb_iden_term = 0
    sd_iden_rela = ' '
    if (present(sd_iden_relaz)) then
        sd_iden_rela = sd_iden_relaz
        if (sd_iden_rela.ne.' ') then
            call jeveuo(sd_iden_rela(1:19)//'.INFO', 'L', vi = v_sdiden_info)
            nb_iden_rela = v_sdiden_info(1)
            nb_iden_term = v_sdiden_info(2)
            nb_iden_dof  = v_sdiden_info(3)
        endif
    endif

! --- SI LE CONCEPT : NU EXISTE DEJA, ON LE DETRUIT COMPLETEMENT :
!     ----------------------------------------------------------
    call detrsd('NUME_DDL', nume_ddl)

! --- NOMS DES PRINCIPAUX OBJETS JEVEUX :
!     ---------------------------------
    prof_chno = nume_ddl//'.NUME'
    lili      = prof_chno(1:19)//'.LILI'
    prno      = prof_chno(1:19)//'.PRNO'
    nueq      = prof_chno(1:19)//'.NUEQ'
    deeq      = prof_chno(1:19)//'.DEEQ'
    nume_equa = nume_ddl//'.NUME'
    delg      = nume_equa(1:19)//'.DELG'
    nequ      = nume_equa(1:19)//'.NEQU'
    refn      = nume_equa(1:19)//'.REFN'
    nnli      = nume_ddl//'.NNLI'
    nuno      = nume_ddl//'.NUNO'
    exi1      = nume_ddl//'.EXI1'
    newn      = nume_ddl//'.NEWN'
    oldn      = nume_ddl//'.OLDN'
    derli     = nume_ddl//'.DERLI'
    psuiv     = nume_ddl//'.PSUIVE'
    lsuiv     = nume_ddl//'.LSUIVE'
    vsuiv     = nume_ddl//'.VSUIVE'
    num21     = nume_ddl//'.NUM21'
    num2      = nume_ddl//'.NUM2'
    dsclag    = nume_ddl//'.DESCLAG'
!
! - Create LILI objects
!
    call nulili(nb_ligr, list_ligr, lili, base(2:2), gran_name,&
                igds   , mesh     , nec , nlili    , modelocz = moloc)
    call jeveuo(nume_ddl//'     .ADLI', 'E', vi=adli)
    call jeveuo(nume_ddl//'     .ADNE', 'E', vi=adne)
!
! - Access to mesh objects
!
    call jeexin(mesh(1:8)//'.CONNEX', iret)
    if (iret .gt. 0) then
        call jeveuo(mesh(1:8)//'.CONNEX', 'L', iconx1)
        call jeveuo(jexatr(mesh(1:8)//'.CONNEX', 'LONCUM'), 'L', iconx2)
    endif
    call dismoi('PARALLEL_MESH', mesh, 'MAILLAGE', repk=kret)
    lparallel_mesh=(kret.eq.'OUI')
    call dismoi('NB_NO_MAILLA', mesh, 'MAILLAGE', repi=nb_node_mesh)
    call dismoi('NB_NL_MAILLA', mesh, 'MAILLAGE', repi=nb_node_subs)
    nb_node = nb_node_mesh + nb_node_subs

! --- LILI(1)='&MAILLA'
!     -----------------
    ilim = 1

! --- ALLOCATION DE L'OBJET NU.NNLI NOMBRE DE NOEUDS DECLARES DANS
! --- LE LIGREL ILI DE LILI :
!     ---------------------
    call wkvect(nnli, 'V V I', nlili, vi = v_nnli)
    v_nnli(1) = nb_node
    call jecrec(nuno, 'V V I ', 'NU', 'CONTIG', 'VARIABLE',&
                nlili)


! --- ALLOCATION DE PRNO :
!     -------------------------------------------------
    call jecrec(prno, base(2:2)//' V I', 'NU', 'CONTIG', 'VARIABLE',&
                nlili)


! --- CALCUL DE N, CALCUL DES NNLI ET DU POINTEUR DE LONGUEUR DE
! --- PRNO :
! --- NBNOM NOMBRE DE NOEUDS TOTAL DU MAILLAGE :
!     ------------------------------------------

    call jeecra(jexnum(nuno, 1), 'LONMAX', nb_node)
    call jeecra(jexnum(prno, 1), 'LONMAX', nb_node*(nec+2))


! --- N CONTIENDRA LE NOMBRE TOTAL (MAX) DE NOEUDS DE NUME_DDL
! --- TOUS LES NOEUDS DU MAILLAGE + TOUS LES NOEUDS SUPL. DES LIGRELS :
!     ---------------------------------------------------------------
    n = nb_node
    do ili = 2, nlili
        call jenuno(jexnum(lili, ili), nomli)
        call jeexin(nomli(1:19)//'.NBNO', iret)
        if (iret .ne. 0) then

! ---    ACCES AU NOMBRE DE NOEUDS SUP DU LIGREL DE NOM NOMLI :
!        ----------------------------------------------------
            call jeveuo(nomli(1:19)//'.NBNO', 'L', iad)
            nbn = zi(iad)
        else
            nbn = 0
        endif

! ---    AFFECTATION DU CHAMP .NNLI DE NU :
!        --------------------------------
        v_nnli(ili) = nbn
        call jeecra(jexnum(nuno, ili), 'LONMAX', nbn)

        call jeecra(jexnum(prno, ili), 'LONMAX', nbn* (nec+2))
        n = n + nbn
    end do

    call jeveuo(prno, 'E', idprn1)
    call jeveuo(jexatr(prno, 'LONCUM'), 'L', idprn2)


! --- ALLOCATION DE LA COLLECTION NUNO NUMEROTEE DE VECTEUR DE LONGUEUR
! --- NNLI ET DE NBRE D'ELMT NLILI SUR LA BASE VOLATILE (.NUNO ET .NNLI
! --- SONT SUPPRIMES DE LA S.D. NUME_EQUA) :
!     ------------------------------------
    call jeveuo(nuno, 'E', inuno1)
    call jeveuo(jexatr(nuno, 'LONCUM'), 'L', inuno2)
    nlag = zi(inuno2+nlili) - zi(inuno2+1)


! --- RENUMEROTATION , CREATION DES OBJETS NU.EXI1, NU.NEWN ET NU.OLDN :
!     ----------------------------------------------------------------

    call renuno(nume_ddl, renumz)
    call jeveuo(exi1, 'L', iexi1)
    call jeveuo(newn, 'L', inewn)
    call jeveuo(oldn, 'L', ioldn)

! --- ALLOCATION DE PSUIV LSUIV OBJETS DE LA BASE VOLATILE :
!     ----------------------------------------------------
    call wkvect(psuiv, ' V V I', n+2, ipsuiv)
    call wkvect(lsuiv, ' V V I', n+1, ilsuiv)

! --- CALCUL DE  PSUIV
! --- 1ERE ETAPE :
! --- PSUIV(K)= NOMBRE DE NOEUDS SUP A ECRIRE DERRIERE K :
!     ==================================================
    do ili = 2, nlili

! ---  INULAG EST UN INDICATEUR PERMETTANT DE SAVOIR SI LE
! ---  LIGREL CONTIENT DES MAILLES DE LAGRANGE (INFORMATION
! ---  EQUIVALENTE A L'EXISTENCE DE L'OBJET LIGREL.LGNS) :
!      -------------------------------------------------
        inulag = 0
        call jenuno(jexnum(lili, ili), nomli)
        call jeexin(nomli(1:19)//'.LGNS', iret)
        if (iret .ne. 0) then

! ---  SIGNIFICATION DE LIRGEL.LGNS :
! ---  C'EST L'INDICATEUR DE POSITION DU PREMIER LAGRANGE
! ---  SI = +1 ON LE PLACE AVANT LE PREMIER DDL PHYSIQUE
! ---          CONCERNE PAR LA RELATION OU LE BLOCAGE
! ---  SI = -1 ON LE PLACE APRES LE DERNIER DDL PHYSIQUE
! ---          CONCERNE PAR LA RELATION OU LE BLOCAGE :
!              --------------------------------------
            call jeveuo(nomli(1:19)//'.LGNS', 'L', idlgns)
            inulag = 1
        endif

        do iel = 1, zznels(ili)
            nn = zznsup(ili,iel)

! ---   DOUBLE LAGRANGE :
! ---   N2 DERRIERE LE NOEUD DU MAILLAGE DE NUMERO NEWN(N1)-1
! ---   SI L'INDICATEUR DE POSITION DU PREMIER LAGRANGE = +1
! ---   N2 DERRIERE LE NOEUD DU MAILLAGE DE NUMERO NEWN(N1)
! ---   SI L'INDICATEUR DE POSITION DU PREMIER LAGRANGE = -1
! ---   N3 DERRIERE LE NOEUD DU MAILLAGE NEW(N1) :
! ---   SI L'INDICATEUR DE POSITION DU PREMIER LAGRANGE = +1
! ---   N3 DERRIERE N2
! ---   SI L'INDICATEUR DE POSITION DU PREMIER LAGRANGE = -1 :
!       ----------------------------------------------------
            if (nn .eq. 3) then
                n1 = zznema(ili,iel,1)
                n2 = zznema(ili,iel,2)
                n3 = zznema(ili,iel,3)
                if (((n1.gt.0).and. (n2.lt.0)) .and. (n3.lt.0)) then
                    n21 = -n2
                    n1re = zi(inewn-1+n1)
                    n1m1re = n1re - 1

! ---  RECUPERATION DE L'INDICATEUR DE POSITION DU PREMIER LAGRANGE :
!      ------------------------------------------------------------
                    if (inulag .eq. 1) then

! ---    LE PREMIER LAGRANGE EST PLACE AVANT LE PREMIER DDL PHYSIQUE
! ---    CONCERNE PAR LE BLOCAGE OU LA RELATION :
!        --------------------------------------
                        if (zi(idlgns+n21-1) .eq. 1) then
                            n1m1re = n1re - 1

! ---    LE PREMIER LAGRANGE EST PLACE ALORS  APRES LE DERNIER DDL
! ---    PHYSIQUE CONCERNE PAR LE BLOCAGE OU LA RELATION :
!        ----------------------------------------------
                        else if (zi(idlgns+n21-1).eq.-1) then
                            n1m1re = n1re
                        else
                            call utmess('F', 'ASSEMBLA_27')
                        endif
                    endif

                    zi(ipsuiv+n1m1re) = zi(ipsuiv+n1m1re) + 1
                    zi(ipsuiv+n1re) = zi(ipsuiv+n1re) + 1
                endif
            endif
        end do
    end do

! --- 2EME ETAPE :
! --- PSUIV = PROFIL DE PSUIV :
!     =======================
    l1 = zi(ipsuiv)
    zi(ipsuiv) = 1
    do i = 1, n + 1
        l2 = zi(ipsuiv+i)
        zi(ipsuiv+i) = zi(ipsuiv+i-1) + l1
        l1 = l2
    end do

! --- ALLOCATION DE VSUIV :
!     -------------------
    long = zi(ipsuiv+n+1) - 1
    if (long .gt. 0) then
        call wkvect(vsuiv, ' V V I', long, ivsuiv)
        call wkvect(derli, ' V V I', n+1, iderli)

! --- ALLOCATION DE DSCLAG LE DESCRIPTEUR DES "LAGRANGE"
! --- DIM(DSCLAG) = 3*NLAG NLAG:NOMBRE TOTAL DE "LAGRANGE"
! --- LES "LAGRANGE" SONT NUMEROTES SUR LA NUMEROTATION GLOBALE DE
! --- 1ER NIVEAU EN OUBLIANT LES NOEUDS DU MAILLAGE :
!     ---------------------------------------------
        call wkvect(dsclag, ' V V I', 3*nlag, iddlag)
    endif

! --- CALCUL DE VSUIV ET LSUIV :
!     ========================
    do ili = 2, nlili

! ---  INULAG EST UN INDICATEUR PERMETTANT DE SAVOIR SI LE
! ---  LIGREL CONTIENT DES MAILLES DE LAGRANGE (INFORMATION
! ---  EQUIVALENTE A L'EXISTENCE DE L'OBJET LIGREL.LGNS) :
!      -------------------------------------------------
        inulag = 0
        call jenuno(jexnum(lili, ili), nomli)
        call jeexin(nomli(1:19)//'.LGNS', iret)
        if (iret .ne. 0) then

! ---  SIGNIFICATION DE LIRGEL.LGNS :
! ---  C'EST L'INDICATEUR DE POSITION DU PREMIER LAGRANGE
! ---  SI = +1 ON LE PLACE AVANT LE PREMIER DDL PHYSIQUE
! ---          CONCERNE PAR LA RELATION OU LE BLOCAGE
! ---  SI = -1 ON LE PLACE APRES LE DERNIER DDL PHYSIQUE
! ---          CONCERNE PAR LA RELATION OU LE BLOCAGE :
!              --------------------------------------
            call jeveuo(nomli(1:19)//'.LGNS', 'L', idlgns)
            inulag = 1
        endif
        call jeexin(nomli(1:19)//'.MULT', iret)
        if( lparallel_mesh.and.iret.ne.0 ) then
            call jeveuo(nomli(1:19)//'.MULT', 'L', vi=lagr_mult)
        endif

        do iel = 1, zznels(ili)
            nn = zznsup(ili,iel)
            if (nn .eq. 3) then
                n1 = zznema(ili,iel,1)
                n2 = zznema(ili,iel,2)
                n3 = zznema(ili,iel,3)
                if (((n1.gt.0).and. (n2.lt.0)) .and. (n3.lt.0)) then

! ---    TRANSFORMATION DE N2 , NUMERO DU PREMIER LAGRANGE DANS LA
! ---    NUMEROTATION LOCALE AU LIGREL EN SON NUMERO DANS LA
! ---    NUMEROTATION GLOBALE :
!        --------------------
                    n22 = -n2
                    n32 = -n3
                    n21 = -n2
                    n2 = -n2
                    n2 = zi(inuno2+ili-1) + n2 - 1
                    ilag2 = n2 - nb_node
                    n1re = zi(inewn-1+n1)
                    n1m1re = n1re - 1

! ---  JNULAG EST UN INDICATEUR PERMETTANT DE SAVOIR OU L'ON
! ---  DOIT PLACER LE PREMIER LAGRANGE :
! ---  SI = 0 C'EST LA NUMEROTATION TRADITIONNELLE, ON PLACE LE
! ---         LE PREMIER LAGRANGE AVANT LE PREMIER DDL PHYSIQUE
! ---         CONCERNE PAR LA RELATION OU LE BLOCAGE
! ---  SI = 1 ON PLACE LE LE PREMIER LAGRANGE APRES LE DERNIER DDL
! ---          PHYSIQUE CONCERNE PAR LA RELATION OU LE BLOCAGE :
!              -----------------------------------------------
                    jnulag = 0


! ---  RECUPERATION DE L'INDICATEUR DE POSITION DU PREMIER LAGRANGE :
!      ------------------------------------------------------------
                    if (inulag .eq. 1) then

! ---    LE PREMIER LAGRANGE EST PLACE AVANT LE PREMIER DDL PHYSIQUE
! ---    CONCERNE PAR LE BLOCAGE OU LA RELATION :
!        --------------------------------------
                        if (zi(idlgns+n21-1) .eq. 1) then
                            jnulag = 0

! ---    LE PREMIER LAGRANGE EST PLACE APRES LE DERNIER DDL PHYSIQUE
! ---    CONCERNE PAR LE BLOCAGE OU LA RELATION :
!        --------------------------------------
                        else if (zi(idlgns+n21-1).eq.-1) then
                            jnulag = 1
                        else
                            call utmess('F', 'ASSEMBLA_27')
                        endif
                    endif

! ---    CAS JNULAG = 0 : ON PLACE LE PREMIER LAGRANGE AVANT LE
! ---    PREMIER DDL PHYSIQUE :
! ---    ZI(ILSUIV+N1M1RE) EST LE COMPTEUR DU NOMBRE DE LAGRANGE
! ---    A PLACER AVANT N1
! ---    ZI(IDSUIV(N1M1RE+1,ZI(ILSUIV+N1M1RE)))  EST LE NUMERO
! ---    DU LAGRANGE (DANS LA NUMEROTATION GLOBALE) PRECEDANT N1 ET
! ---    D'INDICE ZI(ILSUIV+N1M1RE) (DANS LA LISTE DES LAGRANGE
! ---    PRECEDANT N1) :
!        -------------
                    if (jnulag .eq. 0) then
                        zi(ilsuiv+n1m1re) = zi(ilsuiv+n1m1re) + 1
                        zi(idsuiv(n1m1re+1,zi(ilsuiv+n1m1re))) = n2
                    endif

! ---    TRANSFORMATION DE N3 , NUMERO DU SECOND LAGRANGE DANS LA
! ---    NUMEROTATION LOCALE AU LIGREL EN SON NUMERO DANS LA
! ---    NUMEROTATION GLOBALE :
!        --------------------
                    n3 = -n3
                    n3 = zi(inuno2+ili-1) + n3 - 1
                    ilag3 = n3 - nb_node

! ---    RECUPERATION DU NOEUD PHYSIQUE DE NUMERO LE PLUS GRAND
! ---    LIE AU SECOND LAGRANGE PAR LE TABLEAU DERLI, CETTE
! ---    VALEUR N'EST DIFFERENTE DE 0 QUE S'IL S'AGIT D'UNE
! ---    RELATION LINEAIRE :
!        -----------------
                    n0 = zi(iderli+n3)

                    zi(iddlag+3* (ilag2-1)+1) = -1
                    zi(iddlag+3* (ilag3-1)+1) = -1
                    zi(iddlag+3* (ilag2-1)+2) = 1
                    zi(iddlag+3* (ilag3-1)+2) = 2

! ---    CAS DES RELATIONS LINEAIRES ENTRE DDLS
!        ======================================
! ---    TRAITEMENT DU PREMIER LAGRANGE
!        -----------------------------
! ---    DANS LE CAS JNULAG = 0 :
! ---    LE TRAITEMENT DU PREMIER LAGRANGE A DEJA ETE FAIT :
! ---    ON LE MET SYSTEMATIQUEMENT AVANT LE NOEUD PHYSIQUE
! ---    DE L'ELEMENT DE LAGRANGE COURANT
! ---    C'EST AU MOMENT DE LA RENUMEROTATION OU L'ON COMMENCE
! ---    PAR LES NOEUDS DE PLUS PETIT INDICE QUE L'ON DECIDERA,
! ---    SI UN NUMERO LUI A DEJA ETE ATTRIBUE , DE NE PLUS LE
! ---    NUMEROTER.

! ---    DANS LE CAS JNULAG = 1 :
! ---    ON TRAITE LE PREMIER  LAGRANGE COMME LE SECOND :
! ---    ON PLACE LE PREMIER LAGRANGE APRES LE NOEUD PHYSIQUE
! ---    DE L'ELEMENT DE LAGRANGE COURANT
! ---    SI LE NUMERO DU NOEUD PHYSIQUE DE L'ELEMENT DE LAGRANGE
! ---    EST PLUS PETIT QUE LE PLUS GRAND NUMERO DE NOEUD PHYSIQUE
! ---    LIE AU SECOND LAGRANGE (PAR LE TABLEAU DERLI)
! ---    ON DESACTIVE LE POSITIONNEMENT DU LAGRANGE APRES CE NUMERO
! ---    EN LUI AFFECTANT UNE VALEUR -1 DANS LE TABLEAU SUIV

! ---    TRAITEMENT DU SECOND LAGRANGE
!        -----------------------------
! ---    DANS LES CAS JNULAG = 0 ET JNULAG = 1, ON TRAITE
! ---    LE SECOND LAGRANGE COMME CE QUI EST ENONCE CI-DESSUS
! ---    POUR LE PREMIER LAGRANGE DANS LE CAS JNULAG = 1,
! ---    A CECI PRES QUE DANS CE DERNIER CAS, ON PLACE
! ---    LE SECOND LAGRANGE APRES LE PREMIER :
!        -----------------------------------
                    if (n0 .gt. 0) then
                        zi(iddlag+3* (ilag2-1)) = 0
                        zi(iddlag+3* (ilag3-1)) = 0
                        zi(iddlag+3* (ilag2-1)+1) = 0
                        zi(iddlag+3* (ilag3-1)+1) = 0
                        n0re = zi(inewn-1+n0)

! ---    TRAITEMENT D 'UN ELEMENT DE LAGRANGE DONT LE NUMERO DU
! ---    NOEUD PHYSIQUE EST PLUS GRAND QUE LE PLUS GRAND NUMERO
! ---    DE NOEUD PHYSIQUE LIE PAR LA MEME RELATION LINEAIRE
! ---    ET DEJA TRAITE :
!        --------------
                        if (n0re .lt. n1re) then
                            icer1 = 0
                            icer2 = 0
                            if (jnulag .eq. 1) then
                                do j = 1, suivdi(n0re+1)
                                    ns = suiv(n0re+1,j)
                                    if (ns .eq. n2) then
                                        if (icer1 .ne. 0) then
                                            vali (1) = n2
                                            vali (2) = n1
                                            call utmess('F', 'ASSEMBLA_63', ni=2, vali=vali)
                                        endif
                                        icer1 = icer1 + 1
                                        zi(idsuiv(n0re+1,j)) = -1
                                    endif
                                end do
                            endif
                            do j = 1, suivdi(n0re+1)
                                ns = suiv(n0re+1,j)
                                if (ns .eq. n3) then
                                    if (icer2 .ne. 0) then
                                        vali (1) = n3
                                        vali (2) = n1
                                        call utmess('F', 'ASSEMBLA_64', ni=2, vali=vali)
                                    endif
                                    icer2 = icer2 + 1
                                    zi(idsuiv(n0re+1,j)) = -1
                                endif
                            end do

! ---    CAS JNULAG = 1 : ON PLACE LE PREMIER LAGRANGE APRES LE
! ---    NOEUD PHYSIQUE COURANT:
! ---    ZI(ILSUIV+N1RE) EST LE COMPTEUR DU NOMBRE DE LAGRANGE
! ---    A PLACER APRES N1
! ---    ZI(IDSUIV(N1RE+1,ZI(ILSUIV+N1RE)))  EST LE NUMERO
! ---    DU LAGRANGE (DANS LA NUMEROTATION GLOBALE) SUIVANT N1 ET
! ---    D'INDICE ZI(ILSUIV+N1RE) (DANS LA LISTE DES LAGRANGE
! ---    SUIVANT N1) :
!        -----------
                            if (jnulag .eq. 1) then
                                zi(ilsuiv+n1re) = zi(ilsuiv+n1re) + 1
                                zi(idsuiv(n1re+1,zi(ilsuiv+n1re))) =&
                                n2
                            endif

! ---    ON PLACE LE SECOND LAGRANGE APRES LE NOEUD PHYSIQUE
! ---    COURANT:
! ---    ZI(ILSUIV+N1RE) EST LE COMPTEUR DU NOMBRE DE LAGRANGE
! ---    A PLACER APRES N1
! ---    ZI(IDSUIV(N1RE+1,ZI(ILSUIV+N1RE)))  EST LE NUMERO
! ---    DU LAGRANGE (DANS LA NUMEROTATION GLOBALE) SUIVANT N1 ET
! ---    D'INDICE ZI(ILSUIV+N1RE) (DANS LA LISTE DES LAGRANGE
! ---    SUIVANT N1) :
!        -----------
                            zi(ilsuiv+n1re) = zi(ilsuiv+n1re) + 1
                            zi(idsuiv(n1re+1,zi(ilsuiv+n1re))) = n3
                            zi(iderli+n3) = n1
                        else

! ---    TRAITEMENT D 'UN ELEMENT DE LAGRANGE DONT LE NUMERO DU
! ---    NOEUD PHYSIQUE EST PLUS PETIT QUE LE PLUS GRAND NUMERO
! ---    DE NOEUD PHYSIQUE LIE PAR LA MEME RELATION LINEAIRE
! ---    ET DEJA TRAITE :
!        --------------
                            if (jnulag .eq. 1) then

! ---    CAS JNULAG = 1 : ON PLACE LE PREMIER LAGRANGE APRES LE
! ---    NOEUD PHYSIQUE COURANT:
! ---    ZI(ILSUIV+N1RE) EST LE COMPTEUR DU NOMBRE DE LAGRANGE
! ---    A PLACER APRES N1
! ---    ZI(IDSUIV(N1RE+1,ZI(ILSUIV+N1RE)))  EST LE NUMERO
! ---    DU LAGRANGE (DANS LA NUMEROTATION GLOBALE) SUIVANT N1 ET
! ---    D'INDICE ZI(ILSUIV+N1RE) (DANS LA LISTE DES LAGRANGE
! ---    SUIVANT N1), ON DESACTIVE CE POSITIONNEMENT EN METTANT CE
! ---    NUMERO A -1 :
!        -----------
                                zi(ilsuiv+n1re) = zi(ilsuiv+n1re) + 1
                                zi(idsuiv(n1re+1,zi(ilsuiv+n1re))) = - 1
                            endif

! ---    ON PLACE LE SECOND LAGRANGE APRES LE NOEUD PHYSIQUE
! ---    COURANT:
! ---    ZI(ILSUIV+N1RE) EST LE COMPTEUR DU NOMBRE DE LAGRANGE
! ---    A PLACER APRES N1
! ---    ZI(IDSUIV(N1RE+1,ZI(ILSUIV+N1RE)))  EST LE NUMERO
! ---    DU LAGRANGE (DANS LA NUMEROTATION GLOBALE) SUIVANT N1 ET
! ---    D'INDICE ZI(ILSUIV+N1RE) (DANS LA LISTE DES LAGRANGE
! ---    SUIVANT N1), ON DESACTIVE CE POSITIONNEMENT EN METTANT CE
! ---    NUMERO A -1 :
!        -----------
                            zi(ilsuiv+n1re) = zi(ilsuiv+n1re) + 1
                            zi(idsuiv(n1re+1,zi(ilsuiv+n1re))) = -1
                        endif
                    else

! ---    CAS DES BLOCAGES
!        ================
! ---    TRAITEMENT DU PREMIER LAGRANGE
!        -----------------------------
! ---    DANS LE CAS JNULAG = 0 :
! ---    LE TRAITEMENT DU PREMIER LAGRANGE A DEJA ETE FAIT :
! ---    ON LE MET SYSTEMATIQUEMENT AVANT LE NOEUD PHYSIQUE
! ---    DE L'ELEMENT DE LAGRANGE COURANT

! ---    DANS LE CAS JNULAG = 1 :
! ---    ON TRAITE LE PREMIER  LAGRANGE COMME LE SECOND :
! ---    ON PLACE LE PREMIER LAGRANGE APRES LE NOEUD PHYSIQUE
! ---    BLOQUE

! ---    TRAITEMENT DU SECOND LAGRANGE
!        -----------------------------
! ---    DANS LES CAS JNULAG = 0 ET JNULAG = 1, ON TRAITE
! ---    LE SECOND LAGRANGE COMME CE QUI EST ENONCE CI-DESSUS
! ---    POUR LE PREMIER LAGRANGE DANS LE CAS JNULAG = 1,
! ---    A CECI PRES QUE DANS CE DERNIER CAS, ON PLACE
! ---    LE SECOND LAGRANGE APRES LE PREMIER :
!        -----------------------------------
                        zi(iddlag+3* (ilag2-1)) = n1
                        zi(iddlag+3* (ilag3-1)) = n1

! ---    CAS JNULAG = 1 : ON PLACE LE PREMIER LAGRANGE APRES LE
! ---    NOEUD PHYSIQUE :
! ---    ZI(ILSUIV+N1RE) EST LE COMPTEUR DU NOMBRE DE LAGRANGE
! ---    A PLACER APRES N1
! ---    ZI(IDSUIV(N1RE+1,ZI(ILSUIV+N1RE)))  EST LE NUMERO
! ---    DU LAGRANGE (DANS LA NUMEROTATION GLOBALE) SUIVANT N1 ET
! ---    D'INDICE ZI(ILSUIV+N1RE) (DANS LA LISTE DES LAGRANGE
! ---    SUIVANT N1) :
!        -----------
                        if (jnulag .eq. 1) then
                            zi(ilsuiv+n1re) = zi(ilsuiv+n1re) + 1
                            zi(idsuiv(n1re+1,zi(ilsuiv+n1re))) = n2
                        endif

! ---    ON PLACE LE SECOND LAGRANGE APRES LE NOEUD PHYSIQUE :
! ---    ZI(ILSUIV+N1RE) EST LE COMPTEUR DU NOMBRE DE LAGRANGE
! ---    A PLACER APRES N1
! ---    ZI(IDSUIV(N1RE+1,ZI(ILSUIV+N1RE)))  EST LE NUMERO
! ---    DU LAGRANGE (DANS LA NUMEROTATION GLOBALE) SUIVANT N1 ET
! ---    D'INDICE ZI(ILSUIV+N1RE) (DANS LA LISTE DES LAGRANGE
! ---    SUIVANT N1) :
!        -----------
                        zi(ilsuiv+n1re) = zi(ilsuiv+n1re) + 1
                        zi(idsuiv(n1re+1,zi(ilsuiv+n1re))) = n3
                        zi(iderli+n3) = n1
                    endif
                    if (lparallel_mesh) then
                        if(lagr_mult(n22).gt.1.or.lagr_mult(n32).gt.1) then
                            zi(iddlag+3* (ilag2-1)) = 0
                            zi(iddlag+3* (ilag3-1)) = 0
                            zi(iddlag+3* (ilag2-1)+1) = 0
                            zi(iddlag+3* (ilag3-1)+1) = 0
                        endif
                    endif
                endif
=======
    first = .true.
    do iligr = 2, nb_ligr
        call jeveuo(list_ligr(iligr)(1:19)//'.LGRF', 'L', jlgrf)
        if( first ) then
            lag12 = zk8(jlgrf+2)
            first = .false.
        else
            if( lag12.ne.zk8(jlgrf+2) ) then
                call utmess('F', 'ASSEMBLA_6')
>>>>>>> 2537d129
            endif
        endif
    enddo
    if( lag12.eq.'LAG1' ) then
        call nueffe_lag1(nb_ligr, list_ligr, base, nume_ddlz, renumz,&
                         modelocz, sd_iden_relaz)
    else
        call nueffe_lag2(nb_ligr, list_ligr, base, nume_ddlz, renumz,&
                         modelocz, sd_iden_relaz)
    endif

end subroutine<|MERGE_RESOLUTION|>--- conflicted
+++ resolved
@@ -74,719 +74,12 @@
 !              .NUME.REFN
 ! --------------------------------------------------------------------------------------------------
 !
-<<<<<<< HEAD
-    character(len=24) :: moloc
-    character(len=8) :: gran_name, kbid
-    character(len=3) :: kret
-    integer :: n, igds, nec, nlili
-    character(len=8) :: nomcmp
-    character(len=8) :: mesh
-    character(len=14) :: nume_ddl
-    character(len=16) :: nomte
-    character(len=24) :: nnli, psuiv, lsuiv, vsuiv, num21, nuno, nomli
-    character(len=24) :: derli, num2, dsclag, exi1, newn, oldn
-    character(len=19) :: nume_equa
-    character(len=24) :: nequ, refn, sd_iden_rela
-    character(len=19) :: prof_chno
-    character(len=24) :: lili, prno, nueq, deeq, delg
-    integer :: nb_node_mesh, ilim, itypel, nb_dof, jdeeq, jdelg,  nb_equa
-    integer :: nb_iden_rela, nb_iden_dof, nb_iden_term
-    integer :: i, iad,   ianueq,  icddlb
-    integer :: icer1, icer2, iconx1, iconx2, iddlag, iderli, idlgns
-    integer :: idnocm, idprn1, idprn2, idref
-    integer :: iec, iel, iexi1, ifm, igr, ilag, ilag2, ilag3
-    integer :: ili, ilsuiv, inewn, ino, inulag, inum2, inum21
-    integer :: inuno1, inuno2, ioldn, iprnm,  ipsuiv, ire, iret
-    integer :: ivsuiv, j, j1, jnulag, jprno, k, l, l1, l2, long, n0
-    integer :: n0re, n1, n1m1re, n1re, n2, n21, n3, nbcmp, nbn, nb_node_subs
-    integer :: nb_node, nbnonu, nbnore, nddl1, nddlb
-    integer :: nel, niv, nlag, nma, nn
-    integer :: ns, numa, nunoel, n22, n32
-    integer ::  vali(5)
-    aster_logical :: lparallel_mesh
-    integer, pointer :: v_nnli(:) => null()
-    integer, pointer :: adli(:) => null()
-    integer, pointer :: bid(:) => null()
-    integer, pointer :: adne(:) => null()
-    integer, pointer :: qrns(:) => null()
-    integer, pointer :: p_nequ(:) => null()
-    integer, pointer :: v_sdiden_info(:) => null()
-    integer, pointer :: lagr_mult(:) => null()
-
-=======
     integer :: iligr, jlgrf
     character(len=8) :: lag12
     aster_logical :: first
->>>>>>> 2537d129
 !
 ! Verification of number of Lagrange multipliers in load ligrel (single or double)
 !
-<<<<<<< HEAD
-!     NBNOM  : NOMBRE DE NOEUDS DU MAILLAGE
-!     DERLI  : NOM DE L'OBJET NU.DERLI CREE SUR 'V'
-!              DERLI(N3)= MAX DES N1 TELS QUE IL EXISTE UNE MAILLE SUP
-!              DE TYPE SEG3 MS TELLE QUE N1 1ER, N3 3EME NOEUD DE MS
-!     DSCLAG : NOM DE L'OBJET NU.DSCLAG CREE SUR 'V'
-!              DIM=3*NBRE LE LAGR.
-!              SI ILAG LAGRANGE DE BLOCAGE
-!              DSCLAG(3*(ILAG-1)+1)= +NUM DU NOEUD PH. BLOQUE
-!              DSCLAG(3*(ILAG-1)+2)= -NUM DU DDL DU NOEUD PH. BLOQUE
-!              DSCLAG(3*(ILAG-1)+3)= +1 SI 1ER LAGR.
-!                                    +2 SI 2EME LAGR.
-!              SI ILAG LAGRANGE DE LIAISON
-!              DSCLAG(3*(ILAG-1)+1)= 0
-!              DSCLAG(3*(ILAG-1)+2)= 0
-!              DSCLAG(3*(ILAG-1)+3)= +1 SI 1ER LAGR.
-!                                    +2 SI 2EME LAGR.
-!-----------------------------------------------------------------------
-!     FONCTIONS LOCALES D'ACCES AUX DIFFERENTS CHAMPS DES
-!     S.D. MANIPULEES DANS LE SOUS PROGRAMME
-!-----------------------------------------------------------------------
-
-!---- FONCTION D ACCES AUX ELEMENTS DES CHAMPS LIEL DES S.D. LIGREL
-!     REPERTORIEES DANS LE CHAMP LILI DE NUME_DDL
-!     ZZLIEL(ILI,IGREL,J) =
-!      SI LA JIEME MAILLE DU LIEL IGREL DU LIGREL ILI EST:
-!          -UNE MAILLE DU MAILLAGE : SON NUMERO DANS LE MAILLAGE
-!          -UNE MAILLE TARDIVE : -POINTEUR DANS LE CHAMP .NEMA
-
-#define zzliel(ili,igrel,j) zi(adli(1+3*(ili-1)+1)-1+ zi(adli(1+3*(ili-1)+2)+igrel-1)+j-1)
-
-!---- NBRE DE GROUPES D'ELEMENTS (DE LIEL) DU LIGREL ILI
-
-#define zzngel(ili) adli(1+3* (ili-1))
-
-!---- NBRE DE NOEUDS DE LA MAILLE TARDIVE IEL ( .NEMA(IEL))
-!     DU LIGREL ILI REPERTOIRE .LILI
-!     (DIM DU VECTEUR D'ENTIERS .LILI(ILI).NEMA(IEL) )
-
-#define zznsup(ili,iel) zi(adne(1+3* (ili-1)+2)+iel) - zi(adne(1+3*(ili-1)+2)+iel-1 ) - 1
-
-!---- NBRE D ELEMENTS DU LIEL IGREL DU LIGREL ILI DU REPERTOIRE .LILI
-!     (DIM DU VECTEUR D'ENTIERS .LILI(ILI).LIEL(IGREL) )
-
-#define zznelg(ili,igrel) zi(adli(1+3*(ili-1)+2)+igrel) - zi(adli(1+3*(ili-1)+2)+igrel-1) - 1
-
-!---- NBRE D ELEMENTS SUPPLEMENTAIRE (.NEMA) DU LIGREL ILI DE .LILI
-
-#define zznels(ili) adne(1+3* (ili-1))
-
-!---- FONCTION D ACCES AUX ELEMENTS DES CHAMPS NEMA DES S.D. LIGREL
-!     REPERTORIEES DANS LE CHAMP LILI DE NUME_DDL
-!     ZZNEMA(ILI,IEL,J) =  1.LE. J .GE. ZZNELS(ILI)
-!      SI LE J IEME NOEUD DE LA MAILE TARDIVE IEL DU LIGREL ILI EST:
-!          -UN NOEUD DU MAILLAGE : SON NUMERO DANS LE MAILLAGE
-!          -UN NOEUD TARDIF : -SON NUMERO DANS LA NUMEROTATION LOCALE
-!                              AU LIGREL ILI
-!     ZZNEMA(ILI,IEL,ZZNELS(ILI)+1)=NUMERO DU TYPE_MAILLE DE LA MAILLE
-!                                   IEL DU LIGREL ILI
-
-#define zznema(ili,iel,j) zi( adne(1+3* (ili-1)+1)-1+ zi(adne(1+3* (ili-1)+2)+iel-1 )+j-1 )
-
-!---- FONCTION D ACCES AUX ELEMENTS DES CHAMPS PRNO DES S.D. LIGREL
-!     REPERTORIEES DANS LE CHAMP LILI DE NUME_DDL ET A LEURS ADRESSES
-!     ZZPRNO(ILI,NUNOEL,1) = NUMERO DE L'EQUATION ASSOCIEES AU 1ER DDL
-!                            DU NOEUD NUNOEL DANS LA NUMEROTATION LOCALE
-!                            AU LIGREL ILI DE .LILI
-!     ZZPRNO(ILI,NUNOEL,2) = NOMBRE DE DDL PORTES PAR LE NOEUD NUNOEL
-!     ZZPRNO(ILI,NUNOEL,2+1) = 1ER CODE
-!     ZZPRNO(ILI,NUNOEL,2+NEC) = NEC IEME CODE
-
-#define izzprn(ili,nunoel,l) (idprn1-1+zi(idprn2+ili-1)+ (nunoel-1)* (nec+2)+l-1)
-#define zzprno(ili,nunoel,l) zi( idprn1-1+zi(idprn2+ili-1)+ (nunoel-1)* (nec+2)+l-1)
-
-!---- FONCTION D ACCES AUX ELEMENTS DES OBJETS VSUIV ET PSUIV DE LA
-!     BASE VOLATILE
-!     LES NOEUDS SUP SONT DES LAGRANGE. ON GENERE 2 LAGRANGE
-!     "LAGR1" ET "LAGR2" PAR CONDITION DE BLOCAGE ET AUTANT DE MAILLE
-!     SUP MSI QU'IL Y A DE NOEUDS NI CONCERNES PAR LE BLOCAGE,ON NOTE
-!     NIINF LE NOEUD DE NI NUMERO INF ET NIMAX CELUI DE NUMERO MAX
-!     CES MAILLES SUP MSI SONT CARACTERISEES PAR :
-!     - TYPE_ELEM = SEG3 -1ER NOEUD NI -2EME NOEUD "LAGR1"-3EME "LAGR2"
-!     PAR CONVENTION LE "LAGR1" EST NUMEROTE A LA SUITE DE NIINF-1
-!     ET LE "LAGR2" EST NUMEROTE A LA SUITE DE NIMAX
-!     SUIVDI(I) = PSUIV(I+1)-PSUIV(I) : NBRE DE NOEUDS SUP "LAGR1" EN
-!     RELATION AVEC NI+1 + NBRE DE "LAGR2" EN RELATION AVEC NI
-!     SUIVDI(I,J)= NUMERO DU JEME NOEUD SUP SI IL EST A NUMEROTE APRES
-!     LE NOEUD NI, -1 "SINON" (NI/= NIMAX DU BLOCAGE RELATIF A J)
-#define suivdi(i) zi(ipsuiv+i) - zi(ipsuiv+i-1)
-#define idsuiv(i,j) ivsuiv + (zi(ipsuiv+i-1)+j-1) - 1
-#define suiv(i,j) zi(ivsuiv+ (zi(ipsuiv+i-1)+j-1)-1)
-!
-! --------------------------------------------------------------------------------------------------
-!
-!    call jemarq() FORBIDDEN !
-
-
-!
-    call infniv(ifm,niv)
-    nume_ddl = nume_ddlz
-!
-! - Local mode
-!
-    moloc = ' '
-    if (present(modelocz)) then
-        moloc = modelocz
-    endif
-!
-! - Identity relations between dof
-!
-    nb_iden_rela = 0
-    nb_iden_dof  = 0
-    nb_iden_term = 0
-    sd_iden_rela = ' '
-    if (present(sd_iden_relaz)) then
-        sd_iden_rela = sd_iden_relaz
-        if (sd_iden_rela.ne.' ') then
-            call jeveuo(sd_iden_rela(1:19)//'.INFO', 'L', vi = v_sdiden_info)
-            nb_iden_rela = v_sdiden_info(1)
-            nb_iden_term = v_sdiden_info(2)
-            nb_iden_dof  = v_sdiden_info(3)
-        endif
-    endif
-
-! --- SI LE CONCEPT : NU EXISTE DEJA, ON LE DETRUIT COMPLETEMENT :
-!     ----------------------------------------------------------
-    call detrsd('NUME_DDL', nume_ddl)
-
-! --- NOMS DES PRINCIPAUX OBJETS JEVEUX :
-!     ---------------------------------
-    prof_chno = nume_ddl//'.NUME'
-    lili      = prof_chno(1:19)//'.LILI'
-    prno      = prof_chno(1:19)//'.PRNO'
-    nueq      = prof_chno(1:19)//'.NUEQ'
-    deeq      = prof_chno(1:19)//'.DEEQ'
-    nume_equa = nume_ddl//'.NUME'
-    delg      = nume_equa(1:19)//'.DELG'
-    nequ      = nume_equa(1:19)//'.NEQU'
-    refn      = nume_equa(1:19)//'.REFN'
-    nnli      = nume_ddl//'.NNLI'
-    nuno      = nume_ddl//'.NUNO'
-    exi1      = nume_ddl//'.EXI1'
-    newn      = nume_ddl//'.NEWN'
-    oldn      = nume_ddl//'.OLDN'
-    derli     = nume_ddl//'.DERLI'
-    psuiv     = nume_ddl//'.PSUIVE'
-    lsuiv     = nume_ddl//'.LSUIVE'
-    vsuiv     = nume_ddl//'.VSUIVE'
-    num21     = nume_ddl//'.NUM21'
-    num2      = nume_ddl//'.NUM2'
-    dsclag    = nume_ddl//'.DESCLAG'
-!
-! - Create LILI objects
-!
-    call nulili(nb_ligr, list_ligr, lili, base(2:2), gran_name,&
-                igds   , mesh     , nec , nlili    , modelocz = moloc)
-    call jeveuo(nume_ddl//'     .ADLI', 'E', vi=adli)
-    call jeveuo(nume_ddl//'     .ADNE', 'E', vi=adne)
-!
-! - Access to mesh objects
-!
-    call jeexin(mesh(1:8)//'.CONNEX', iret)
-    if (iret .gt. 0) then
-        call jeveuo(mesh(1:8)//'.CONNEX', 'L', iconx1)
-        call jeveuo(jexatr(mesh(1:8)//'.CONNEX', 'LONCUM'), 'L', iconx2)
-    endif
-    call dismoi('PARALLEL_MESH', mesh, 'MAILLAGE', repk=kret)
-    lparallel_mesh=(kret.eq.'OUI')
-    call dismoi('NB_NO_MAILLA', mesh, 'MAILLAGE', repi=nb_node_mesh)
-    call dismoi('NB_NL_MAILLA', mesh, 'MAILLAGE', repi=nb_node_subs)
-    nb_node = nb_node_mesh + nb_node_subs
-
-! --- LILI(1)='&MAILLA'
-!     -----------------
-    ilim = 1
-
-! --- ALLOCATION DE L'OBJET NU.NNLI NOMBRE DE NOEUDS DECLARES DANS
-! --- LE LIGREL ILI DE LILI :
-!     ---------------------
-    call wkvect(nnli, 'V V I', nlili, vi = v_nnli)
-    v_nnli(1) = nb_node
-    call jecrec(nuno, 'V V I ', 'NU', 'CONTIG', 'VARIABLE',&
-                nlili)
-
-
-! --- ALLOCATION DE PRNO :
-!     -------------------------------------------------
-    call jecrec(prno, base(2:2)//' V I', 'NU', 'CONTIG', 'VARIABLE',&
-                nlili)
-
-
-! --- CALCUL DE N, CALCUL DES NNLI ET DU POINTEUR DE LONGUEUR DE
-! --- PRNO :
-! --- NBNOM NOMBRE DE NOEUDS TOTAL DU MAILLAGE :
-!     ------------------------------------------
-
-    call jeecra(jexnum(nuno, 1), 'LONMAX', nb_node)
-    call jeecra(jexnum(prno, 1), 'LONMAX', nb_node*(nec+2))
-
-
-! --- N CONTIENDRA LE NOMBRE TOTAL (MAX) DE NOEUDS DE NUME_DDL
-! --- TOUS LES NOEUDS DU MAILLAGE + TOUS LES NOEUDS SUPL. DES LIGRELS :
-!     ---------------------------------------------------------------
-    n = nb_node
-    do ili = 2, nlili
-        call jenuno(jexnum(lili, ili), nomli)
-        call jeexin(nomli(1:19)//'.NBNO', iret)
-        if (iret .ne. 0) then
-
-! ---    ACCES AU NOMBRE DE NOEUDS SUP DU LIGREL DE NOM NOMLI :
-!        ----------------------------------------------------
-            call jeveuo(nomli(1:19)//'.NBNO', 'L', iad)
-            nbn = zi(iad)
-        else
-            nbn = 0
-        endif
-
-! ---    AFFECTATION DU CHAMP .NNLI DE NU :
-!        --------------------------------
-        v_nnli(ili) = nbn
-        call jeecra(jexnum(nuno, ili), 'LONMAX', nbn)
-
-        call jeecra(jexnum(prno, ili), 'LONMAX', nbn* (nec+2))
-        n = n + nbn
-    end do
-
-    call jeveuo(prno, 'E', idprn1)
-    call jeveuo(jexatr(prno, 'LONCUM'), 'L', idprn2)
-
-
-! --- ALLOCATION DE LA COLLECTION NUNO NUMEROTEE DE VECTEUR DE LONGUEUR
-! --- NNLI ET DE NBRE D'ELMT NLILI SUR LA BASE VOLATILE (.NUNO ET .NNLI
-! --- SONT SUPPRIMES DE LA S.D. NUME_EQUA) :
-!     ------------------------------------
-    call jeveuo(nuno, 'E', inuno1)
-    call jeveuo(jexatr(nuno, 'LONCUM'), 'L', inuno2)
-    nlag = zi(inuno2+nlili) - zi(inuno2+1)
-
-
-! --- RENUMEROTATION , CREATION DES OBJETS NU.EXI1, NU.NEWN ET NU.OLDN :
-!     ----------------------------------------------------------------
-
-    call renuno(nume_ddl, renumz)
-    call jeveuo(exi1, 'L', iexi1)
-    call jeveuo(newn, 'L', inewn)
-    call jeveuo(oldn, 'L', ioldn)
-
-! --- ALLOCATION DE PSUIV LSUIV OBJETS DE LA BASE VOLATILE :
-!     ----------------------------------------------------
-    call wkvect(psuiv, ' V V I', n+2, ipsuiv)
-    call wkvect(lsuiv, ' V V I', n+1, ilsuiv)
-
-! --- CALCUL DE  PSUIV
-! --- 1ERE ETAPE :
-! --- PSUIV(K)= NOMBRE DE NOEUDS SUP A ECRIRE DERRIERE K :
-!     ==================================================
-    do ili = 2, nlili
-
-! ---  INULAG EST UN INDICATEUR PERMETTANT DE SAVOIR SI LE
-! ---  LIGREL CONTIENT DES MAILLES DE LAGRANGE (INFORMATION
-! ---  EQUIVALENTE A L'EXISTENCE DE L'OBJET LIGREL.LGNS) :
-!      -------------------------------------------------
-        inulag = 0
-        call jenuno(jexnum(lili, ili), nomli)
-        call jeexin(nomli(1:19)//'.LGNS', iret)
-        if (iret .ne. 0) then
-
-! ---  SIGNIFICATION DE LIRGEL.LGNS :
-! ---  C'EST L'INDICATEUR DE POSITION DU PREMIER LAGRANGE
-! ---  SI = +1 ON LE PLACE AVANT LE PREMIER DDL PHYSIQUE
-! ---          CONCERNE PAR LA RELATION OU LE BLOCAGE
-! ---  SI = -1 ON LE PLACE APRES LE DERNIER DDL PHYSIQUE
-! ---          CONCERNE PAR LA RELATION OU LE BLOCAGE :
-!              --------------------------------------
-            call jeveuo(nomli(1:19)//'.LGNS', 'L', idlgns)
-            inulag = 1
-        endif
-
-        do iel = 1, zznels(ili)
-            nn = zznsup(ili,iel)
-
-! ---   DOUBLE LAGRANGE :
-! ---   N2 DERRIERE LE NOEUD DU MAILLAGE DE NUMERO NEWN(N1)-1
-! ---   SI L'INDICATEUR DE POSITION DU PREMIER LAGRANGE = +1
-! ---   N2 DERRIERE LE NOEUD DU MAILLAGE DE NUMERO NEWN(N1)
-! ---   SI L'INDICATEUR DE POSITION DU PREMIER LAGRANGE = -1
-! ---   N3 DERRIERE LE NOEUD DU MAILLAGE NEW(N1) :
-! ---   SI L'INDICATEUR DE POSITION DU PREMIER LAGRANGE = +1
-! ---   N3 DERRIERE N2
-! ---   SI L'INDICATEUR DE POSITION DU PREMIER LAGRANGE = -1 :
-!       ----------------------------------------------------
-            if (nn .eq. 3) then
-                n1 = zznema(ili,iel,1)
-                n2 = zznema(ili,iel,2)
-                n3 = zznema(ili,iel,3)
-                if (((n1.gt.0).and. (n2.lt.0)) .and. (n3.lt.0)) then
-                    n21 = -n2
-                    n1re = zi(inewn-1+n1)
-                    n1m1re = n1re - 1
-
-! ---  RECUPERATION DE L'INDICATEUR DE POSITION DU PREMIER LAGRANGE :
-!      ------------------------------------------------------------
-                    if (inulag .eq. 1) then
-
-! ---    LE PREMIER LAGRANGE EST PLACE AVANT LE PREMIER DDL PHYSIQUE
-! ---    CONCERNE PAR LE BLOCAGE OU LA RELATION :
-!        --------------------------------------
-                        if (zi(idlgns+n21-1) .eq. 1) then
-                            n1m1re = n1re - 1
-
-! ---    LE PREMIER LAGRANGE EST PLACE ALORS  APRES LE DERNIER DDL
-! ---    PHYSIQUE CONCERNE PAR LE BLOCAGE OU LA RELATION :
-!        ----------------------------------------------
-                        else if (zi(idlgns+n21-1).eq.-1) then
-                            n1m1re = n1re
-                        else
-                            call utmess('F', 'ASSEMBLA_27')
-                        endif
-                    endif
-
-                    zi(ipsuiv+n1m1re) = zi(ipsuiv+n1m1re) + 1
-                    zi(ipsuiv+n1re) = zi(ipsuiv+n1re) + 1
-                endif
-            endif
-        end do
-    end do
-
-! --- 2EME ETAPE :
-! --- PSUIV = PROFIL DE PSUIV :
-!     =======================
-    l1 = zi(ipsuiv)
-    zi(ipsuiv) = 1
-    do i = 1, n + 1
-        l2 = zi(ipsuiv+i)
-        zi(ipsuiv+i) = zi(ipsuiv+i-1) + l1
-        l1 = l2
-    end do
-
-! --- ALLOCATION DE VSUIV :
-!     -------------------
-    long = zi(ipsuiv+n+1) - 1
-    if (long .gt. 0) then
-        call wkvect(vsuiv, ' V V I', long, ivsuiv)
-        call wkvect(derli, ' V V I', n+1, iderli)
-
-! --- ALLOCATION DE DSCLAG LE DESCRIPTEUR DES "LAGRANGE"
-! --- DIM(DSCLAG) = 3*NLAG NLAG:NOMBRE TOTAL DE "LAGRANGE"
-! --- LES "LAGRANGE" SONT NUMEROTES SUR LA NUMEROTATION GLOBALE DE
-! --- 1ER NIVEAU EN OUBLIANT LES NOEUDS DU MAILLAGE :
-!     ---------------------------------------------
-        call wkvect(dsclag, ' V V I', 3*nlag, iddlag)
-    endif
-
-! --- CALCUL DE VSUIV ET LSUIV :
-!     ========================
-    do ili = 2, nlili
-
-! ---  INULAG EST UN INDICATEUR PERMETTANT DE SAVOIR SI LE
-! ---  LIGREL CONTIENT DES MAILLES DE LAGRANGE (INFORMATION
-! ---  EQUIVALENTE A L'EXISTENCE DE L'OBJET LIGREL.LGNS) :
-!      -------------------------------------------------
-        inulag = 0
-        call jenuno(jexnum(lili, ili), nomli)
-        call jeexin(nomli(1:19)//'.LGNS', iret)
-        if (iret .ne. 0) then
-
-! ---  SIGNIFICATION DE LIRGEL.LGNS :
-! ---  C'EST L'INDICATEUR DE POSITION DU PREMIER LAGRANGE
-! ---  SI = +1 ON LE PLACE AVANT LE PREMIER DDL PHYSIQUE
-! ---          CONCERNE PAR LA RELATION OU LE BLOCAGE
-! ---  SI = -1 ON LE PLACE APRES LE DERNIER DDL PHYSIQUE
-! ---          CONCERNE PAR LA RELATION OU LE BLOCAGE :
-!              --------------------------------------
-            call jeveuo(nomli(1:19)//'.LGNS', 'L', idlgns)
-            inulag = 1
-        endif
-        call jeexin(nomli(1:19)//'.MULT', iret)
-        if( lparallel_mesh.and.iret.ne.0 ) then
-            call jeveuo(nomli(1:19)//'.MULT', 'L', vi=lagr_mult)
-        endif
-
-        do iel = 1, zznels(ili)
-            nn = zznsup(ili,iel)
-            if (nn .eq. 3) then
-                n1 = zznema(ili,iel,1)
-                n2 = zznema(ili,iel,2)
-                n3 = zznema(ili,iel,3)
-                if (((n1.gt.0).and. (n2.lt.0)) .and. (n3.lt.0)) then
-
-! ---    TRANSFORMATION DE N2 , NUMERO DU PREMIER LAGRANGE DANS LA
-! ---    NUMEROTATION LOCALE AU LIGREL EN SON NUMERO DANS LA
-! ---    NUMEROTATION GLOBALE :
-!        --------------------
-                    n22 = -n2
-                    n32 = -n3
-                    n21 = -n2
-                    n2 = -n2
-                    n2 = zi(inuno2+ili-1) + n2 - 1
-                    ilag2 = n2 - nb_node
-                    n1re = zi(inewn-1+n1)
-                    n1m1re = n1re - 1
-
-! ---  JNULAG EST UN INDICATEUR PERMETTANT DE SAVOIR OU L'ON
-! ---  DOIT PLACER LE PREMIER LAGRANGE :
-! ---  SI = 0 C'EST LA NUMEROTATION TRADITIONNELLE, ON PLACE LE
-! ---         LE PREMIER LAGRANGE AVANT LE PREMIER DDL PHYSIQUE
-! ---         CONCERNE PAR LA RELATION OU LE BLOCAGE
-! ---  SI = 1 ON PLACE LE LE PREMIER LAGRANGE APRES LE DERNIER DDL
-! ---          PHYSIQUE CONCERNE PAR LA RELATION OU LE BLOCAGE :
-!              -----------------------------------------------
-                    jnulag = 0
-
-
-! ---  RECUPERATION DE L'INDICATEUR DE POSITION DU PREMIER LAGRANGE :
-!      ------------------------------------------------------------
-                    if (inulag .eq. 1) then
-
-! ---    LE PREMIER LAGRANGE EST PLACE AVANT LE PREMIER DDL PHYSIQUE
-! ---    CONCERNE PAR LE BLOCAGE OU LA RELATION :
-!        --------------------------------------
-                        if (zi(idlgns+n21-1) .eq. 1) then
-                            jnulag = 0
-
-! ---    LE PREMIER LAGRANGE EST PLACE APRES LE DERNIER DDL PHYSIQUE
-! ---    CONCERNE PAR LE BLOCAGE OU LA RELATION :
-!        --------------------------------------
-                        else if (zi(idlgns+n21-1).eq.-1) then
-                            jnulag = 1
-                        else
-                            call utmess('F', 'ASSEMBLA_27')
-                        endif
-                    endif
-
-! ---    CAS JNULAG = 0 : ON PLACE LE PREMIER LAGRANGE AVANT LE
-! ---    PREMIER DDL PHYSIQUE :
-! ---    ZI(ILSUIV+N1M1RE) EST LE COMPTEUR DU NOMBRE DE LAGRANGE
-! ---    A PLACER AVANT N1
-! ---    ZI(IDSUIV(N1M1RE+1,ZI(ILSUIV+N1M1RE)))  EST LE NUMERO
-! ---    DU LAGRANGE (DANS LA NUMEROTATION GLOBALE) PRECEDANT N1 ET
-! ---    D'INDICE ZI(ILSUIV+N1M1RE) (DANS LA LISTE DES LAGRANGE
-! ---    PRECEDANT N1) :
-!        -------------
-                    if (jnulag .eq. 0) then
-                        zi(ilsuiv+n1m1re) = zi(ilsuiv+n1m1re) + 1
-                        zi(idsuiv(n1m1re+1,zi(ilsuiv+n1m1re))) = n2
-                    endif
-
-! ---    TRANSFORMATION DE N3 , NUMERO DU SECOND LAGRANGE DANS LA
-! ---    NUMEROTATION LOCALE AU LIGREL EN SON NUMERO DANS LA
-! ---    NUMEROTATION GLOBALE :
-!        --------------------
-                    n3 = -n3
-                    n3 = zi(inuno2+ili-1) + n3 - 1
-                    ilag3 = n3 - nb_node
-
-! ---    RECUPERATION DU NOEUD PHYSIQUE DE NUMERO LE PLUS GRAND
-! ---    LIE AU SECOND LAGRANGE PAR LE TABLEAU DERLI, CETTE
-! ---    VALEUR N'EST DIFFERENTE DE 0 QUE S'IL S'AGIT D'UNE
-! ---    RELATION LINEAIRE :
-!        -----------------
-                    n0 = zi(iderli+n3)
-
-                    zi(iddlag+3* (ilag2-1)+1) = -1
-                    zi(iddlag+3* (ilag3-1)+1) = -1
-                    zi(iddlag+3* (ilag2-1)+2) = 1
-                    zi(iddlag+3* (ilag3-1)+2) = 2
-
-! ---    CAS DES RELATIONS LINEAIRES ENTRE DDLS
-!        ======================================
-! ---    TRAITEMENT DU PREMIER LAGRANGE
-!        -----------------------------
-! ---    DANS LE CAS JNULAG = 0 :
-! ---    LE TRAITEMENT DU PREMIER LAGRANGE A DEJA ETE FAIT :
-! ---    ON LE MET SYSTEMATIQUEMENT AVANT LE NOEUD PHYSIQUE
-! ---    DE L'ELEMENT DE LAGRANGE COURANT
-! ---    C'EST AU MOMENT DE LA RENUMEROTATION OU L'ON COMMENCE
-! ---    PAR LES NOEUDS DE PLUS PETIT INDICE QUE L'ON DECIDERA,
-! ---    SI UN NUMERO LUI A DEJA ETE ATTRIBUE , DE NE PLUS LE
-! ---    NUMEROTER.
-
-! ---    DANS LE CAS JNULAG = 1 :
-! ---    ON TRAITE LE PREMIER  LAGRANGE COMME LE SECOND :
-! ---    ON PLACE LE PREMIER LAGRANGE APRES LE NOEUD PHYSIQUE
-! ---    DE L'ELEMENT DE LAGRANGE COURANT
-! ---    SI LE NUMERO DU NOEUD PHYSIQUE DE L'ELEMENT DE LAGRANGE
-! ---    EST PLUS PETIT QUE LE PLUS GRAND NUMERO DE NOEUD PHYSIQUE
-! ---    LIE AU SECOND LAGRANGE (PAR LE TABLEAU DERLI)
-! ---    ON DESACTIVE LE POSITIONNEMENT DU LAGRANGE APRES CE NUMERO
-! ---    EN LUI AFFECTANT UNE VALEUR -1 DANS LE TABLEAU SUIV
-
-! ---    TRAITEMENT DU SECOND LAGRANGE
-!        -----------------------------
-! ---    DANS LES CAS JNULAG = 0 ET JNULAG = 1, ON TRAITE
-! ---    LE SECOND LAGRANGE COMME CE QUI EST ENONCE CI-DESSUS
-! ---    POUR LE PREMIER LAGRANGE DANS LE CAS JNULAG = 1,
-! ---    A CECI PRES QUE DANS CE DERNIER CAS, ON PLACE
-! ---    LE SECOND LAGRANGE APRES LE PREMIER :
-!        -----------------------------------
-                    if (n0 .gt. 0) then
-                        zi(iddlag+3* (ilag2-1)) = 0
-                        zi(iddlag+3* (ilag3-1)) = 0
-                        zi(iddlag+3* (ilag2-1)+1) = 0
-                        zi(iddlag+3* (ilag3-1)+1) = 0
-                        n0re = zi(inewn-1+n0)
-
-! ---    TRAITEMENT D 'UN ELEMENT DE LAGRANGE DONT LE NUMERO DU
-! ---    NOEUD PHYSIQUE EST PLUS GRAND QUE LE PLUS GRAND NUMERO
-! ---    DE NOEUD PHYSIQUE LIE PAR LA MEME RELATION LINEAIRE
-! ---    ET DEJA TRAITE :
-!        --------------
-                        if (n0re .lt. n1re) then
-                            icer1 = 0
-                            icer2 = 0
-                            if (jnulag .eq. 1) then
-                                do j = 1, suivdi(n0re+1)
-                                    ns = suiv(n0re+1,j)
-                                    if (ns .eq. n2) then
-                                        if (icer1 .ne. 0) then
-                                            vali (1) = n2
-                                            vali (2) = n1
-                                            call utmess('F', 'ASSEMBLA_63', ni=2, vali=vali)
-                                        endif
-                                        icer1 = icer1 + 1
-                                        zi(idsuiv(n0re+1,j)) = -1
-                                    endif
-                                end do
-                            endif
-                            do j = 1, suivdi(n0re+1)
-                                ns = suiv(n0re+1,j)
-                                if (ns .eq. n3) then
-                                    if (icer2 .ne. 0) then
-                                        vali (1) = n3
-                                        vali (2) = n1
-                                        call utmess('F', 'ASSEMBLA_64', ni=2, vali=vali)
-                                    endif
-                                    icer2 = icer2 + 1
-                                    zi(idsuiv(n0re+1,j)) = -1
-                                endif
-                            end do
-
-! ---    CAS JNULAG = 1 : ON PLACE LE PREMIER LAGRANGE APRES LE
-! ---    NOEUD PHYSIQUE COURANT:
-! ---    ZI(ILSUIV+N1RE) EST LE COMPTEUR DU NOMBRE DE LAGRANGE
-! ---    A PLACER APRES N1
-! ---    ZI(IDSUIV(N1RE+1,ZI(ILSUIV+N1RE)))  EST LE NUMERO
-! ---    DU LAGRANGE (DANS LA NUMEROTATION GLOBALE) SUIVANT N1 ET
-! ---    D'INDICE ZI(ILSUIV+N1RE) (DANS LA LISTE DES LAGRANGE
-! ---    SUIVANT N1) :
-!        -----------
-                            if (jnulag .eq. 1) then
-                                zi(ilsuiv+n1re) = zi(ilsuiv+n1re) + 1
-                                zi(idsuiv(n1re+1,zi(ilsuiv+n1re))) =&
-                                n2
-                            endif
-
-! ---    ON PLACE LE SECOND LAGRANGE APRES LE NOEUD PHYSIQUE
-! ---    COURANT:
-! ---    ZI(ILSUIV+N1RE) EST LE COMPTEUR DU NOMBRE DE LAGRANGE
-! ---    A PLACER APRES N1
-! ---    ZI(IDSUIV(N1RE+1,ZI(ILSUIV+N1RE)))  EST LE NUMERO
-! ---    DU LAGRANGE (DANS LA NUMEROTATION GLOBALE) SUIVANT N1 ET
-! ---    D'INDICE ZI(ILSUIV+N1RE) (DANS LA LISTE DES LAGRANGE
-! ---    SUIVANT N1) :
-!        -----------
-                            zi(ilsuiv+n1re) = zi(ilsuiv+n1re) + 1
-                            zi(idsuiv(n1re+1,zi(ilsuiv+n1re))) = n3
-                            zi(iderli+n3) = n1
-                        else
-
-! ---    TRAITEMENT D 'UN ELEMENT DE LAGRANGE DONT LE NUMERO DU
-! ---    NOEUD PHYSIQUE EST PLUS PETIT QUE LE PLUS GRAND NUMERO
-! ---    DE NOEUD PHYSIQUE LIE PAR LA MEME RELATION LINEAIRE
-! ---    ET DEJA TRAITE :
-!        --------------
-                            if (jnulag .eq. 1) then
-
-! ---    CAS JNULAG = 1 : ON PLACE LE PREMIER LAGRANGE APRES LE
-! ---    NOEUD PHYSIQUE COURANT:
-! ---    ZI(ILSUIV+N1RE) EST LE COMPTEUR DU NOMBRE DE LAGRANGE
-! ---    A PLACER APRES N1
-! ---    ZI(IDSUIV(N1RE+1,ZI(ILSUIV+N1RE)))  EST LE NUMERO
-! ---    DU LAGRANGE (DANS LA NUMEROTATION GLOBALE) SUIVANT N1 ET
-! ---    D'INDICE ZI(ILSUIV+N1RE) (DANS LA LISTE DES LAGRANGE
-! ---    SUIVANT N1), ON DESACTIVE CE POSITIONNEMENT EN METTANT CE
-! ---    NUMERO A -1 :
-!        -----------
-                                zi(ilsuiv+n1re) = zi(ilsuiv+n1re) + 1
-                                zi(idsuiv(n1re+1,zi(ilsuiv+n1re))) = - 1
-                            endif
-
-! ---    ON PLACE LE SECOND LAGRANGE APRES LE NOEUD PHYSIQUE
-! ---    COURANT:
-! ---    ZI(ILSUIV+N1RE) EST LE COMPTEUR DU NOMBRE DE LAGRANGE
-! ---    A PLACER APRES N1
-! ---    ZI(IDSUIV(N1RE+1,ZI(ILSUIV+N1RE)))  EST LE NUMERO
-! ---    DU LAGRANGE (DANS LA NUMEROTATION GLOBALE) SUIVANT N1 ET
-! ---    D'INDICE ZI(ILSUIV+N1RE) (DANS LA LISTE DES LAGRANGE
-! ---    SUIVANT N1), ON DESACTIVE CE POSITIONNEMENT EN METTANT CE
-! ---    NUMERO A -1 :
-!        -----------
-                            zi(ilsuiv+n1re) = zi(ilsuiv+n1re) + 1
-                            zi(idsuiv(n1re+1,zi(ilsuiv+n1re))) = -1
-                        endif
-                    else
-
-! ---    CAS DES BLOCAGES
-!        ================
-! ---    TRAITEMENT DU PREMIER LAGRANGE
-!        -----------------------------
-! ---    DANS LE CAS JNULAG = 0 :
-! ---    LE TRAITEMENT DU PREMIER LAGRANGE A DEJA ETE FAIT :
-! ---    ON LE MET SYSTEMATIQUEMENT AVANT LE NOEUD PHYSIQUE
-! ---    DE L'ELEMENT DE LAGRANGE COURANT
-
-! ---    DANS LE CAS JNULAG = 1 :
-! ---    ON TRAITE LE PREMIER  LAGRANGE COMME LE SECOND :
-! ---    ON PLACE LE PREMIER LAGRANGE APRES LE NOEUD PHYSIQUE
-! ---    BLOQUE
-
-! ---    TRAITEMENT DU SECOND LAGRANGE
-!        -----------------------------
-! ---    DANS LES CAS JNULAG = 0 ET JNULAG = 1, ON TRAITE
-! ---    LE SECOND LAGRANGE COMME CE QUI EST ENONCE CI-DESSUS
-! ---    POUR LE PREMIER LAGRANGE DANS LE CAS JNULAG = 1,
-! ---    A CECI PRES QUE DANS CE DERNIER CAS, ON PLACE
-! ---    LE SECOND LAGRANGE APRES LE PREMIER :
-!        -----------------------------------
-                        zi(iddlag+3* (ilag2-1)) = n1
-                        zi(iddlag+3* (ilag3-1)) = n1
-
-! ---    CAS JNULAG = 1 : ON PLACE LE PREMIER LAGRANGE APRES LE
-! ---    NOEUD PHYSIQUE :
-! ---    ZI(ILSUIV+N1RE) EST LE COMPTEUR DU NOMBRE DE LAGRANGE
-! ---    A PLACER APRES N1
-! ---    ZI(IDSUIV(N1RE+1,ZI(ILSUIV+N1RE)))  EST LE NUMERO
-! ---    DU LAGRANGE (DANS LA NUMEROTATION GLOBALE) SUIVANT N1 ET
-! ---    D'INDICE ZI(ILSUIV+N1RE) (DANS LA LISTE DES LAGRANGE
-! ---    SUIVANT N1) :
-!        -----------
-                        if (jnulag .eq. 1) then
-                            zi(ilsuiv+n1re) = zi(ilsuiv+n1re) + 1
-                            zi(idsuiv(n1re+1,zi(ilsuiv+n1re))) = n2
-                        endif
-
-! ---    ON PLACE LE SECOND LAGRANGE APRES LE NOEUD PHYSIQUE :
-! ---    ZI(ILSUIV+N1RE) EST LE COMPTEUR DU NOMBRE DE LAGRANGE
-! ---    A PLACER APRES N1
-! ---    ZI(IDSUIV(N1RE+1,ZI(ILSUIV+N1RE)))  EST LE NUMERO
-! ---    DU LAGRANGE (DANS LA NUMEROTATION GLOBALE) SUIVANT N1 ET
-! ---    D'INDICE ZI(ILSUIV+N1RE) (DANS LA LISTE DES LAGRANGE
-! ---    SUIVANT N1) :
-!        -----------
-                        zi(ilsuiv+n1re) = zi(ilsuiv+n1re) + 1
-                        zi(idsuiv(n1re+1,zi(ilsuiv+n1re))) = n3
-                        zi(iderli+n3) = n1
-                    endif
-                    if (lparallel_mesh) then
-                        if(lagr_mult(n22).gt.1.or.lagr_mult(n32).gt.1) then
-                            zi(iddlag+3* (ilag2-1)) = 0
-                            zi(iddlag+3* (ilag3-1)) = 0
-                            zi(iddlag+3* (ilag2-1)+1) = 0
-                            zi(iddlag+3* (ilag3-1)+1) = 0
-                        endif
-                    endif
-                endif
-=======
     first = .true.
     do iligr = 2, nb_ligr
         call jeveuo(list_ligr(iligr)(1:19)//'.LGRF', 'L', jlgrf)
@@ -796,7 +89,6 @@
         else
             if( lag12.ne.zk8(jlgrf+2) ) then
                 call utmess('F', 'ASSEMBLA_6')
->>>>>>> 2537d129
             endif
         endif
     enddo
