# Configuration file created by waf using data/wscript
# Libraries, compilers are not relevant
#
# orbinitref: tells to asrun that the option `--ORBInitRef=value` is supported
#
<<<<<<< HEAD
BUILD_TYPE     | env     | -     | waf nocopy nosuperv use_numthreads orbinitref
=======
BUILD_TYPE     | env     | -     | waf nocopy noresu use_numthreads orbinitref
>>>>>>> 50a9ae2e
ENV_SH         | env     | -     | profile.sh
ADDMEM         | memory  | -     | @ADDMEM@
DEFS           | defined | -     | @DEFINES@
#
BIN_NODBG      | bin     | -     | @PYTHON@
BIN_DBG        | bin     | -     | @PYTHON@
#
# for as_run --make_shared...
F90            | compil  | -     | @FC@
OPTF90_O       | compil  | -     | @FCFLAGS@
#
# for as_run --messages, --get, --show..., and astout
SRCFOR         | src     | -     | @SRC@/bibfor
SRCC           | src     | -     | @SRC@/bibc
SRCPY          | src     | -     | @ASTERLIBDIR@
SRCCATA        | src     | -     | @SRC@/catalo
SRCCAPY        | src     | -     | @SRC@/catapy
@srctest@
SRCMAT         | src     | -     | @SRC@/../data/materiau
SRCHIST        | src     | -     | @SRC@/histor
#
REPOUT         | exec    | -     | $ASTER_ROOT/outils
REPMAT         | exec    | -     | $ASTER_VERSION_DIR/materiau
REPDEX         | exec    | -     | $ASTER_VERSION_DIR/datg<|MERGE_RESOLUTION|>--- conflicted
+++ resolved
@@ -3,11 +3,7 @@
 #
 # orbinitref: tells to asrun that the option `--ORBInitRef=value` is supported
 #
-<<<<<<< HEAD
-BUILD_TYPE     | env     | -     | waf nocopy nosuperv use_numthreads orbinitref
-=======
-BUILD_TYPE     | env     | -     | waf nocopy noresu use_numthreads orbinitref
->>>>>>> 50a9ae2e
+BUILD_TYPE     | env     | -     | waf nocopy nosuperv noresu use_numthreads orbinitref
 ENV_SH         | env     | -     | profile.sh
 ADDMEM         | memory  | -     | @ADDMEM@
 DEFS           | defined | -     | @DEFINES@
