--- conflicted
+++ resolved
@@ -37,11 +37,7 @@
     opts = self.options
 
     official_programs.configure(self)
-<<<<<<< HEAD
-    official_programs.check_prerequisites_package(self, YAMMROOT, '20190320')
-=======
     official_programs.check_prerequisites_package(self, YAMMROOT, '20190507')
->>>>>>> e5053cec
 
     self.env.append_value('CXXFLAGS', ['-D_GLIBCXX_USE_CXX11_ABI=0'])
     self.env['ADDMEM'] = 1000
