--- conflicted
+++ resolved
@@ -39,11 +39,7 @@
 
     intel.configure(self)
     official_programs.configure(self)
-<<<<<<< HEAD
-    official_programs.check_prerequisites_package(self, YAMMROOT, '20190318')
-=======
     official_programs.check_prerequisites_package(self, YAMMROOT, '20190507')
->>>>>>> cdbc92ab
     opts.with_prog_salome = True
     opts.with_prog_europlexus = True
 
