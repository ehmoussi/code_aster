--- conflicted
+++ resolved
@@ -37,7 +37,6 @@
     gaia_std.configure(self)
     self.env['ADDMEM'] = 1200
 
-<<<<<<< HEAD
     self.env.append_value('OPT_ENV', [
         'export LD_PRELOAD='
         '/opt/intel/2019.0.045/mkl/lib/intel64/libmkl_scalapack_lp64.so:'
@@ -46,10 +45,9 @@
         '/opt/intel/2019.0.045/mkl/lib/intel64/libmkl_core.so:'
         '/opt/intel/2019.0.045/compilers_and_libraries/linux/lib/intel64/libiomp5.so:'
         '/opt/intel/2019.0.045/mkl/lib/intel64/libmkl_blacs_intelmpi_lp64.so',
-=======
+    ])
     self.env.append_value('OPT_ENV_FOOTER', [
         'module load impi/2019.0.045'
->>>>>>> cf851a50
     ])
 
     self.env.prepend_value('LIBPATH', [
