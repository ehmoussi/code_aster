# coding=utf-8
# --------------------------------------------------------------------
# Copyright (C) 1991 - 2019 - EDF R&D - www.code-aster.org
# This file is part of code_aster.
#
# code_aster is free software: you can redistribute it and/or modify
# it under the terms of the GNU General Public License as published by
# the Free Software Foundation, either version 3 of the License, or
# (at your option) any later version.
#
# code_aster is distributed in the hope that it will be useful,
# but WITHOUT ANY WARRANTY; without even the implied warranty of
# MERCHANTABILITY or FITNESS FOR A PARTICULAR PURPOSE.  See the
# GNU General Public License for more details.
#
# You should have received a copy of the GNU General Public License
# along with code_aster.  If not, see <http://www.gnu.org/licenses/>.
# --------------------------------------------------------------------

"""
Configuration for clap0f0q (gfortran + openblas)

. $HOME/dev/codeaster/devtools/etc/env_unstable.sh

waf configure --use-config=clap0f0q_std --prefix=../install/std
waf install -p
"""

import os
ASTER_ROOT = os.environ['ASTER_ROOT']
YAMMROOT = ASTER_ROOT + '/public/default'

import official_programs


def configure(self):
    opts = self.options

    official_programs.configure(self)
    official_programs.check_prerequisites_package(self, YAMMROOT, '20190507')

#   for using metis with standard integer (since Metis_aster-510_aster4)
    self.env.append_value('CFLAGS', ['-DINTSIZE32'])
 
#   adjust PATH to find gcc 4.9.2 in Mfront build
    self.env.append_value('OPT_ENV', [
<<<<<<< HEAD
        'export PATH=' + YAMMROOT + '/prerequisites/Medfichier-400/bin:$PATH'])
    # ADDMEM value is evaluated with DEBUT()/FIN() execution and looking
    # at value reported at "MAXIMUM DE MEMOIRE UTILISEE PAR LE PROCESSUS".
    self.env['ADDMEM'] = 500
=======
        'export PATH=/home/aster/public/gcc_4_9_2/bin:' + YAMMROOT + '/prerequisites/Medfichier-400/bin:$PATH'])

    self.env['ADDMEM'] = 300
>>>>>>> e5053cec

    TFELHOME = YAMMROOT + '/prerequisites/Mfront-TFEL321_aster'
    TFELVERS = '3.2.1'
    self.env.TFELHOME = TFELHOME
    self.env.TFELVERS = TFELVERS

    self.env.append_value('LIBPATH', [
        YAMMROOT + '/prerequisites/Python-365/lib',
        YAMMROOT + '/prerequisites/Hdf5-1103/lib',
        YAMMROOT + '/prerequisites/Medfichier-400/lib',
        YAMMROOT + '/prerequisites/Metis_aster-510_aster4/lib',
        YAMMROOT + '/prerequisites/Scotch_aster-604_aster7/SEQ/lib',
        YAMMROOT + '/prerequisites/Mumps-512_consortium_aster3/SEQ/lib',
        TFELHOME + '/lib',
        # for openblas
        ASTER_ROOT + '/public/lib',
    ])

    self.env.append_value('INCLUDES', [
        YAMMROOT + '/prerequisites/Python-365/include/python3.6',
        YAMMROOT + '/prerequisites/Hdf5-1103/include',
        YAMMROOT + '/prerequisites/Medfichier-400/include',
        YAMMROOT + '/prerequisites/Metis_aster-510_aster4/include',
        YAMMROOT + '/prerequisites/Scotch_aster-604_aster7/SEQ/include',
        YAMMROOT + '/prerequisites/Mumps-512_consortium_aster3/SEQ/include',
        YAMMROOT + '/prerequisites/Mumps-512_consortium_aster3/SEQ/include_seq',
        TFELHOME + '/include',
    ])

    # waflib/extras/boost.py:check_boost forces /usr/lib/x86_64-linux-gnu
    self.env.INCLUDES_BOOST = YAMMROOT + '/prerequisites/Boost-1580/include'
    self.env.LIBPATH_BOOST = [YAMMROOT + '/prerequisites/Boost-1580/lib']
    self.env.LIB_BOOST = ['boost_python-mt']

    # openblas from $ASTER_ROOT/public/lib embeds lapack
    opts.maths_libs = 'openblas'

    # to fail if not found
    opts.enable_hdf5 = True
    opts.enable_med = True
    opts.enable_metis = True
    opts.enable_mumps = True
    opts.enable_scotch = True
    opts.enable_mfront = True

    opts.enable_petsc = False<|MERGE_RESOLUTION|>--- conflicted
+++ resolved
@@ -44,16 +44,11 @@
  
 #   adjust PATH to find gcc 4.9.2 in Mfront build
     self.env.append_value('OPT_ENV', [
-<<<<<<< HEAD
-        'export PATH=' + YAMMROOT + '/prerequisites/Medfichier-400/bin:$PATH'])
+        'export PATH=/home/aster/public/gcc_4_9_2/bin:' + YAMMROOT + '/prerequisites/Medfichier-400/bin:$PATH'])
+
     # ADDMEM value is evaluated with DEBUT()/FIN() execution and looking
     # at value reported at "MAXIMUM DE MEMOIRE UTILISEE PAR LE PROCESSUS".
     self.env['ADDMEM'] = 500
-=======
-        'export PATH=/home/aster/public/gcc_4_9_2/bin:' + YAMMROOT + '/prerequisites/Medfichier-400/bin:$PATH'])
-
-    self.env['ADDMEM'] = 300
->>>>>>> e5053cec
 
     TFELHOME = YAMMROOT + '/prerequisites/Mfront-TFEL321_aster'
     TFELVERS = '3.2.1'
