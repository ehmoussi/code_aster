--- conflicted
+++ resolved
@@ -1229,15 +1229,8 @@
         Dcth = L + ' * ' + ALPHENV + ' * (_TEMPENV(INST)-%(TP_REFlocal)f) '
         f_DthY = Dcth + '*' + COSTE
         f_DthZ = Dcth + '*' + SINTE
-
-        const_context = {
-            _TEMPENV.nom: _TEMPENV,
-            _TEMPPIC.nom: _TEMPPIC,
-            _TEMPPSC.nom: _TEMPPSC
-        }
         _DthY = FORMULE(
             NOM_PARA=('X', 'Y', 'Z', 'INST'), VALE=f_DthY % locals(),
-<<<<<<< HEAD
             Dcth=Dcth,
             COSTE=COSTE,
             ALPHPIC=ALPHPIC,
@@ -1266,20 +1259,10 @@
             Z0=Z0,)
 
         Dthpic = L + ' * ' + ALPHPIC + ' * (_TEMPPIC(INST)-%(TP_REFlocal)f) '
-=======
-            **const_context)
-        _DthZ = FORMULE(
-            NOM_PARA=('X', 'Y', 'Z', 'INST'), VALE=f_DthZ % locals(),
-            **const_context)
-
-        Dthpic = L + ' * ' + ALPHPIC + \
-            ' * (' + _TEMPPIC.nom + '(INST)-%(TP_REFlocal)f) '
->>>>>>> bf6f36c0
         f_DthYpic = Dthpic + '*' + COSTE
         f_DthZpic = Dthpic + '*' + SINTE
         _DthYpic = FORMULE(
             NOM_PARA=('X', 'Y', 'Z', 'INST'), VALE=f_DthYpic % locals(),
-<<<<<<< HEAD
             Dthpic=Dthpic,
             COSTE=COSTE,
             ALPHPIC=ALPHPIC,
@@ -1309,20 +1292,10 @@
             _TEMPPIC=_TEMPPIC,)
 
         Dthpsc = L + ' * ' + ALPHPSC + ' * (_TEMPPSC(INST)-%(TP_REFlocal)f) '
-=======
-            **const_context)
-        _DthZpic = FORMULE(
-            NOM_PARA=('X', 'Y', 'Z', 'INST'), VALE=f_DthZpic % locals(),
-            **const_context)
-
-        Dthpsc = L + ' * ' + ALPHPSC + \
-            ' * (' + _TEMPPSC.nom + '(INST)-%(TP_REFlocal)f) '
->>>>>>> bf6f36c0
         f_DthYpsc = Dthpsc + '*' + COSTE
         f_DthZpsc = Dthpsc + '*' + SINTE
         _DthYpsc = FORMULE(
             NOM_PARA=('X', 'Y', 'Z', 'INST'), VALE=f_DthYpsc % locals(),
-<<<<<<< HEAD
             Dthpic=Dthpic,
             COSTE=COSTE,
             ALPHPSC=ALPHPSC,
@@ -1347,12 +1320,6 @@
             Y0=Y0,
             Z0=Z0,
             _TEMPPSC=_TEMPPSC,)
-=======
-            **const_context)
-        _DthZpsc = FORMULE(
-            NOM_PARA=('X', 'Y', 'Z', 'INST'), VALE=f_DthZpsc % locals(),
-            **const_context)
->>>>>>> bf6f36c0
 
         #---------------------------------------------------------------
         #--                  Deplacements verticaux                   --
@@ -1412,24 +1379,11 @@
                                        PROL_DROITE='CONSTANT',
                                        PROL_GAUCHE='CONSTANT',)
 
-<<<<<<< HEAD
         f_DthXpic = '( (_DthXpicPeriph(INST) -_DthXpicCentre(INST) ) /(%(Rpsc)f)**2   )*('+\
             L + ')**2   +_DthXpicCentre(INST)'
         _DthXpic = FORMULE(
             NOM_PARA=('X', 'Y', 'Z', 'INST'), VALE=f_DthXpic % locals(),
             _DthXpicPeriph=_DthXpicPeriph,_DthXpicCentre=_DthXpicCentre)
-=======
-        f_DthXpic = '( (' + _DthXpicPeriph.nom + '(INST) -'  + _DthXpicCentre.nom + \
-            '(INST) ) /(%(Rpsc)f)**2   )*(' +  L + \
-            ')**2   +' + _DthXpicCentre.nom + '(INST)'
-        const_context = {
-            _DthXpicPeriph.nom: _DthXpicPeriph,
-            _DthXpicCentre.nom: _DthXpicCentre,
-        }
-        _DthXpic = FORMULE(
-            NOM_PARA=('X', 'Y', 'Z', 'INST'), VALE=f_DthXpic % locals(),
-            **const_context)
->>>>>>> bf6f36c0
 
         #---------------------------------------------------------------
         #--                Deplacements  verticaux                    --
@@ -1439,18 +1393,12 @@
         XSUPCUVElocal = self.XSUPCUVE
         f_DthX = '(-1.*_DthXpicPeriph' + \
             '(INST)/(%(XSUPCUVElocal)f-%(XINFCUVElocal)f) * X  +'  + \
-<<<<<<< HEAD
             '_DthXpicPeriph(INST))'
         _DthX = FORMULE(NOM_PARA=('X', 'INST'), VALE=f_DthX % locals(),
                         _DthXpicPeriph=_DthXpicPeriph,
                         XSUPCUVElocal=XSUPCUVElocal,
                         XINFCUVElocal=XINFCUVElocal,
                         )
-=======
-            _DthXpicPeriph.nom + '(INST))'
-        _DthX = FORMULE(NOM_PARA=('X', 'INST'), VALE=f_DthX % locals(),
-            **const_context)
->>>>>>> bf6f36c0
 
         #---------------------------------------------------------------
         #--                  chargement resultant                     --
