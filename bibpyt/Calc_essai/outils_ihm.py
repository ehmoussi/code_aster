# coding=utf-8
# --------------------------------------------------------------------
<<<<<<< HEAD
# Copyright (C) 1991 - 2018 - EDF R&D - www.code-aster.org
=======
# Copyright (C) 1991 - 2019 - EDF R&D - www.code-aster.org
>>>>>>> e87c3888
# This file is part of code_aster.
#
# code_aster is free software: you can redistribute it and/or modify
# it under the terms of the GNU General Public License as published by
# the Free Software Foundation, either version 3 of the License, or
# (at your option) any later version.
#
# code_aster is distributed in the hope that it will be useful,
# but WITHOUT ANY WARRANTY; without even the implied warranty of
# MERCHANTABILITY or FITNESS FOR A PARTICULAR PURPOSE.  See the
# GNU General Public License for more details.
#
# You should have received a copy of the GNU General Public License
# along with code_aster.  If not, see <http://www.gnu.org/licenses/>.
# --------------------------------------------------------------------

# person_in_charge: albert.alarcon at edf.fr

<<<<<<< HEAD
=======
from tkinter import *

import aster_core
import aster
>>>>>>> e87c3888
import os
import string
from subprocess import Popen
from Tkinter import *

<<<<<<< HEAD
from numpy import arange, array, log, maximum, minimum
=======
import tkinter.font
>>>>>>> e87c3888

import aster
import aster_core
import tkFont
from Calc_essai.cata_ce import DynaHarmo, ModeMeca
from code_aster import AsterError
from code_aster.Cata.Syntax import _F, ASSD
from Stanley.as_courbes import Courbe
from Stanley.xmgrace import Xmgr
from Utilitai.Utmess import MESSAGE_LOGGER, UTMESS

# from Calc_essai.ce_ihm_parametres import CalcEssaiSalome

palette = ["#%02x%02x%02x" % (255 - i, 255 - i, 255 - i) for i in range(256)]
# MESSAGE_LOGGER = classe permettant de formatter et d'afficher les
# messages d'erreur
mess = MESSAGE_LOGGER()


class TabbedWindow(Frame):

    """!Objet de gestion de `tabs` avec Tk
    """

    def __init__(self, root, tablabels, **args):
        """!Constructeur

        Ce widget est une Frame qui contient les boutons de selection (tabs)
        et une fenetre principale

        \param root La fenetre parente
        \param tablabels Une liste des labels de tab

        attributs
        - `main`: La `Frame` qui contient le contenu d'un tab :see: root
        - `tabnum`: Une `StringVar` Tk qui contient le numéro du tab sélectionné
        - `labels: Un dictionnaire nom -> [ button, frame ] où le nom est le label du tab
          `b` est le RadioButton qui controle l'affichage du tab et
          `frame` est la Frame Tk à afficher
        """
        Frame.__init__(self, root, **args)
        self.labels = {}
        self.main = None
        self.canvas = root
        self.objects = None
        self.tabnum = StringVar()
        f = Frame(self, borderwidth=0, relief='flat')
        for i, name in enumerate(tablabels):
            b = Radiobutton(f, text=name, value=name, relief='solid',
                            variable=self.tabnum, indicatoron=0, borderwidth=1,
                            bg='#a0a0a0', padx=30,
                            command=self.switch_tab).pack(side='left')
            self.labels[name] = [b, None]
        f.grid(row=0, column=0)

        self.rowconfigure(1, weight=1)
        self.columnconfigure(0, weight=1)

        self.create_canvas()

    def create_canvas(self):
        self.vsb = Scrollbar(self, orient='vertical')
        self.vsb.grid(row=1, column=1, sticky='nse')
        self.main = Canvas(self, yscrollcommand=self.vsb.set,
                           height=700, width=1000)
        self.main.grid(row=1, column=0, sticky="nswe")
        self.main.rowconfigure(1, weight=1)
        self.main.columnconfigure(0, weight=1)
        self.vsb.config(command=self.main.yview)

    def set_objects(self, objects):
        self.objects = objects

    def root(self):
        """!Renvoie la Frame qui recoit le tab courant """
        return self.main

    def set_tab(self, name, w):
        """Associe un objet Frame (onglet) à son nom"""
        self.labels[name][1] = w

    def set_current_tab(self, name):
        """!Change le tab courant"""
        b, f = self.labels.get(name, (None, None))
        if f is not None:
            self.main.delete('all')
            self.main.create_window(500, 0, window=f, anchor='center')
            f.update_idletasks()
            self.main.config(scrollregion=self.main.bbox("all"))
            self.main.yview('moveto', 0.0)
            self.main.bind("<MouseWheel>", self.main.yview)

            f.setup()
            self.tabnum.set(name)

    def switch_tab(self, *args):
        """!Affiche le tab choisit par l'utilisateur (callback Tk)"""
        self.objects.recup_objects()
        self.set_current_tab(self.tabnum.get())


class MessageBoxInteractif(Frame):

    """!Classe dans laquelle on stocke la fentre de message (string)
    et qui permet d'ecrire dans un .mess separe si l'utilisateur en a fait
    la demande"""

    def __init__(self, root):
        Frame.__init__(self, root, borderwidth=0,
                       relief='flat', width=1000, height=200)
        titre = Label(self, text='Fenetre de messages')
        titre.grid(row=0, column=0, columnspan=2)
        self.columnconfigure(0, weight=1)
        self.rowconfigure(1, weight=1)
        affich = Frame(self, relief='flat', borderwidth=0)
        affich.grid(row=1, sticky='news')
        affich.columnconfigure(0, weight=1)
        affich.rowconfigure(0, weight=1)
        scroll = Scrollbar(affich, orient='vertical')
        scroll.grid(row=0, column=1, sticky='ns')
        self.txt = Text(
            affich, yscrollcommand=scroll.set, background='white', height=5)
        self.txt = Text(affich, background='white', height=5)
        scroll["command"] = self.txt.yview
        self.txt.grid(row=0, column=0, sticky='news')

    def disp_mess(self, new_mess):
        """!Ecriture des messages dans le fichier sortie
        s'il existe et dans la fenetre de message"""
        if new_mess[-1:] != "\n":
            new_mess += "\n"
        self.txt.insert(END, new_mess)
        self.txt.see(END)


class MyMenu(Menubutton):

    """!Combobox

    Simplifie la création de bouton `Menu` du style *Combobox*
    """

    def __init__(self, root, options, var, cmd=None, default_var=None):
        """!Constructeur

        \param root Le widget parent
        \param options une liste des choix du menu
        \param var La variable de selection associée
        \param cmd Le callback associé (si différent de ``None``)
        """
        Menubutton.__init__(self, root, textvariable=var, relief='raised')
        var.set(default_var or "   Choisir   ")
        self.menu = Menu(self, tearoff=0)
        self["menu"] = self.menu
        for opt in options:
            self.menu.add_radiobutton(label=opt, variable=var, command=cmd)

    def update(self, options, var, cmd=None):
        """!Mise à jour des options du menu

        \see __init__
        """
        self.menu.delete(0, 'end')
        for opt in options:
            self.menu.add_radiobutton(label=opt, variable=var, command=cmd)

# ------------------------------------------------ #
# Classes pour la visualisation de listes d'objets
# ------------------------------------------------ #


class ScrollList(Frame):

    """Interface liste à choix multiples + scroll bar.
       Plusieurs options selon utilisation (annuler/valider, tout/rien)
    """

    def __init__(self, root, title, **args):
        Frame.__init__(self, root)
        self.title = title
        self.resu = None  # la sd resultat sélectionnée
        self.modes = []  # la liste de modes
        self.rowconfigure(1, weight=1)
        self.titre = Label(self, text=title, bg="#f0f0f0")
        self.titre.grid(column=0, row=0, columnspan=2, sticky="ew")
        scroll = Scrollbar(self, orient='vertical')
        scroll.grid(row=1, column=1, sticky='ns')
        self.liste = Listbox(self,
                             selectmode='extended',
                             yscrollcommand=scroll.set,
                             exportselection=False,
                             background='white')
        self.liste.grid(column=0, row=1, sticky='sn')
        self.columnconfigure(0, weight=0)
        scroll["command"] = self.liste.yview

    def set_values(self, valeurs):
        """Remplit la liste avec des valeurs"""
        self.liste.delete(0, END)
        self.values = valeurs
        for val in valeurs:
            self.liste.insert(END, val)

    def delete(self):
        self.liste.delete(0, END)

    def get_selection(self):
        """retourne la liste des indices entiers selectionnes et la liste des valeurs
           liste = [[int1, value1], [int2,value2], [int3,vlue3]]"""
        return [[int(v), self.values[int(v)]] for v in self.liste.curselection()]


class ModeList(ScrollList):

    """ Customisation de la ScrollList pour afficher des couples
       numeros d'ordre/frequence. Ajout d'une ligne pour tout/rien selectionner"""

    def __init__(self, parent, title, **args):
        ScrollList.__init__(self, parent, title, **args)
        buttonbar = Frame(self, bg='blue')
        buttonbar.grid(row=2, column=0, columnspan=2)
        Button(buttonbar, text="Tout", command=self.select_all).grid(
            row=0, column=0)
        Button(buttonbar, text="Rien", command=self.deselect_all).grid(
            row=0, column=1)

    def set_values(self, modes):
        """Ecrase la set_values de ScrollList.
           Remplit une liste de modes de la forme
           modes = [('indice1','vale1'),('indice2','vale2')]
        """
        self.liste.delete(0, END)
        self.modes = modes
        self.values = []
        for val, label in modes:
            self.liste.insert(END, val + " " + label)
            self.values.append(val)

    def select_all(self):
        self.liste.selection_set(0, END)

    def deselect_all(self):
        self.liste.selection_clear(0, END)

    def get_selection(self):
        """retourne la liste des NUME_ORDRE selectionnes"""
        return [int(self.values[int(v)]) for v in self.liste.curselection()]


class ModeFreqList(ModeList):

    """!Permet de créer une liste de modes contenues dans un sd_resultat.
        indexes par leur frequence (modes dynamiques ou leur noeud_cmp
        (modes statiques)"""

    def __init__(self, root, title=None):
        if title is None:
            title = "Choisissez les modes"
        ModeList.__init__(self, root, title)

    def set_resu(self, resu):
        cara_mod = resu.get_modes_data()
        freq = cara_mod['FREQ']
        nume_ordr = cara_mod['NUME_ORDRE']
        noeud_cmp = cara_mod['NOEUD_CMP']
        for ind_ordr in range(len(freq)):
            if not freq[ind_ordr]:
                freq[ind_ordr] = noeud_cmp[ind_ordr]
        self.set_values([('%3i' % n, self.set_display(f))
                        for n, f in zip(nume_ordr, freq)])

    def set_display(self, data):
        """ determine l'affichage des caras selon que l'on ait des modes stat ou dyn"""
        if isinstance(data, str):
            return data
        elif isinstance(data, float):
            return '%8.2f Hz' % data


class StudyList(ScrollList):

    """!Liste permettant de choisir l'étude Salomé pour l'affichage des
        données.
    """

    def __init__(self, parent, param_visu, title):
        self.param_visu = param_visu

        ScrollList.__init__(self, parent, title)
        buttonbar = Frame(self, bg='blue')
        buttonbar.grid(row=2, column=0, columnspan=2)
        Button(buttonbar, text="Actualiser",
               command=self.actualiser).grid(row=0, column=0)
        Button(buttonbar, text="Valider",
               command=self.valider).grid(row=0, column=1)

    def actualiser(self):
        param_visu = self.param_visu
        self.studylist = param_visu.visu_studylist()
        self.liste.delete(0, END)
        self.values = []
        for val in self.studylist:
            self.liste.insert(END, val)
            self.values.append(val)

    def valider(self):
        num_std = int(self.liste.curselection()[0])
        study = self.studylist[num_std]
        self.param_visu.set_study(study)


class VisuSpectre(Frame):

    """!Crée une frame de nb_col colonnes pour afficher les numéros d'ordre
        d'un inter-spectre, les sélectionner et les afficher"""

    def __init__(self, parent, nb_col=1,
                 choix=None, export=None,
                 type_data='C', label_visu=None,
                 **args):

        self.font1 = tkinter.font.Font(family="Helvetica", size=16)
        self.font2 = tkinter.font.Font(family="Helvetica", size=14)
        self.parent = parent
        self.menu_list = [None] * nb_col
        self.var_export = [StringVar()] * nb_col

        Frame.__init__(self, parent, args)
        r1 = 0

        Label(self, text="Visualisation des résultats",
              font=self.font2).grid(row=r1, padx=50, pady=3)
        r1 += 1

        box_1 = Frame(self, relief='flat')
        for ind_col in range(nb_col):
            r2 = 0
            if choix:
                # possibilite de choisir entre plusieurs spectres a visualiser
                if isinstance(self.parent.var_visu_resu, list):
                    var_visu_resu = self.parent.var_visu_resu[ind_col]
                else:
                    var_visu_resu = self.parent.var_visu_resu

                self.menu_list[ind_col] = MyMenu(box_1, choix,
                                                 var_visu_resu,
                                                 self.parent.get_list)
                self.menu_list[ind_col].grid(row=r2, column=ind_col)
                r2 += 1

            if isinstance(self.parent.var_visu_resu, list):
                label = self.parent.label_visu[ind_col].get()
            else:
                label = self.parent.label_visu.get()

            curve_list = ScrollList(box_1, title=label, **args)
            curve_list.grid(row=r2, column=ind_col)

            if isinstance(self.parent.var_visu_resu, list):
                self.parent.curve_list[ind_col] = curve_list
            else:
                self.parent.curve_list = curve_list

            r2 += 1

            if export:
                # possibilite d'exporter le spectre
                if isinstance(self.parent.var_export, list):
                    var_export = self.parent.var_export[ind_col]
                else:
                    var_export = self.parent.var_visu_resu
                Entry(box_1, textvariable=var_export).grid(
                    row=r2, column=ind_col, sticky='we')
                r2 += 1
                fonc = "export_inte_spec" + str(ind_col + 1)
                Button(box_1, text="Exporter Spectre",
                       command=getattr(self.parent, fonc)).grid(row=r2, column=ind_col)

        box_1.grid(row=r1, column=0)
        r1 += 1

        box_2 = Frame(self, relief='flat')
        rc_r = [0, 0, 1, 1]
        rc_c = [1, 2, 1, 2]
        r2 = 0

        if type_data == 'C':  # donnees complexes a visualiser
            donnees = ["Reel ", "Abs.", "Imag.", "Pha."]
            Label(box_2, text="Données :", pady=5).grid(row=r2, column=0)
            for lon in range(len(donnees)):
                Radiobutton(box_2, text=donnees[lon],
                            variable=self.parent.radio_donnees,
                            value=lon).grid(row=r2 + rc_r[lon], column=rc_c[lon])

            r2 += 2
        else:
            donnees = ["Reel ", "Abs."]
            Label(box_2, text="Données :", pady=5).grid(row=r2, column=0)
            for lon in range(2):
                Radiobutton(box_2, text=donnees[lon],
                            variable=self.parent.radio_donnees,
                            value=lon).grid(row=r2 + rc_r[lon], column=rc_c[lon])
            r2 += 1

        Label(box_2, text="Echelle X :", pady=5).grid(row=r2, column=0)
        ech = ["Linéaire", "Logarithmique"]
        for lon in range(len(ech)):
            Radiobutton(box_2, text=ech[lon],
                        variable=self.parent.xlinlog, value=lon
                        ).grid(row=r2, column=lon + 1)

        r2 += 1
        Label(box_2, text="Echelle Y :", pady=5).grid(row=r2, column=0)
        for lon in range(len(ech)):
            Radiobutton(box_2, text=ech[lon],
                        variable=self.parent.ylinlog, value=lon
                        ).grid(row=r2, column=lon + 1)

        r2 += 1
        self.disp_mes = Button(
            box_2, text="Visualiser", command=self.parent.display_curve)
        self.disp_mes.grid(row=r2, column=1)

        box_2.grid(row=r1, column=0)
        r1 += 1


class ModeHarmoList(ModeList):

    """!liste de numeros d'ordre plutot pour les dyna_harmo"""
    pass


class MultiList(Frame):

    """!Widget permettant de gérer plusieurs listes (colonnes) synchronisée
    sur la meme barre de défilement
    """

    def __init__(self, root, labels, format=None, **args):
        """!Constructeur

        \param root Fenetre parente
        \param labels Les titres des colonnes
        \param format Chaines de formattage
               pour les valeurs des listes (%s par défaut)
        """
        Frame.__init__(self, root)
        self.labels = labels
        self.lists = []
        self.scroll = Scrollbar(self, orient='vertical')
        for i, l in enumerate(labels):
            Label(self, text=l).grid(row=0, column=i)
            lb = Listbox(self, yscrollcommand=self.scroll.set,
                         **args)
            lb.grid(row=1, column=i)
            self.lists.append(lb)
        i += 1
        self.scroll["command"] = self.yview
        self.scroll.grid(row=1, column=i, sticky='n' + 's')
        if format:
            assert len(format) == len(labels)
            self.format = format
        else:
            self.format = ["%s"] * len(labels)

    def yview(self, *args):
        """!Callback du Scrollbar pour le défilement des listes"""
        for lb in self.lists:
            lb.yview(*args)

    def set_values(self, values):
        """!Remplissage des colonnes"""
        for lst in self.lists:
            lst.delete(0, 'end')
        for row in values:
            for v, lst, fmt in zip(row, self.lists, self.format):
                lst.insert('end', fmt % v)

    def get_selected(self):
        """!Renvoie la selection courante"""
        for lst in self.lists:
            return lst.curselection()

    def delete(self):
        for lst in self.lists:
            lst.delete(0, 'end')


class GroupNoList(ModeList):

    """!Crée une liste de groupe de noeuds à partir d'un maillage"""

    def __init__(self, root):
        if title is None:
            title = "Choisissez les groupes de noeuds"
        ModeList.__init__(self, root, title)

    def set_mesh(self, mail):
        groupno = mail.sdj.GROUPENO.get()
        self.set_values(list(zip(list(groupno.keys()), list(groupno.keys()))))


class GroupMaList(ModeList):

    """!Crée une liste de groupe de noeuds à partir d'un maillage"""

    def __init__(self, root):
        ModeList.__init__(self, root, "Choisissez les groupes de mailles")

    def set_mesh(self, mail):
        groupno = mail.sdj.GROUPEMA.get()
        self.set_values(list(zip(list(groupno.keys()), list(groupno.keys()))))


class OptionFrame(Frame):

    def __init__(self, root, title, desc):
        Frame.__init__(self, root, relief=GROOVE, bd=2)
        r = 0
        self.widgets = []
        if title:
            Label(self, text=title).grid(row=r, column=0, columnspan=2)
            r += 1
        for label, typ, extra in desc:
            Label(self, text=label).grid(row=r, column=0, sticky='w')
            w = typ(self, **extra)
            w.grid(row=r, column=1, sticky='ew')
            self.widgets.append(w)
            r += 1


class ParamModelCouple(Frame):

    """Un panneau pour spécifier les paramètres de résolution pour
       les modèles couplés
    """
    # Note: réutiliser la partie générique d'Eficas est plutot
    # compliqué et donne des interfaces peu 'intuitives'...

    # On ne traite que SORENSEN pour l'instant
    # (JACOBI et TRI_DIAG ont peu d'avantages d'après U4.52.02
    def __init__(self, root, title, **kwargs):
        Frame.__init__(self, root, **kwargs)
        Label(self, text=title).grid(row=0, column=0, columnspan=1)

        self.precision = DoubleVar()
        self.iter = IntVar()
        self.para_ortho = DoubleVar()
        self.precision.set(0.0)
        self.iter.set(20)
        self.para_ortho.set(0.717)

        Label(self, text="Critère de recherche des modes").grid(row=1, column=0)
        #
        self.opt_option = StringVar()
        # variables for the different panels
        # self.opt_centre_amor_reduit = DoubleVar() # utile?
        self.opt_nmax_freq = IntVar()  # PLUS_PETITE, BANDE
        self.opt_nmax_freq.set(10)
        self.opt_freq1 = DoubleVar()  # CENTRE, BANDE, SEPARE, AJUSTE
        self.opt_freq2 = DoubleVar()  # BANDE

        self.frequences = []
        self.nmax_freq = IntVar()
        self.nmax_freq.set(0)
        self.freq = StringVar()
        self.nmax_iter_separe = IntVar()    # SEPARE ou AJUSTE
        self.nmax_iter_separe.set(30)
        self.prec_separe = DoubleVar()
        self.prec_separe.set(1e-4)
        self.nmax_iter_ajuste = IntVar()    # AJUSTE
        self.nmax_iter_ajuste.set(15)
        self.prec_ajuste = DoubleVar()
        self.prec_ajuste.set(1e-4)

        self.option = MyMenu(self, ("sur une bande frequentielle",
                                    "N plus petites frequences",
                                    "autour d'une frequence cible",
                                    "proche de frequences donnees",
                                    "separation sur un intervalle",
                                    "ajustement sur un intervalle"),
                             self.opt_option, self.select_option)
        self.option.grid(row=1, column=1)
        self.opt_option.set("N plus petites frequences")
        #
        self.opt_param = StringVar()
        self.param = MyMenu(self, ("Parametres simples", "Parametres avances"),
                             self.opt_param, self.select_option)
        self.param.grid(row=2, column=1)
        self.opt_param.set("Parametres simples")
        self.opt_panel = None
        self.sorensen = None
        self.select_option()

        # Post traitement
        self.opt_seuil_freq = DoubleVar()
        self.opt_seuil_freq.set(1e-4)
        self.post = OptionFrame(self, "Post traitement",
                                [("Seuil freq.", Entry,
                                  {'textvariable': self.opt_seuil_freq}),
                                 ])

    def select_option(self, *args):
        opt = self.opt_option.get()
        param = self.opt_param.get()
        param_av_ok = False
        self.var_meth_modes_couple = StringVar()
        if self.opt_panel:
            self.opt_panel.destroy()
        if self.sorensen:
            self.sorensen.destroy()
        if opt == "autour d'une frequence cible":
            panel = OptionFrame(self, None, [
                ("Fréquence cible", Entry, {'textvariable': self.opt_freq1}),
                ("Nombre de fréquences (renseigner -1 pour calculer tout le spectre)", Entry,
                 {'textvariable': self.opt_nmax_freq}),
            ])
            param_av_ok = True
            self.var_meth_modes_couple.set("MODE_ITER_SIMULT")
        elif opt == "sur une bande frequentielle":
            panel = OptionFrame(self, None, [
                ("Fréquence minimale", Entry, {'textvariable': self.opt_freq1}),
                ("Fréquence maximale", Entry, {'textvariable': self.opt_freq2}),
            ])
            param_av_ok = True
            self.var_meth_modes_couple.set("MODE_ITER_SIMULT")
        elif opt == "N plus petites frequences":
            panel = OptionFrame(self, None, [
                ("Nombre de fréquences", Entry, {'textvariable': self.opt_nmax_freq}),
            ])
            param_av_ok = True
            self.var_meth_modes_couple.set("MODE_ITER_SIMULT")
        elif opt == "proche de frequences donnees":
            panel = ModeList(self, "Fréquences proches")
            panel.set_values([(f, "% 6.2f Hz" % f) for f in self.frequences])
            self.var_meth_modes_couple.set("MODE_ITER_INV")
        elif opt == "separation sur un intervalle":
            self.var_meth_modes_couple.set("MODE_ITER_INV")
            if param == "Parametres simples":
                panel = OptionFrame(self, None, [
                    ("Fréquence minimale", Entry, {'textvariable': self.opt_freq1}),
                    ("Fréquence maximale", Entry, {'textvariable': self.opt_freq2}),
                ])
            else:
                panel = OptionFrame(self, None, [
                    ("Fréquence minimale", Entry, {'textvariable': self.opt_freq1}),
                    ("Fréquence maximale", Entry, {'textvariable': self.opt_freq2}),
                    ("NMAX iter separe", Entry,
                     {'textvariable': self.nmax_iter_separe}),
                    ("Precision separe", Entry,
                     {'textvariable': self.prec_separe}),
                ])
        elif opt == "ajustement sur un intervalle":
            self.var_meth_modes_couple.set("MODE_ITER_INV")
            if param == "Parametres simples":
                panel = OptionFrame(self, None, [
                    ("Fréquence minimale", Entry, {'textvariable': self.opt_freq1}),
                    ("Fréquence maximale", Entry, {'textvariable': self.opt_freq2}),
                ])
            else:
                panel = OptionFrame(self, None, [
                    ("Fréquence minimale", Entry, {'textvariable': self.opt_freq1}),
                    ("Fréquence maximale", Entry, {'textvariable': self.opt_freq2}),
                    ("NMAX iter separe", Entry,
                     {'textvariable': self.nmax_iter_separe}),
                    ("Precision separe", Entry,
                     {'textvariable': self.prec_separe}),
                    ("NMAX iter ajuste", Entry,
                     {'textvariable': self.nmax_iter_ajuste}),
                    ("Precision ajuste", Entry,
                     {'textvariable': self.prec_ajuste}),
                ])
        else:
            raise RuntimeError("Unknown option '%s'" % opt)
        self.opt_panel = panel
        panel.grid(row=3, column=0, columnspan=2, sticky="WE")
        #
        if param == "Parametres avances" and param_av_ok :
            self.sorensen = OptionFrame(self, "Methode SORENSEN",
                                        [("Precision (SORENSEN)", Entry,
                                          {'textvariable': self.precision}),
                                            ("Nombre maximal d'itérations", Entry,
                                             {'textvariable': self.iter}),
                                            ("Coef d'orthogonalisation", Entry,
                                             {'textvariable': self.para_ortho}),
                                         ])

            self.sorensen.grid(row=4, column=0, sticky="WE", columnspan=2)

    def get_calc_freq(self):
        opt = self.opt_option.get()

        if opt == "N plus petites frequences":
            mc = _F(OPTION="PLUS_PETITE")
            mc['SEUIL_FREQ'] = self.opt_seuil_freq.get()
            mc['NMAX_FREQ'] = self.opt_nmax_freq.get()
        elif opt == "sur une bande frequentielle":
            mc = _F(OPTION="BANDE")
            mc['SEUIL_FREQ'] = self.opt_seuil_freq.get()
            mc['FREQ'] = (self.opt_freq1.get(), self.opt_freq2.get())
        elif opt == "autour d'une frequence cible":
            mc = _F(OPTION="CENTRE")
            mc['SEUIL_FREQ'] = self.opt_seuil_freq.get()
            mc['FREQ'] = self.opt_freq1.get()
            mc['NMAX_FREQ'] = self.opt_nmax_freq.get()
        elif opt == "proche de frequences donnees":
            mc = _F(OPTION="PROCHE")
            mc['FREQ'] = self.panel.selection()
        elif opt == "separation sur un intervalle":
            mc = _F(OPTION="SEPARE")
            mc['FREQ'] = (self.opt_freq1.get(), self.opt_freq2.get())
            mc['NMAX_ITER_SEPARE'] = self.nmax_iter_separe.get()
            mc['PREC_SEPARE'] = self.prec_separe.get()
        elif opt == "ajustement sur un intervalle":
            mc = _F(OPTION="AJUSTE")
            mc['FREQ'] = (self.opt_freq1.get(), self.opt_freq2.get())
            mc['NMAX_ITER_SEPARE'] = self.nmax_iter_separe.get()
            mc['PREC_SEPARE'] = self.prec_separe.get()
            mc['NMAX_ITER_AJUSTE'] = self.nmax_iter_ajuste.get()
            mc['PREC_AJUSTE'] = self.prec_ajuste.get()

        return mc

class ParamModeLMME(Frame):

    """Un panneau pour spécifier les paramètres de résolution pour
       la méthode LMME
    """
    # Note: réutiliser la partie générique d'Eficas est plutot
    # compliqué et donne des interfaces peu 'intuitives'...

    # On ne traite que SORENSEN pour l'instant
    # (JACOBI et TRI_DIAG ont peu d'avantages d'après U4.52.02
    def __init__(self, root, title, **kwargs):
        Frame.__init__(self, root, **kwargs)
        Label(self, text=title).grid(row=0, column=0, columnspan=1)

        self.precision = DoubleVar()
        self.iter = IntVar()
        self.para_ortho = DoubleVar()
        self.precision.set(0.0)
        self.iter.set(20)
        self.para_ortho.set(0.717)

        Label(self, text="Critère de recherche des modes").grid(row=1, column=0)
        #
        self.opt_option = StringVar()
        # variables for the different panels
        # self.opt_centre_amor_reduit = DoubleVar() # utile?
        self.opt_nmax_freq = IntVar()  # PLUS_PETITE, BANDE
        self.opt_nmax_freq.set(10)
        self.opt_freq1 = DoubleVar()  # CENTRE, BANDE
        self.opt_freq2 = DoubleVar()  # BANDE

        self.option = MyMenu(self, ("sur une bande frequentielle",
                                    "N plus petites frequences",
                                    "autour d'une frequence cible",
                                    ),
                             self.opt_option, self.select_option)
        self.option.grid(row=1, column=1)
        self.opt_option.set("N plus petites frequences")
        self.opt_panel = None
        self.select_option()
        #
        self.opt_param = StringVar()
        self.param = MyMenu(self, ("Parametres simples", "Parametres avances"),
                             self.opt_param, self.select_param)
        self.param.grid(row=2, column=1)
        self.opt_param.set("Parametres simples")
        self.sorensen = None
        self.select_param()

        # Post traitement
        self.opt_seuil_freq = DoubleVar()
        self.opt_seuil_freq.set(1e-4)
        self.post = OptionFrame(self, "Post traitement",
                                [("Seuil freq.", Entry,
                                  {'textvariable': self.opt_seuil_freq}),
                                 ])

    def select_option(self, *args):
        opt = self.opt_option.get()
        if self.opt_panel:
            self.opt_panel.destroy()

        if opt == "autour d'une frequence cible":
            panel = OptionFrame(self, None, [
                ("Fréquence cible", Entry, {'textvariable': self.opt_freq1}),
                ("Nombre de fréquences (renseigner -1 pour calculer tout le spectre)", Entry,
                 {'textvariable': self.opt_nmax_freq}),
            ])
        elif opt == "sur une bande frequentielle":
            panel = OptionFrame(self, None, [
                ("Fréquence minimale", Entry, {'textvariable': self.opt_freq1}),
                ("Fréquence maximale", Entry, {'textvariable': self.opt_freq2}),
            ])
        elif opt == "N plus petites frequences":
            panel = OptionFrame(self, None, [
                ("Nombre de fréquences", Entry, {'textvariable': self.opt_nmax_freq}),
            ])
        else:
            raise RuntimeError("Unknown option '%s'" % opt)
        self.opt_panel = panel
        panel.grid(row=3, column=0, columnspan=2, sticky="WE")

    def select_param(self, *args):
        param = self.opt_param.get()
        if self.sorensen:
            self.sorensen.destroy()
        if param == "Parametres avances":
            self.sorensen = OptionFrame(self, "Methode SORENSEN",
                                        [("Precision (SORENSEN)", Entry,
                                          {'textvariable': self.precision}),
                                            ("Nombre maximal d'itérations", Entry,
                                             {'textvariable': self.iter}),
                                            ("Coef d'orthogonalisation", Entry,
                                             {'textvariable': self.para_ortho}),
                                         ])

            self.sorensen.grid(row=4, column=0, sticky="WE", columnspan=2)

    def get_calc_freq(self):
        opt = self.opt_option.get()

        if opt == "N plus petites frequences":
            mc = _F(OPTION="PLUS_PETITE")
            mc['SEUIL_FREQ'] = self.opt_seuil_freq.get()
            mc['NMAX_FREQ'] = self.opt_nmax_freq.get()
        elif opt == "sur une bande frequentielle":
            mc = _F(OPTION="BANDE")
            mc['SEUIL_FREQ'] = self.opt_seuil_freq.get()
            mc['FREQ'] = (self.opt_freq1.get(), self.opt_freq2.get())
        elif opt == "autour d'une frequence cible":
            mc = _F(OPTION="CENTRE")
            mc['SEUIL_FREQ'] = self.opt_seuil_freq.get()
            mc['FREQ'] = self.opt_freq1.get()
            mc['NMAX_FREQ'] = self.opt_nmax_freq.get()

        return mc

class ParamProjMesuModal(Frame):

    """Un panneau pour spécifier les paramètres de résolution
    de PROJ_MESU_MODAL
    """

    def __init__(self, root, title, **kwargs):
        Frame.__init__(self, root, **kwargs)
        Label(self, text=title).grid(row=0, column=0, columnspan=1)

        self.methode = StringVar()
        self.regul_meth = StringVar()
        self.eps = DoubleVar()
        self.regul = DoubleVar()

        Label(self, text="Option").grid(row=2, column=0)

        self.option = MyMenu(self, ("SVD", "LU"),
                             self.methode, self.select_option)
        self.set_option({'METHODE': 'SVD', 'REGUL': 'NON',
                         'EPS': 0.0, 'COEF_PONDER': 0.0})
        self.option.grid(row=2, column=1)
        self.opt_panel = None
        self.select_option()

    def select_option(self, *args):
        opt = self.methode.get()
        if self.opt_panel:
            self.opt_panel.destroy()
        if opt == "SVD":
            regul_opt = ['NON', 'NORM_MIN', 'TIK_RELA']
            panel = OptionFrame(self, None, [
                ("eps", Entry, {'textvariable': self.eps}),
                ("regularisation", MyMenu, {'var': self.regul_meth,
                                            'options': regul_opt}),
                ("ponderation", Entry, {'textvariable': self.regul}),
            ])
            self.regul_meth.set('NON')
        elif opt == "LU":
            panel = Label(self, text="Pas de paramétrage")
        else:
            raise RuntimeError("Unknown option '%s'" % opt)
        self.opt_panel = panel
        panel.grid(row=3, column=0, columnspan=2, sticky="WE")

    def get_option(self):
        return {'METHODE': self.methode.get(), 'REGUL': self.regul_meth.get(),
                'COEF_PONDER': self.regul.get(), 'EPS': self.eps.get()}

    def set_option(self, options):
        self.methode.set(options['METHODE'])
        self.regul_meth.set(options['REGUL'])
        self.regul.set(options['COEF_PONDER'])
        self.eps.set(options['EPS'])

    def get_resolution(self):
        mc = {}
        opt = self.methode.get()
        if opt == 'LU':
            mc['METHODE'] = 'LU'
        elif opt == 'SVD':
            mc['METHODE'] = 'SVD'
            mc['EPS'] = self.eps.get()
            mc['REGUL'] = self.regul_meth.get()
            if mc['REGUL'] != 'NON':
                mc['COEF_PONDER'] = self.regul.get()

        return mc


class RowDict(dict):

    """Un dictionaire utilisé pour décrire
    chaque group de DDL.
    """

    def __init__(self, *args, **kargs):
        dict.__init__(self, *args, **kargs)
        self.chgt_repere_choix = StringVar()
        self.chgt_repere_choix.set("AUCUN")

    def set_chgt_rep(self, chgt_rep):
        """Garde en référence une instance de `ChgtRepereDialogue'."""
        self.chgt_rep = chgt_rep

    def affiche_chgt_rep(self):
        """Affiche l'interface de changement de repère."""
        self.chgt_rep.affiche(self)


class ChgtRepereDialogue(Toplevel):

    """L'interface offrant un changement de repère.
    """

    def __init__(self, mess, type_sel=None):
        Toplevel.__init__(self)
        self.withdraw()
        self.protocol("WM_DELETE_WINDOW", self.hide)
        self.dialog_titre = StringVar()
        self._build_interface()

        self.mess = mess
        self.type_sel = type_sel

        self.is_active = False
        self.row_dict = {}
        self.tmp_widgets = {"labels": [], "values": []}
        self._param_key = {
            "UTILISATEUR":  ["ANGL_NAUT"],
            "CYLINDRIQUE": ["ORIGINE", "AXE_Z"],
            # Seulement VECT_X ou VECT_Y est utilisé pour NORMALE
            "NORMALE": ["VECT_X", "VECT_Y"]
        }
        self.normale_vector_choix = None
        self.normale_vector_choix_lst = ["Vecteur x", "Vecteur y"]
        self._update_interface = {
            "AUCUN": self._update_aucun,
            "UTILISATEUR": self._update_utilisateur,
            "CYLINDRIQUE": self._update_cylindrique,
            "NORMALE": self._update_normale
        }

    def set_type_sel(self, type_sel):
        """Place le titre décrivant le changement de repère."""
        self.type_sel = type_sel

    def _build_interface(self):
        """Construit l'interface de dialogue."""
        fra = Frame(self, relief="groove", borderwidth=4)
        fra.grid(row=0)
        self._build_selection(fra)

        but = Button(fra, text="OK", width=10,
                     command=self.validate_data, default=ACTIVE)
        but.grid(row=1, column=0, padx=4, pady=5)
        but = Button(fra, text="Cancel",
                     width=10, command=self.hide)
        but.grid(row=1, column=1, padx=4, pady=5)

        self.bind("&lt;Return>", self.validate_data)
        self.bind("&lt;Escape>", self.hide)

    def _build_selection(self, root):
        """Construit la séléction du type de changement de repère."""
        fra = Frame(root, relief="flat", borderwidth=4)
        fra.grid(row=0, column=0, columnspan=2, padx=4, pady=5)
        self.fra = fra

        Label(fra, textvariable=self.dialog_titre,
              font=("Arial", "16")).grid(row=0, padx=4,
                                         pady=2, sticky='w' + 'e')

        lab = Label(fra, text="Type de changement de repère: ")
        lab.grid(row=1, column=0, padx=4, pady=2)

        self.chgt_repere_choix = StringVar()
        menu = MyMenu(fra,
                      ["AUCUN", "UTILISATEUR", "CYLINDRIQUE", "NORMALE"],
                      self.chgt_repere_choix,
                      self.chgt_repere_changed)
        menu.grid(row=1, column=1, padx=4, pady=2)

    def _set_interface(self):
        """Construit le dialogue à son ouverture. Les choix courants
        de l'utilsateur sont affichés."""
        self.dialog_titre.set(self.type_sel % self.row_dict["NOM"])

        ancien_row_choix = self.row_dict.chgt_repere_choix.get()
        self.chgt_repere_choix.set(ancien_row_choix)
        self.chgt_repere_changed()

    def chgt_repere_changed(self):
        """Construit l'interface pour le type de changement de repère
        selectionné."""
        for wid in self.tmp_widgets["labels"] + self.tmp_widgets["values"]:
            wid.destroy()
        self.tmp_widgets = {"labels": [], "values": []}
        choix = self.chgt_repere_choix.get()
        self._update_interface[choix]()

    def _insert_vector(self, param_key, row_offset=0):
        """Place un vecteur dans l'interface."""
        if param_key in self.row_dict["CHGT_REP"]:
            default_values = self.row_dict["CHGT_REP"][param_key]
        else:
            default_values = (0.0, 0.0, 0.0)
        vec = VecteurEntry(self.fra, default_values, self.mess)
        vec.grid(init_col=1, row=2 + row_offset)
        self.tmp_widgets["values"].append(vec)

    def _update_utilisateur(self):
        """Reconstruit l'interface pour le changement
        de repère UTILISATEUR"""
        lab = Label(self.fra, text="Angle nautique :")
        lab.grid(row=2, column=0,
                 padx=4, pady=2, sticky='w' + 'e')
        self.tmp_widgets["labels"].append(lab)

        self._insert_vector("ANGL_NAUT")

    def _update_cylindrique(self):
        """Reconstruit l'interface pour le changement
        de repère CYLINDRIQUE"""
        data = list(zip(self._param_key["CYLINDRIQUE"],
                   ["Origine", "Axe z"]))
        for row_offset, (param_key, text) in enumerate(data):
            lab = Label(self.fra, text=text + " :")
            lab.grid(row=2 + row_offset, column=0,
                     padx=4, pady=2, sticky='w' + 'e')
            self.tmp_widgets["labels"].append(lab)

            self._insert_vector(param_key, row_offset)

    def _update_aucun(self):
        """Aucune interface n'est à constuire si AUCUN changement
        de repère n'est appliqué."""
        pass

    def _update_normale(self):
        """Reconstruit l'interface pour le changement
        de repère NORMALE"""
        self.normale_vector_choix = StringVar()
        menu = MyMenu(self.fra,
                      self.normale_vector_choix_lst,
                      self.normale_vector_choix,
                      default_var=self.normale_vector_choix_lst[0])
        menu.grid(row=2, column=0,
                  padx=4, pady=2, sticky='w' + 'e')
        self.tmp_widgets["labels"].append(menu)

        has_old_value = False
        for idx, veckey in enumerate(["VECT_X", "VECT_Y"]):
            if veckey in self.row_dict["CHGT_REP"]:
                vectext = self.normale_vector_choix_lst[idx]
                self.normale_vector_choix.set(vectext)
                self._insert_vector(veckey)
                has_old_value = True
        if not has_old_value:
            vectext = self.normale_vector_choix_lst[0]
            self.normale_vector_choix.set(vectext)
            self._insert_vector("VECT_X")

    def validate_data(self):
        """Valide les données entrées et les place sur le dictionaire
        de résultat."""
        choix = self.chgt_repere_choix.get()

        if choix == "AUCUN":
            param_res = {}
        else:
            param_res = {"REPERE": choix}
            if choix == "NORMALE":
                res = self.normale_vector_choix.get()
                idx = self.normale_vector_choix_lst.index(res)
                param_key = [self._param_key["NORMALE"][idx]]
            else:
                param_key = self._param_key[choix]

            for key, wid in zip(param_key, self.tmp_widgets["values"]):
                values = wid.get()
                if values:
                    param_res[key] = values
                else:
                    return

        self.row_dict["CHGT_REP"] = param_res
        self.row_dict.chgt_repere_choix.set(choix)

        self.hide()

    def hide(self):
        """Annulation du dialogue"""
        self.withdraw()

    def affiche(self, row_dict):
        """Lance l'interface de dialogue pour entrer un changement
        de repère."""
        if not self.is_active:
            self.row_dict = row_dict
            self.is_active = True
            self._set_interface()
            self.deiconify()
            self.is_active = False
        else:
            self.mess.disp_mess(
                "Un dialogue pour le groupe '%s' "
                "est déjà ouvert. " % self.row_dict["NOM"])
            self.mess.disp_mess(
                "Il doit d'abord être fermé pour pouvoir lancer "
                "un autre changement de repère."
            )


class GroupNoWidget(Frame):

    """La grille permettant la séléction des DDL.
    Un label identifiant le groupe de DDL et un boutton
    pour ajouter un changement de repère peuvent y être
    ajoutes.
    """

    def __init__(self, root, nlines, **kwargs):
        Frame.__init__(self, root, **kwargs)
        self.root = root
        self.nlines = nlines
        self.kwargs = kwargs

        self.data = []
        self.widgets = []
        self.ypos = 0
        self.scroll = None
        self.chgt_rep = None
        self.BTNSTYLE = {'indicatoron': 0,
                         'borderwidth': 1,
                         'relief': GROOVE}

    def set_chgt_rep(self, chgt_rep):
        self.chgt_rep = chgt_rep

    def yview(self, *args):
        IDX = {'pages': self.nlines - 1, 'units': 1}
        if args[0] == 'moveto':
            _, pos = args
            self.ypos = int(len(self.data) * float(pos))
        elif args[0] == 'scroll':
            _, pos, unit = args
            self.ypos += int(pos) * IDX[unit]
        if self.ypos < 0:
            self.ypos = 0
        if self.ypos > len(self.data) - self.nlines:
            self.ypos = len(self.data) - self.nlines
        self.redraw()

    def set_data(self, user_data):
        """Place les DDL à séléctioner dans la grille.
        Chaque ligne est representée par un dictionaire
        ayant la structure::
            {"NOM" : le nom du groupe DDL (optionel),
             "NOM_CMP" : la liste des DDL à afficher}

        :param user_data: la structure de la grille.
        :type user_data: une liste de dictionaires.
        """
        for wlist in self.widgets:
            for wid in wlist:
                wid.destroy()

        self.data = []
        self.widgets = []
        STYLE = self.BTNSTYLE.copy()
        STYLE.update(self.kwargs)

        for row_user_dict in user_data:
            row_dict = RowDict(list(row_user_dict.items()))
            row_widgets = []
            row_ddl_vars = []

            if "NOM" in row_dict:
                lab = Label(self, text=row_dict["NOM"], **self.kwargs)
                row_widgets.append(lab)
            else:
                row_dict["NOM"] = None

            for ddl_key in row_dict["NOM_CMP"]:
                var = IntVar()
                but = Checkbutton(self, text=ddl_key,
                                  command=self.toggled,
                                  variable=var, **STYLE)
                row_ddl_vars.append(var)
                row_widgets.append(but)

            row_dict["DDL_VARS"] = row_ddl_vars

            if self.chgt_rep:
                row_dict["CHGT_REP"] = {}
                row_dict.set_chgt_rep(self.chgt_rep)
                but = Button(self,
                             textvariable=row_dict.chgt_repere_choix,
                             command=row_dict.affiche_chgt_rep)
                row_widgets.append(but)

            self.data.append(row_dict)
            self.widgets.append(row_widgets)

        self.redraw()

    def redraw(self):
        for i, r in enumerate(self.widgets):
            for j, o in enumerate(r):
                if i < self.ypos or i >= self.ypos + self.nlines:
                    o.grid_forget()
                else:
                    o.grid(row=i - self.ypos, column=j, sticky='w')
        if self.scroll:
            N = float(len(self.data))
            p0 = self.ypos / N
            p1 = (self.ypos + self.nlines) / N
            self.scroll.set(p0, p1)

    def get_selected(self):
        """Retourne la liste des groupes de DDL
        selectionés.

        Exemple de resultat retourne [{'NOM_CMP': ['DZ'], 'NOM': 'GRNO1   ','CHGT_REP': {'VECT_Y': (0.0, 1.0, 0.0), 'REPERE': 'NORMALE'}},
                                      {'NOM_CMP': ['DX', 'DY', 'DZ'], 'NOM': 'SUP_NO  ', 'CHGT_REP': {}}]"""
        resu_lst = []
        for row_dict in self.data:
            res = []
            for ddl_key, int_widget in zip(row_dict["NOM_CMP"],
                                           row_dict["DDL_VARS"]):
                if int_widget.get():
                    res.append(ddl_key.strip())
            if res:
                resdict = {"NOM": row_dict["NOM"],
                           "NOM_CMP": res}
                if self.chgt_rep:
                    resdict["CHGT_REP"] = row_dict["CHGT_REP"]
                resu_lst.append(resdict)
        return resu_lst

    def set_selected(self, valeur_etape):
        """Si le concept a ete cree ac OBSERVATION, remplit le self.data
           et met a jour l'interface.
        """
        message = "La macro OBSERVATION a été utilisée avec le \
                    mot-clé NOEUD ou MAILLE. On ne peut pas traiter \
                    ce cas dans la fenêtre d'Observation"

# print "  "
# print "self.data = "
# print self.data
# print "  "
        if 'FILTRE' in valeur_etape:
            filtres = valeur_etape['FILTRE']
            if not isinstance(filtres, list) and not isinstance(filtres, tuple):
                filtres = [filtres]

            for filtre in filtres:
                if 'GROUP_NO' in filtre:
                    grnos = filtre['GROUP_NO']
                elif 'GROUP_MA' in filtre:
                    grnos = filtre['GROUP_MA']
                else:
                    # cas ou les filtres ont ete definis par les mc NOEUD ou
                    # MAILLE : non traite
                    self.mess.disp_mess(message)

                if type(grnos) == str:
                    grnos = [grnos]
                ddls = filtre['DDL_ACTIF']
                for grno in grnos:
                    for row_dict in self.data:
                        if row_dict['NOM'].split() == grno.split():
                            for ddl in ddls:
                                for ddl_key, int_widget in zip(row_dict["NOM_CMP"], row_dict["DDL_VARS"]):
                                    if ddl_key.split() == ddl.split():
                                        int_widget.set(1)

        if 'MODI_REPERE' in valeur_etape:
            modis_reperes = valeur_etape['MODI_REPERE']
            if not isinstance(modis_reperes, list) and not isinstance(modis_reperes, tuple):
                modis_reperes = [modis_reperes]
            self.set_chgt_rep(self.root.chgt_rep)

            for modi_repere in modis_reperes:
                if 'GROUP_NO' in filtre:
                    grnos = filtre['GROUP_NO']
                elif 'GROUP_MA' in filtre:
                    grnos = filtre['GROUP_MA']
                else:
                    # cas ou les filtres ont ete definis par les mc NOEUD ou
                    # MAILLE : non traite
                    self.mess.disp_mess(message)
                if isinstance(grnos, str):
                    grnos = [grnos]
                for grno in grnos:
                    for row_dict in self.data:
                        if row_dict['NOM'].split() == grno.split():
                            row_dict.chgt_repere_choix.set(
                                modi_repere['REPERE'])
                            row_dict['CHGT_REP'] = modi_repere
                            # le mot-cle GROUP_NO est deja dans le row_dict :
                            # on l'enleve
                            row_dict['CHGT_REP'].pop('GROUP_NO')
                            row_dict.set_chgt_rep(self.chgt_rep)

    def toggled(self):
        self.root.notify()


class DispFRFDialogue(Toplevel):

    """Interface permettant de fabriquer un resultat harmonique a partir d'une base de modes
       et d'une excitation de type marteau, et de visualiser les FRF
    """

    def __init__(self, mess, ce_objects, param_visu, resu1=None, resu2=None, sumail=None, modes_couple=None):
        Toplevel.__init__(self)

        self.mess = mess
        self.ce_objects = ce_objects
        self.param_visu = param_visu
        self.resu1 = resu1
        self.resu2 = resu2
        self.sumail = sumail
        self.modes_couple = modes_couple
        self.dyna = [None, None, None]
            # self.dyna[2] est cree dans le cas ou on a une super maille
        self.ddls = [[], []]
        self.resu = [None, None]
        self.var_type_resu = [StringVar(), StringVar()]
        self.var_resu = [StringVar(), StringVar()]
        self.exci_no = [StringVar(), StringVar()]   # 'N1','N2'...
        self.exci_ddl = [StringVar(), StringVar()]  # 'FX','FY','FZ'
        self.freq_min = [StringVar(), StringVar()]
        self.freq_max = [StringVar(), StringVar()]
        self.df = [StringVar(), StringVar()]
        self.param_calc = [
            {'noeud': self.exci_no[0], 'ddl':self.exci_ddl[0], 'freq_min':self.freq_min[0],
             'freq_max':self.freq_max[0], 'df':self.df[0]},
            {'noeud': self.exci_no[1], 'ddl':self.exci_ddl[1], 'freq_min':self.freq_min[1],
             'freq_max':self.freq_max[1], 'df':self.df[1]}]
        self.visu_no = [StringVar(), StringVar()]  # 'N1','N2'...
        self.visu_ddl = [
            StringVar(), StringVar()]    # 'DX','DY','DZ','DRX',...
        self.champ_visu = [StringVar(), StringVar()]  # 'DEPL','VITE', ou 'ACCE
        self.champ_choisi = [None, None]
        self.param_disp = [
            {'champ': self.champ_visu[0], 'noeud':self.visu_no[
                0], 'ddl':self.visu_ddl[0]},
            {'champ': self.champ_visu[1], 'noeud':self.visu_no[1], 'ddl':self.visu_ddl[1]}]
        self.errmess1 = " ERREUR : Donnees incompletes pour le calcul"

        self.var_champ = StringVar()
        self.visu_ddl = StringVar()
        self.visu_no = StringVar()

        self.protocol("WM_DELETE_WINDOW", self.hide)
        self.dialog_titre = StringVar()
        self._build_interface()

        self.is_active = False
        self.row_dict = {}
        self.tmp_widgets = {"labels": [], "values": []}
        self.bind("&lt;Escape>", self.hide)

    def update(self):
        for ind in range(2):
            if self.var_resu[ind].get().split()[0] != 'Choisir':
                self.resu[ind] = self.ce_objects.get_resultats(
                    self.var_resu[ind].get())
                if isinstance(self.resu[ind], ModeMeca):
                    self.var_type_resu[ind].set('mode')
                elif isinstance(self.resu[ind], DynaHarmo):
                    self.var_type_resu[ind].set('harmo')
                    self.dyna[ind] = self.resu[ind]

        self.f.grid_remove()
        self._build_interface()

    def _build_interface(self):
        """Construit l'interface de dialogue :
            - choix de 1 ou 2 concepts resultats (pour comparaison)
            - si les concepts sont des bases de modes, la boite 2 permet de simuler une FRF au marteau
              elle n'est affichee que si les concepts ont ete selectionnes et sont des mode_meca
            - la boite 3 permet de visualiser les FRF sur un DDL a selectionner
        """
        self.f = Frame(self)
        self.f.grid()
        mdo = self.ce_objects

        # boite 1 : choix de deux concepts resultats
        f1 = Frame(self.f, relief='sunken', borderwidth=1)
        f1.columnconfigure(0, weight=1)
        f1.columnconfigure(1, weight=1)

        Label(f1, text="Choix des concepts a visualiser").grid(
            row=0, column=0, columnspan=2, pady=5)

        # Resultat 1
        f11 = self.choix_resu(f1, 0)
        f11.grid(row=1, column=0, sticky='nsew')
        # Resultat 2
        f12 = self.choix_resu(f1, 1)
        f12.grid(row=1, column=1, sticky='nsew')

        f1.grid(row=0, column=0)

        if self.dyna[0] or self.dyna[1]:
            Button(self.f, text='Afficher', command=self.affich_FRF).grid(
                row=1, column=0, sticky='e')

    def choix_resu(self, parent, num_resu):
        f1 = Frame(parent, relief='sunken', borderwidth=1)
        titre = "RESULTAT " + str(num_resu + 1)
        Label(f1, text=titre).grid(row=0, column=0, columnspan=2, sticky='new')
        mdo = self.ce_objects
        if self.resu[num_resu]:
            default = self.resu[num_resu].nom
        else:
            default = None
        MyMenu(f1, options=mdo.get_resultats_name(), default_var=default,
               var=self.var_resu[num_resu], cmd=self.update).grid(row=1, column=0, sticky='new', columnspan=2, padx=10)
        # Type de resultat (dyna_harmo ou modes)
        Radiobutton(f1, text='dyna_harmo', value='harmo',
                    variable=self.var_type_resu[num_resu]).grid(row=2, column=0)
        Radiobutton(f1, text='mode_meca', value='mode',
                    variable=self.var_type_resu[num_resu]).grid(row=2, column=1)
        f1.grid(row=1, column=0)

        # si le concept est un mode_meca, calcul d'une FRF
        if isinstance(self.resu[num_resu], ModeMeca):
            f2 = self.frame_excit(
                f1, num_resu, self.resu[num_resu].nom, self.param_calc[num_resu])
            f2.grid(row=3, column=0, columnspan=2, sticky='nsew')

        # si c'est un dyna_harmo, ou si le dyna_harmo correspondant a ete
        # calcule, on propose les param d'affichage
        if self.dyna[num_resu]:
            f3 = self.frame_disp(f1, num_resu, self.param_disp[num_resu])
            f3.grid(row=4, column=0, columnspan=2, sticky='nsew')

        return f1

    def frame_excit(self, parent, num_resu, nom_resu, param):
        f = Frame(parent, relief='sunken', borderwidth=1)

        texte = "Simulation du resultat harmonique pour " + nom_resu
        Label(f, text=texte).grid(row=0, column=0, columnspan=2, pady=5)
        Label(f, text="Noeud d'excitation").grid(row=1, column=0, sticky='e')
        Entry(f, textvariable=param['noeud']).grid(
            row=1, column=1, sticky='ew')
        Label(f, text="Direction d'excitation").grid(
            row=2, column=0, sticky='e')
        ddls = ('FX', 'FY', 'FZ')
        MyMenu(f, var=param['ddl'], options=ddls).grid(
            row=2, column=1, sticky='ew')

        Label(f, text='Parametres de calcul').grid(
            row=3, column=0, columnspan=2, pady=5)
        Label(f, text='Frequence min').grid(row=4, column=0, sticky='e')
        Entry(f, textvariable=param['freq_min']).grid(
            row=4, column=1, sticky='we')
        Label(f, text='Frequence max').grid(row=5, column=0, sticky='e')
        Entry(f, textvariable=param['freq_max']).grid(
            row=5, column=1, sticky='we')
        Label(f, text='Resolution frequentielle').grid(
            row=6, column=0, sticky='e')
        Entry(f, textvariable=param['df']).grid(row=6, column=1, sticky='we')

        fonc = 'prep_calc' + str(num_resu + 1)
        Button(f, text='Calculer', command=getattr(self, fonc)).grid(
            row=7, column=1, sticky='e')

        return f

    def frame_disp(self, parent, num_resu, param):
        f = Frame(parent, relief='sunken', borderwidth=1)

        Label(f, text="Affichage des FRF").grid(
            row=0, column=0, columnspan=2, pady=5)
        Label(f, text="Champ").grid(row=1, column=0, sticky='e')
        champs = self.choix_champ(self.dyna[num_resu])
        nom_fonc = 'choix_ddl' + str(num_resu + 1)
        default = self.champ_choisi[num_resu]
        MyMenu(f, options=champs, default_var=default,
               var=param['champ'], cmd=getattr(self, nom_fonc)).grid(row=1, column=1, sticky='ew')
        Label(f, text="Noeud").grid(row=2, column=0, sticky='we')
        Entry(f, textvariable=param['noeud']).grid(
            row=2, column=1, sticky='e')
        Label(f, text="DDL").grid(row=3, column=0, sticky='we')
        MyMenu(f, var=param['ddl'], options=self.ddls[num_resu]).grid(
            row=3, column=1, sticky='ew')

        return f

    def prep_calc1(self):
        self.prep_calc(0, self.resu[0], self.param_calc[0])

    def prep_calc2(self):
        self.prep_calc(1, self.resu[1], self.param_calc[1])

    def prep_calc(self, num_resu, resu, param):
        """ Calcul des FRF associees a une base de mode et une excitation "marteau".
            Pour les calculs de modification structurale (sumail != None), calcul du depl interne"""
        from code_aster.Commands import DEPL_INTERNE
        mdo = self.ce_objects
        if isinstance(self.modes_couple, ModeMeca):
            nom = self.modes_couple
        else:
            nom = " "

        if isinstance(resu, ModeMeca):
            # le concept 1 est un mode_meca : verification de la presence des
            # donnees d'entree pour le calcul :
            if not self.verif_param(param):
                self.mess.disp_mess(self.errmess1)
                return

            if resu.obj.nom != nom:
                kass = resu.kass
                mass = resu.mass
                cass = resu.cass
                self.dyna[num_resu] = self.calc_dyna_vibra_harm(
                    resu, mass, kass, cass, param)
            else:
                kass = self.modes_couple.kass
                mass = self.modes_couple.mass
                cass = self.modes_couple.cass
                self.dyna[num_resu] = self.calc_dyna_vibra_harm(
                    resu, mass, kass, cass, param)
                # etape supplementaire pour les calculs de modif struct
                try:
                    __DYNAM = DEPL_INTERNE(
                        DEPL_GLOBAL=self.dyna[num_resu].obj, SUPER_MAILLE=self.sumail)
<<<<<<< HEAD
                except AsterError as err:
=======
                except aster.error as err:
>>>>>>> e87c3888
                    message = "ERREUR ASTER : " + \
                        mess.GetText(
                            'I', err.id_message, err.valk, err.vali, err.valr)
                    self.mess.disp_mess(message)
                    return
                self.dyna[num_resu] = DynaHarmo(
                    self.ce_objects, __DYNAM.nom, __DYNAM)
                self.ce_objects.update(__DYNAM.nom, __DYNAM)
            self.update()

    def verif_param(self, param):
        """ verification des parametres rentres par l'utilisateur (les parametres sont des StringVar)"""
        if isinstance(param, dict):
            liste = [kk[1].get() for kk in list(param.items())]
        elif isinstance(param, list):
            liste = [kk.get() for kk in param]
        for para in liste:
            if not para:
                return False                      # la case n'est pas remplie
            if para.split()[0] == 'Choisir':
                return False  # le menu est reste sur 'Choisir'
        return True

    def choix_champ(self, dyna):
        # la liste des champs non vides dans dyna
        champs = []
        desc = dyna.obj.sdj.DESC.get()
        for ind_cha in range(3):  # On regarde uniquement la presence de DEPL, VITE et ACCE
            if dyna.obj.sdj.TACH.get()[ind_cha + 1][0].split():
                champs.append(desc[ind_cha].split()[0])
        return champs

    def choix_ddl1(self):
        self.choix_ddl(0)
                       # self.dyna[0],self.param_disp[0],self.champ_choisi[0])

    def choix_ddl2(self):
        self.choix_ddl(1)
                       # self.dyna[1],self.param_disp[1],self.champ_choisi[1])

    def choix_ddl(self, num_resu):
        # la liste des ddls dispos pour le champ selectionne
        from code_aster.Commands import CREA_CHAMP, DETRUIRE
        ddls = []
        self.champ_choisi[num_resu] = self.param_disp[num_resu]['champ'].get()
        try:
            __PHI = CREA_CHAMP(RESULTAT=self.dyna[num_resu].obj,
                               OPERATION='EXTR',
                               NUME_ORDRE=1,
                               TYPE_CHAM='NOEU_DEPL_C',
                               NOM_CHAM=self.champ_choisi[num_resu])

            __PHI2 = CREA_CHAMP(CHAM_GD=__PHI,
                                OPERATION='C2R',
                                TYPE_CHAM='NOEU_DEPL_R',
                                PARTIE='REEL')

            phi = __PHI2.EXTR_COMP(' ', [], 1)

            DETRUIRE(CONCEPT=_F(NOM=(__PHI, __PHI2)))
            comp = phi.comp

        except aster.error:
            message = "ERREUR ASTER : " + \
                mess.GetText('I', err.id_message, err.valk, err.vali, err.valr)
            self.mess.disp_mess(message)
            self.ddls[num_resu] = []
            return

        for ddl in comp:
            if ddl not in ddls:
                ddls.append(ddl)
        self.ddls[num_resu] = ddls

        self.update()

    def calc_dyna_vibra_harm(self, resu, mass, kass, cass, param):
        """ Calcul harmonique sur base physique avec DYNA_VIBRA//HARM"""
        # TODO :  rendre possible un calcul sur base modale, en fabriquant les
        # matrices de mass et de raideur generalisees a partir des donnees
        # mesurees
        from code_aster.Commands import DYNA_VIBRA, AFFE_CHAR_MECA, DEFI_FONCTION

        f_min = float(param['freq_min'].get())
        f_max = float(param['freq_max'].get())
        df = float(param['df'].get())
        nb_freq = int((f_max - f_min) / df)
        freq = [f_min + df * kk for kk in range(nb_freq)]
        noeud = param['noeud'].get()
        ddl = param['ddl'].get()

        modele = resu.modele.obj

        mcfact = {'NOEUD': noeud, ddl: 1.0}
        try:
            __char = AFFE_CHAR_MECA(MODELE=modele,
                                    FORCE_NODALE=mcfact)

            #                                     base du calcul a modifier si evolution
            __dyna = DYNA_VIBRA    (TYPE_CALCUL='HARM', BASE_CALCUL='PHYS',
                                    MATR_MASS=mass,
                                    MATR_RIGI=kass,
                                    MATR_AMOR=cass,
                                    NOM_CHAM=('DEPL', 'VITE', 'ACCE'),
                                    FREQ = freq,
                                    MODELE = modele,
                                    EXCIT = _F(CHARGE=__char,
                                               COEF_MULT_C=('RI', 1., 0.)))
<<<<<<< HEAD
        except AsterError as err:
=======
        except aster.error as err:
>>>>>>> e87c3888
            message = "ERREUR ASTER : " + \
                mess.GetText('I', err.id_message, err.valk, err.vali, err.valr)
            self.mess.disp_mess(message)
            return

        dyna = DynaHarmo(self.ce_objects, __dyna.nom, __dyna)
        self.ce_objects.update(__dyna.nom, __dyna)
        self.update()

        return dyna

    def affich_FRF1(self):
        self.affich_FRF(0)

    def affich_FRF2(self):
        self.affich_FRF(1)

    def affich_FRF(self):
        from code_aster.Commands import RECU_FONCTION
        if self.sumail:
            dynas = [self.dyna[0], self.dyna[2]]
        else:
            dynas = [self.dyna[0], self.dyna[1]]
        param = self.param_disp

        freq = []
        ordo = []
        couleur = []
        l_legende = []
        for ind in range(2):
            if not dynas[ind]:
                pass
            else:
                if not self.verif_param(param[ind]):
                    self.mess.disp_mess(
                        "Il manque des données pour afficher les FRF, colonne " + str(ind + 1))
                    pass
                else:
                    champ = param[ind]['champ'].get()
                    noeud = param[ind]['noeud'].get()
                    ddl = param[ind]['ddl'].get()
                    try:
                        __fonc = RECU_FONCTION(RESULTAT=dynas[ind].obj,
                                               NOM_CHAM=champ,
                                               NOEUD=noeud,
                                               NOM_CMP=ddl)
<<<<<<< HEAD
                    except AsterError as err:
=======
                    except aster.error as err:
>>>>>>> e87c3888
                        message = "ERREUR ASTER, COLONNE " + \
                            str(ind + 1) + " : " + mess.GetText(
                                'I', err.id_message, err.valk, err.vali, err.valr)
                        self.mess.disp_mess(message)
                        return

                    fonc_py = __fonc.convert('complex')
                    ordo.append(fonc_py.vale_y)
                    freq = fonc_py.vale_x
                    l_legende.append("%s %s_%s" % (dynas[ind].nom, champ, ddl))
                    couleur.append(ind + 1)

        module = [abs(kk) for kk in ordo]

        titre = "Visualisation des FRF"
        self.param_visu.visu_courbe(freq, module, couleur, titre, l_legende,
                                    'Frequence', 'FRF', 'Hz', 'unite/Hz')

    def hide(self):
        """Annulation du dialogue"""
        self.withdraw()


class ObservationWindow(Frame):

    def __init__(self, parent, root, mess, ce_objects, resu=None,
                 type_co="'observabilité", close_widget=1, **args):
        Frame.__init__(self, parent, args)
        self.parent = parent
        self.root = root
        self.font2 = tkinter.font.Font(family="Helvetica", size=14)
        self.objects = ce_objects
        self.chgt_rep = ChgtRepereDialogue(mess)
        self.mess = mess
        self.obs_co = None
        self.type_co = type_co
        self.close_widget = close_widget

        self.create_obsframe()

    def setup(self):
        mdo = self.objects
        self.menu_obs_resu.update(mdo.get_mode_meca_name(),
                                  self.nom_obs_resu,
                                  self._observabilite_changed)
        self.root.objects = mdo
        self.root.setup()

    def set_selected(self, valeur_etape):
        self.obs_noeuds.grp.set_selected(valeur_etape)
        self.obs_mailles.grp.set_selected(valeur_etape)

    def create_obsframe(self):
        Label(self, text="Définition du concept d" + (self.type_co),
              font=self.font2).grid(row=0, column=0, columnspan=4)

        # Menu choix des deformees a projeter
        Label(self, text="Base de déformées").grid(
            row=1, column=0, sticky='ew')
        self.nom_obs_resu = StringVar()
        self.menu_obs_resu = MyMenu(self, self.objects.get_mode_meca_name(),
                                    self.nom_obs_resu,
                                    self._observabilite_changed)
        self.menu_obs_resu.grid(row=2, column=0, sticky='we', pady=2, padx=20)

        # Menu choix du modele experimental associe
        Label(self, text="Modèle expérimental").grid(
            row=1, column=1, sticky='ew')
        self.nom_obs_modele = StringVar()
        self.menu_obs_modele = MyMenu(self, self.objects.get_model_name(),
                                      self.nom_obs_modele,
                                      self._observabilite_changed)
        self.menu_obs_modele.grid(
            row=2, column=1, sticky='we', pady=2, padx=20)

        # Menu choix des DDL par groupe de mailles et de noeuds
        no_title = "Groupe de noeuds et DDL des capteurs"
        self.obs_noeuds = SelectionNoeuds(self, no_title, bg='#90a090',
                                          chgt_rep=self.chgt_rep)
        self.obs_noeuds.grid(row=3, column=0, sticky='we',
                             columnspan=3, pady=2, padx=2)

        ma_title = "Groupe de mailles et DDL des capteurs"
        self.obs_mailles = SelectionMailles(self, ma_title, bg='#9090a0',
                                            chgt_rep=self.chgt_rep)
        self.obs_mailles.grid(row=4, column=0, sticky='we',
                              columnspan=3, pady=2, padx=2)

        but = Button(self, text="Valider",
                     command=self._calculate_observabilite)
        but.grid(row=5, column=3, sticky='e', padx=2, pady=2)

        if self.close_widget:
            but = Button(self, text="Fermer", command=self.detruire)
            but.grid(row=5, column=2, sticky='e', padx=2, pady=2)

        self.columnconfigure(0, weight=1)
        self.columnconfigure(1, weight=1)
        self.grid(sticky='e')

    def _observabilite_changed(self):

        nom_resu = self.nom_obs_resu.get()
        if nom_resu.strip() != 'Choisir':
            resu = self.objects.get_resultats(nom_resu)

        nom_modele = self.nom_obs_modele.get()
        if nom_modele.strip() != 'Choisir':
            modele = self.objects.get_model(nom_modele)
            self.obs_noeuds.set_resultat(modele)
            self.obs_mailles.set_resultat(modele)

    def _calculate_observabilite(self):

        from code_aster.Cata.Syntax import CO
        from code_aster.Commands import OBSERVATION, DETRUIRE

        if self.obs_co:
            DETRUIRE(CONCEPT=_F(NOM=self.obs_co.obj), INFO=1)
        self.obs_co = ModeMeca(self.objects, "__OBS", CO("__OBS"))

        message = "Pour definir l'observabilite, il faut une base"\
                  "de deformees ET un modele"
        nom_resu = self.nom_obs_resu.get()
        if nom_resu.strip() == 'Choisir':
            self.mess.disp_mess(message)
            return
        resu = self.objects.get_mode_meca(nom_resu)

        nom_modele = self.nom_obs_modele.get()
        if nom_modele.strip() == 'Choisir':
            self.mess.disp_mess(message)
            return

        grp_no = self.obs_noeuds.get_selected()
        grp_ma = self.obs_mailles.get_selected()
        if not (grp_no or grp_ma):
            self.mess.disp_mess("Aucun noeud n'est selctionne. Tous les noeuds"
                                "du modele experimental")

        modele = self.objects.get_model(nom_modele)
        if modele.kass == None or modele.mass == None:
            modele.get_matrices()

        proj = 'OUI'
        if resu.modele_name == modele.nom:
            proj = 'NON'

        try:
            __OBS = OBSERVATION(RESULTAT=resu.obj,
                                MODELE_1=resu.modele.obj,
                                MODELE_2=modele.obj,
                                PROJECTION=proj,
                                TOUT_ORDRE='OUI',
                                MATR_RIGI=modele.kass,
                                MATR_MASS=modele.mass,
                                NOM_CHAM='DEPL',
                                FILTRE=get_filtres(grp_no, grp_ma),
                                MODI_REPERE=get_chgt_repere(grp_no, grp_ma)
                                )
        except:
            self.mess.disp_mess("Le concept d" + self.type_co +
                                "n'a pas pu être calculé.\n"
                                "L'erreur est affichée en console.")
            raise

        self.mess.disp_mess("Le concept d" + self.type_co +
                            " a été calculé et il porte le nom " + __OBS.nom)

        self.obs_co = ModeMeca(self.objects, __OBS.nom, __OBS, self.mess)
        self.obs_co.get_modele()
        self.obs_co.get_matrices()
        self.obs_co.get_nume()
        self.obs_co.get_maillage()
        self.objects.update(__OBS.nom, __OBS)
        self.setup()

    def detruire(self):
        self.parent.destroy()


class DispObs(Toplevel):

    def __init__(self, parent, mess, ce_objects, resu=None):
        Toplevel.__init__(self)
        self.resu = resu
        self.objects = ce_objects
        self.font2 = tkinter.font.Font(family="Helvetica", size=14)
        self.obs_co = None
        self.mess = mess

        self.obs_window = ObservationWindow(self, parent, mess, ce_objects)
        self.obs_window.create_obsframe()
        self.obs_window.grid()

    def setup(self):
        self.obs_window.setup()

    def set_resu(self, nom_resu):
        self.obs_window.nom_obs_resu.set(nom_resu)

        ctx = CONTEXT.get_current_step().get_contexte_courant()
        # si nom_resu a ete cree par OBSERVATION
        for etape in CONTEXT.get_current_step().jdc.etapes:
            if etape.nom == 'OBSERVATION':
                if etape.get_created_sd()[0].nom == nom_resu:
                    nom_modele = etape.valeur['MODELE_2'].nom
                    self.set_modele(nom_modele)
                    self.set_selected(etape.valeur)
                    nom_resu = etape.valeur['RESULTAT'].nom
                    self.obs_window.nom_obs_resu.set(nom_resu)

# self.obs_window._observabilite_changed()

    def set_modele(self, nom_modele):
        self.obs_window.nom_obs_modele.set(nom_modele)
        self.obs_window._observabilite_changed()

    def set_selected(self, valeur_etape):
        self.obs_window.set_selected(valeur_etape)

    def setup(self):
        self.obs_co = self.obs_window.obs_co

    def hide(self):
        """Annulation du dialogue"""
        self.withdraw()


# Récupération du concept donnant la composante
# du déplacement (DX, DY...DRZ) à partir de l'indice
# du degré de liberté
NOMCMP = aster.getcolljev('&CATA.GD.NOMCMP'.ljust(24))
DEPL_R = NOMCMP['DEPL_R'.ljust(24)]
ORDERED_DDL_PATTERN = ['DX', 'DY', 'DZ', 'DRX', 'DRY', 'DRZ']


def sort_compo_key(compo_key):
    """Retourne l'indice du DDL par rapport au modèle."""
    return ORDERED_DDL_PATTERN.index(compo_key.strip())


def find_composantes(grp_noeuds, noeuds_def, nb_no, mess=None):
    """Retourne les composantes du déplacement (DX, DY...DRZ)
    pour chaque groupe de noeuds. Les noeuds sont définis par
    leur indice provenant du maillage."""
    composantes = {}

    if not grp_noeuds:
        return None

    # nb_ecod : nombre d'entier pour coder les DDL de deplacement.
    nb_ecod = len(noeuds_def) / nb_no
    for grp, noeud_idxs in list(grp_noeuds.items()):
        grp_comp = set()
        for noeud_idx in noeud_idxs:
            k = (noeud_idx - 1) * 5
            for i in range(5):
                comp_bits = noeuds_def[k + i]
                for j in range(1, 31):
                    if comp_bits & 1 << j:
                        idx = 30 * i + j - 1
                        grp_comp.add(DEPL_R[idx])
        composantes[grp] = grp_comp

    return composantes


class _SelectionBase(Frame):

    def __init__(self, root, title, **kwargs):
        self.cmd = None
        self.chgt_rep = None
        kwargs = self._parse_kwargs(kwargs)

        Frame.__init__(self, root, **kwargs)

        Label(self, text=title, **kwargs).grid(
            row=0, column=0, columnspan=2, padx=100)
        Label(self, text=' ', pady=30, **kwargs).grid(
            row=1, column=0, columnspan=2)
        self.grp = GroupNoWidget(self, 2, **kwargs)
        self.grp.grid(row=1, column=1)
        if self.chgt_rep:
            self.grp.set_chgt_rep(self.chgt_rep)

        scroll = Scrollbar(self, orient='vertical',
                           command=self.grp.yview, **kwargs)
        scroll.grid(row=1, column=2, sticky='nse')
        self.grp.scroll = scroll

    def _parse_kwargs(self, kwargs):
        if 'command' in kwargs:
            self.cmd = kwargs['command']
            del kwargs['command']

        if 'chgt_rep' in kwargs:
            self.chgt_rep = kwargs['chgt_rep']
            del kwargs['chgt_rep']

        return kwargs

    def set_modele_maillage(self, modl, maillage):
        pass

    def set_modele(self, modl, concepts):
        noma = modl.sdj.MODELE.LGRF.get()[0].strip()
        maillage = concepts[noma]
        self.set_modele_maillage(modl, maillage)

    def set_resultat(self, modele):
        """Place un concept de type `Resultat' pour
        la représentation des groupe de noeuds ou de mailles
        dans l'interface Tk. Cette méthode exploite le travail
        accomplit par `Resultat' qui recherche automatiquement
        le modèle et le maillage lors de sa création."""
        self.set_modele_maillage(modele.obj, modele.maya)

    def display_comp(self, composantes, type_gr):
        data = []
        groupes = list(composantes.keys())
        groupes.sort()

        for grp in groupes:
            ddl_keys = list(composantes[grp])
            if len(ddl_keys) != 0:
                try:
                    ddl_keys.sort(key=sort_compo_key)
                except TypeError:  # version de python < 2.4
                    ddl_keys.sort()
                data.append(
                    {"NOM": grp, "NOM_CMP": ddl_keys, "TYPE": type_gr})

        self.grp.set_data(data)

    def get_selected(self):
        """retourne [{'NOM_CMP':['DX','DZ'], 'NOM': 'grno1   ',
                      'CHGT_REP': {'VECT_Y': (0.0, 1.0, 0.0), 'REPERE': 'NORMALE'}},
                      {'NOM_CMP': ['DY'], 'NOM': 'grno2   ', 'CHGT_REP': {}}]
        """
        return self.grp.get_selected()

    def notify(self):
        if self.cmd:
            self.cmd()


class SelectionNoeuds(_SelectionBase):

    def __init__(self, root, title, **kwargs):
        _SelectionBase.__init__(self, root, title, **kwargs)
        if self.chgt_rep:
            self.chgt_rep.set_type_sel("Groupe de noeuds: %s.")

    def set_modele_maillage(self, modl, maillage):
        """groupno = {'grno1':(1,3,4,5),'grno2':(2,6,7)...}
           PRNM decrit les ddl portes par les noeuds du modele
           (voir wiki aster pour plus de precisions)
        """
        noeuds_def = modl.sdj.MODELE.PRNM.get()
        groupno = maillage.sdj.GROUPENO.get()
        nos = maillage.sdj.NOMNOE.get()
        nb_no = len(nos)
        composantes = find_composantes(groupno, noeuds_def, nb_no)
        self.display_comp(composantes, 'NOEUDS')


class SelectionMailles(_SelectionBase):

    def __init__(self, root, title, **kwargs):
        _SelectionBase.__init__(self, root, title, **kwargs)
        if self.chgt_rep:
            self.chgt_rep.set_type_sel("Groupe de mailles: %s.")

    def set_modele_maillage(self, modl, maillage):
        noeuds_def = modl.sdj.MODELE.PRNM.get()
        groupma = maillage.sdj.GROUPEMA.get()
        mailles_def = maillage.sdj.CONNEX.get()

        groupno = {}
        for grp, mailles in list(groupma.items()):
            noeuds = []
            groupno[grp] = noeuds
            for maille in mailles:
                for nod in mailles_def[maille]:
                    if nod not in noeuds:
                        noeuds.append(nod)
        nos = maillage.sdj.NOMNOE.get()
        nb_no = len(nos)
        composantes = find_composantes(groupno, noeuds_def, nb_no)
        self.display_comp(composantes, 'MAILLES')


class VecteurEntry:

    """Permet de rentrer les valeurs pour les 3 composantes
    d'un vecteur.
    """

    def __init__(self, root, default_values, mess):
        self.values = []
        self.widgets = []
        for def_val in default_values:
            val = StringVar()
            val.set(def_val)
            self.values.append(val)
            self.widgets.append(Entry(root, textvariable=val))
        self.mess = mess

    def grid(self, init_col, **kargs):
        """Place les 3 entrées dans l'interface Tk"""
        for idx, wid in enumerate(self.widgets):
            wid.grid(column=init_col + idx, **kargs)

    def get(self):
        """Retourne les composantes du vecteur."""
        res_values = []
        for raw_val in self.values:
            try:
                val = float(raw_val.get())
                res_values.append(val)
            except ValueError:
                self.mess.disp_mess(
                    "Mauvaise entrée: "
                    "un des champs semble ne pas être un réel."
                )
                return None

        return tuple(res_values)

    def destroy(self):
        """Détruit l'object vecteur"""
        for wid in self.widgets:
            wid.destroy()


#-----------------------------------------------------------------------------


class CalcEssaiXmgr(Xmgr):

    """Une interface à Xmgrace pouvant être lancée
    plusieurs fois en même temps (l'unique différence
    avec la version Stanley)."""

    def __init__(self, xmgr_idx, gr_max=10, options=None,
                 xmgrace=aster_core.get_option('prog:xmgrace')):

        self.gr_max = gr_max        # nombre de graphes
        self.gr_act = 0             # numero du graphe actif
        self.sets = [0] * gr_max    # nombre de sets par graphe
        self.nom_pipe = 'xmgr%i.pipe' % xmgr_idx  # nom du pipe de communication
        self.xmgrace = xmgrace

        # Ouverture du pipe de communication avec xmgrace
        if os.path.exists(self.nom_pipe):
            os.remove(self.nom_pipe)
        os.mkfifo(self.nom_pipe)
        self.pipe = open(self.nom_pipe, 'a+')

        # Lancement de xmgrace
        shell = self.xmgrace + ' -noask '
        if options != None:
            shell += options
        shell += ' -graph ' + repr(gr_max - 1) + ' -npipe ' + self.nom_pipe

        # Teste le DISPLAY avant de lancer xmgrace...
        if 'DISPLAY' in os.environ:
            UTMESS('I', 'STANLEY_9', valk=[shell])
            Popen([shell], shell=True)

            # Mise a l'echelle des graphes
            for i in range(gr_max):
                gr = 'G' + repr(i)
                self.Send('WITH ' + gr)
                self.Send('VIEW XMIN 0.10')
                self.Send('VIEW XMAX 0.95')
                self.Send('VIEW YMIN 0.10')
                self.Send('VIEW YMAX 0.95')

            # Activation du graphe G0
            self.Active(0)

        else:
            UTMESS('A', 'STANLEY_3', valk=['XMGRACE'])

    def Ech_x(self, ech_x):
        """Place l'échelle sur x à NORMAL, LOGARITHMIC ou RECIPROCAL"""
        if self.Terminal_ouvert():
            self.Send('WITH G' + repr(self.gr_act))
            # XXX un probleme Xmgrace (à revoir)
            if ech_x == "LOGARITHMIC":
                self.Send('WORLD XMIN 0.1')
            self.Send('XAXES SCALE ' + ech_x)
            self.Send('REDRAW')

    def Ech_y(self, ech_y):
        """Place l'échelle sur y à NORMAL, LOGARITHMIC ou RECIPROCAL"""
        if self.Terminal_ouvert():
            self.Send('WITH G' + repr(self.gr_act))
            # XXX un probleme Xmgrace (à revoir)
            if ech_y == "LOGARITHMIC":
                self.Send('WORLD YMIN 0.1')
            self.Send('YAXES SCALE ' + ech_y)
            self.Send('REDRAW')


class XmgrManager:

    """Garde en référence les instances de `CalcEssaiXmgr'.
    """

    def __init__(self):
        self.xmgr_nb = 0
        self.xmgr_list = []
        self.echelle_dict = {'LIN': 'NORMAL',
                             'LOG': 'LOGARITHMIC'}

    def affiche(self, abscisses, ordonnees, couleur, legende,
                ech_x, ech_y):
        """!Sortie des données sur une courbe XMGrace

        \param abscisse abscisses du graphe
        \param ordonnees tableau de valeurs
        """
        self.xmgr_nb += 1
        xmgr = CalcEssaiXmgr(self.xmgr_nb)
        self.xmgr_list.append(xmgr)

        xmgr.Titre("Courbe", "Sous_titre")
        xmgr.Axe_x("Frequence")
        xmgr.Axe_y("Amplitude")

        for ordo, leg in zip(ordonnees, legende):
            cbr = Courbe(abscisses, ordo)
            xmgr.Courbe(cbr, leg)

        # xmgr.Ech_x(self.echelle_dict[ech_x])
        # xmgr.Ech_y(self.echelle_dict[ech_y])

    def fermer(self):
        """Enlève les fichiers temporaires utlisés
        pour les graphiques et les pipe avec Xmgrace."""
        for xmgr in self.xmgr_list:
            xmgr.Fermer()


#-------------------------------------------------------------------------
class Compteur:
    cpt = -1  # attribut de classe

    def __init__(self):
        Compteur.cpt = Compteur.cpt + 1  # incrémentation du compteur de classe
        self.cpt = Compteur.cpt  # affectation à l'attribut d'instance

    def __str__(self):
        return "Compteur n %d" % (self.cpt)

#------------------------------------------------------------------------------


class MacMode(Canvas):

    """!Tracé d'une matrice de MAC

    Cet objet accepte un canvas produit par Tk. sa méthode
    display permet de redessiner une matrice sur ce canvas

    """

    def __init__(self, root, **kwargs):
        """!Constructeur

        \param canvas l'objet canvas Tkinter

         - items la liste des labels
         - mat la matrice des valeurs à représenter
        """
        Canvas.__init__(self, root, **kwargs)
        # la liste des labels
        self.items = {}
        # la matrice des valeurs à représenter
        self.mat = None

    def show_mat(self, mat):
        """!Change la matrice à afficher"""
        self.mat = mat
        self.refresh_display()

    def refresh_display(self):
        """!Redessine le contenu de la matrice"""
        self.clear()
        mat = self.mat
        try:
            n, m = mat.shape
        except AttributeError:
            return
        width = self.winfo_width()
        height = self.winfo_height()
        xc = width * arange(0., n + 1, 1.) / n
        yc = height * arange(0., m + 1, 1.) / m
        _min = minimum.reduce
        _max = maximum.reduce
        cmin = _min(mat.ravel())
        cmax = _max(mat.ravel())
        for i in range(n):
            for j in range(m):
                v = int(255 * mat[i, j])
                # pour IERI ou mat[i,j] > 1, on met v au taquet
                if v > len(palette) - 1:
                    v = len(palette) - 1
                col = palette[v]
                rid = self.create_rectangle(
                    xc[i], yc[j], xc[i + 1], yc[j + 1], fill=col)
                self.items[rid] = (i, j)

    def clear(self):
        """!Efface les éléments du canvas (les cases)"""
        for i in self.items:
            self.delete(i)
        self.items = {}

    def resize_ok(self):
        """!Attache l'événement "<Configure>" qui permet d'etre prévenu d'un redimensionnement
        de la fenetre"""
        self.bind("<Configure>", self.configure)

    def configure(self, event):
        """!Callback appelé lors du redimensionnement

        dans ce cas on recrée le canvas en prenant en compte les nouvelles
        dimensions
        """
        if self.mat is not None:
            self.refresh_display()


class MacWindowFrame(Frame):

    """!Interface de la fenetre d'affichage des modes MAC

    contient:

     - un titre
     - la matrice de MAC
     - la liste des modes
     - les labels des lignes et colonnes de la matrice
     - un bouton (log) permettant de commuter l'affichage linéaire et logarithmique

    """

    def __init__(self, root, label,  name1=None, name2=None, size=None):
        """!Constructeur

        :IVariables:
         - `root`: la fenetre parente
         - `mat`: la matrice des valeurs à afficher
         - `modes1`: liste des modes en Y
         - `modes2`: liste des modes en X
         - `logvar`: variable Tk liée au bouton radio indiquant la méthode (log ou pas) d'affichage
         - `mac`: l'objet MacMode
         - `diplayvar1`: variable liée à un label pour permettre l'affichage des coordonnées de la valeur sous le curseur
         - `diplayvar2`: variable liée à un label pour permettre l'affichage de la valeur sous le curseur
        """
        Frame.__init__(self, root)

        # Titre
        titre = Label(self, text=label)
        titre.grid(row=1, column=0, columnspan=4, sticky='n')

        # Graphique
        if size == None:
            size = (10, 100)
        self.mac = MacMode(self, height=size[0], width=size[1])
        self.mac.grid(row=0, column=0, sticky="news")
        self.modes1 = None
        self.modes2 = None

        # Label abcisse/ordonnée

        # Tableau de modes
        tab = Frame(self)
        if not name1:
            name1 = "BASE 1"
        if not name2:
            name2 = "BASE 2"
        Label(tab, text="  lignes  ").grid(row=0, column=0, sticky='ew')
        Label(tab, text=" colonnes ").grid(row=0, column=1, sticky='ew')
        Label(tab, text=name1).grid(row=1, column=0)
        Label(tab, text=name2).grid(row=1, column=1)
        self.text_modes1 = Text(tab, width=20, height=size[0])
        self.text_modes1.grid(row=2, column=0, sticky='news')
        self.text_modes2 = Text(tab, width=20, height=size[0])
        self.text_modes2.grid(row=2, column=1, sticky='news')
        tab.grid(row=0, column=1, sticky="news")

        self.rowconfigure(0, weight=1)
        self.columnconfigure(0, weight=1)

        # Switch log/lin
        self.logvar = IntVar()
        self.mac.resize_ok()
        self.displayvar1 = StringVar()
        self.displayvar1.set("None")
        self.displayvar2 = StringVar()
        self.displayvar2.set("None")
        Label(self, textvariable=self.displayvar1).grid(
            row=5, column=0, columnspan=4)
        Label(self, textvariable=self.displayvar2).grid(
            row=6, column=0, columnspan=4)
        self.mac.bind("<Motion>", self.mode_info)

    def mode_info(self, event):
        """!Récupère la valeur MAC de la case sous le curseur"""
        oid = self.mac.find_closest(event.x, event.y)
        if oid:
            i, j = self.mac.items.get(oid[0], (None, None))
        else:
            return
        if i is None or i < 0 or i >= len(self.modes1[0]):
            return
        if j is None or j < 0 or j >= len(self.modes2[0]):
            return
        txt1 = self.modes1[1][i]
        txt2 = self.modes2[1][j]
        v = self.mac.mat[i, j]
        self.displayvar1.set("%s / %s" % (txt1, txt2))
        self.displayvar2.set("%.5g" % (v))

    def build_modes(self, text, modes):
        """!Construit la liste des modes dans une boite texte"""
        text.configure(width=max([len(m) for m in modes[1]]) + 1)
        text.delete('0.0', 'end')
        text.insert('end', "\n".join(modes[1]))

    def set_modes(self, modes1, modes2, mat):
        modes1 = (modes1, [self.display_modes(data) for data in modes1])
        modes2 = (modes2, [self.display_modes(data) for data in modes2])
        self.modes1 = modes1
        self.modes2 = modes2
        self.build_modes(self.text_modes1, modes1)
        self.build_modes(self.text_modes2, modes2)
        self.mat = mat
        self.mac.show_mat(self.mat)

    def clear_modes(self):
        self.modes1 = ([], [])
        self.modes2 = ([], [])
        self.text_modes1.delete('0.0', 'end')
        self.text_modes2.delete('0.0', 'end')
        self.mac.clear()

    def display_modes(self, mode_data):
        if isinstance(mode_data, str):
            return mode_data
        elif isinstance(mode_data, float):
            return "%8.2f Hz" % mode_data
        if mode_data is None:
            return "None"


def get_filtres(grp_no, grp_ma):
    filtres = []
    for grp in grp_no:
        filtres.append(_F(GROUP_NO=grp["NOM"],
                          DDL_ACTIF=grp["NOM_CMP"],
                          NOM_CHAM='DEPL'))
    for grp in grp_ma:
        filtres.append(_F(GROUP_MA=grp["NOM"],
                          DDL_ACTIF=grp["NOM_CMP"],
                          NOM_CHAM='DEPL'))
    return filtres


def get_chgt_repere(grp_no, grp_ma):

    chgt_reps = []
    for grp in grp_no:
        if grp["CHGT_REP"]:
            chgt_reps.append(_F(GROUP_NO=grp["NOM"],
                                **grp["CHGT_REP"]))
    for grp in grp_ma:
        if grp["CHGT_REP"]:
            chgt_reps.append(_F(GROUP_MA=grp["NOM"],
                                **grp["CHGT_REP"]))
    return chgt_reps<|MERGE_RESOLUTION|>--- conflicted
+++ resolved
@@ -1,10 +1,6 @@
 # coding=utf-8
 # --------------------------------------------------------------------
-<<<<<<< HEAD
-# Copyright (C) 1991 - 2018 - EDF R&D - www.code-aster.org
-=======
 # Copyright (C) 1991 - 2019 - EDF R&D - www.code-aster.org
->>>>>>> e87c3888
 # This file is part of code_aster.
 #
 # code_aster is free software: you can redistribute it and/or modify
@@ -23,27 +19,16 @@
 
 # person_in_charge: albert.alarcon at edf.fr
 
-<<<<<<< HEAD
-=======
-from tkinter import *
-
-import aster_core
-import aster
->>>>>>> e87c3888
 import os
 import string
 from subprocess import Popen
-from Tkinter import *
-
-<<<<<<< HEAD
+from tkinter import *
+
 from numpy import arange, array, log, maximum, minimum
-=======
-import tkinter.font
->>>>>>> e87c3888
 
 import aster
 import aster_core
-import tkFont
+import tkinter.font
 from Calc_essai.cata_ce import DynaHarmo, ModeMeca
 from code_aster import AsterError
 from code_aster.Cata.Syntax import _F, ASSD
@@ -1597,11 +1582,7 @@
                 try:
                     __DYNAM = DEPL_INTERNE(
                         DEPL_GLOBAL=self.dyna[num_resu].obj, SUPER_MAILLE=self.sumail)
-<<<<<<< HEAD
                 except AsterError as err:
-=======
-                except aster.error as err:
->>>>>>> e87c3888
                     message = "ERREUR ASTER : " + \
                         mess.GetText(
                             'I', err.id_message, err.valk, err.vali, err.valr)
@@ -1710,11 +1691,7 @@
                                     MODELE = modele,
                                     EXCIT = _F(CHARGE=__char,
                                                COEF_MULT_C=('RI', 1., 0.)))
-<<<<<<< HEAD
         except AsterError as err:
-=======
-        except aster.error as err:
->>>>>>> e87c3888
             message = "ERREUR ASTER : " + \
                 mess.GetText('I', err.id_message, err.valk, err.vali, err.valr)
             self.mess.disp_mess(message)
@@ -1761,11 +1738,7 @@
                                                NOM_CHAM=champ,
                                                NOEUD=noeud,
                                                NOM_CMP=ddl)
-<<<<<<< HEAD
                     except AsterError as err:
-=======
-                    except aster.error as err:
->>>>>>> e87c3888
                         message = "ERREUR ASTER, COLONNE " + \
                             str(ind + 1) + " : " + mess.GetText(
                                 'I', err.id_message, err.valk, err.vali, err.valr)
