--- conflicted
+++ resolved
@@ -1551,13 +1551,8 @@
 
     def prep_calc(self, num_resu, resu, param):
         """ Calcul des FRF associees a une base de mode et une excitation "marteau".
-<<<<<<< HEAD
-            Pour les calculs de modification structurale (sumail != None), calcul du depl interne"""
+            Pour les calculs de modification structurale (sumail is not None), calcul du depl interne"""
         from code_aster.Commands import DEPL_INTERNE
-=======
-            Pour les calculs de modification structurale (sumail is not None), calcul du depl interne"""
-        from code_aster.Cata.Commands import DEPL_INTERNE
->>>>>>> 96358790
         mdo = self.ce_objects
         if isinstance(self.modes_couple, ModeMeca):
             nom = self.modes_couple
