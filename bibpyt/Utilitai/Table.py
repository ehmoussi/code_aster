# coding=utf-8
# --------------------------------------------------------------------
# Copyright (C) 1991 - 2019 - EDF R&D - www.code-aster.org
# This file is part of code_aster.
#
# code_aster is free software: you can redistribute it and/or modify
# it under the terms of the GNU General Public License as published by
# the Free Software Foundation, either version 3 of the License, or
# (at your option) any later version.
#
# code_aster is distributed in the hope that it will be useful,
# but WITHOUT ANY WARRANTY; without even the implied warranty of
# MERCHANTABILITY or FITNESS FOR A PARTICULAR PURPOSE.  See the
# GNU General Public License for more details.
#
# You should have received a copy of the GNU General Public License
# along with code_aster.  If not, see <http://www.gnu.org/licenses/>.
# --------------------------------------------------------------------

# person_in_charge: mathieu.courtois at edf.fr
__all__ = ['Table', 'merge']

import sys
import os
import re
from copy import copy

import numpy

from Noyau.N_types import is_int, is_float, is_complex, is_number, is_str, is_sequence

from . import transpose
from Utilitai.Utmess import UTMESS
from Utilitai.string_utils import cut_long_lines
from Utilitai.utils import fmtF2PY

if 'Graph' not in sys.modules:
    try:
        from Utilitai import Graph
    except ImportError:
        from . import Graph

# formats de base (identiques à ceux du module Graph)
DicForm = {
    'chead': None,      # entête avant la table
    'cfoot': '',        # lignes après la table
    'csep': ' ',        # séparateur
    'ccom': '#',        # commentaire
    'ccpara': '',       # commentaire des labels
    'cdeb': '',         # début de ligne
    'cfin': '\n',       # fin de ligne
    'sepch': ';',       # séparateur entre deux lignes d'une cellule
    'formK': '%-12s',   # chaines
    'formR': '%12.5E',  # réels
    'formI': '%12d'     # entiers
}
# type par défaut des chaines de caractères
Kdef = 'K24'


class TableBase(object):

    """Classe pour partager les méthodes d'impression entre Table et Colonne
    (c'est surtout utile pour vérifier que l'extraction et les filtres sur les
    colonnes sont corrects).
    """

    def __init__(self):
        """Constructeur.
        """
        self.rows = None
        self.para = None
        self.type = None
        self.titr = None

    def __repr__(self):
        return self.ReprTable()

    def Croise(self, **kargs):
        raise NotImplementedError('Must be defined in a derived class')

    def __len__(self):
        """Retourne le nombre de ligne dans la Table/Colonne.
        """
        return len(self.rows)

    def Impr(self, FICHIER=None, FORMAT='TABLEAU', dform=None, **opts):
        """Impresssion de la Table selon le format spécifié.
           FICHIER : nom du(des) fichier(s). Si None, on dirige vers stdout
           dform : dictionnaire de formats d'impression (format des réels,
              commentaires, saut de ligne...)
           opts  : selon FORMAT.
        """
        para = {
            'TABLEAU': {'mode': 'a', 'driver': self.ImprTableau, },
            'ASTER': {'mode': 'a', 'driver': self.ImprTableau, },
            'NUMPY': {'mode': 'a', 'driver': self.ImprNumpy, },
            'XMGRACE': {'mode': 'a', 'driver': self.ImprGraph, },
            'AGRAF': {'mode': 'a', 'driver': self.ImprTableau, },
            'TABLEAU_CROISE': {'mode': 'a', 'driver': self.ImprTabCroise, },
        }
        kargs = {
            'FICHIER': FICHIER,
            'FORMAT': FORMAT,
            'dform': DicForm.copy(),
            'mode': para[FORMAT]['mode'],
        }
        if dform != None and type(dform) is dict:
            kargs['dform'].update(dform)
        # ajout des options
        kargs.update(opts)

        if not kargs.get('PAGINATION'):
            # call the associated driver
            para[FORMAT]['driver'](**kargs)

        else:
            if not is_sequence(kargs['PAGINATION']):
                ppag = [kargs['PAGINATION'], ]
            else:
                ppag = list(kargs['PAGINATION'])
            del kargs['PAGINATION']
            npag = len(ppag)
            # paramètres hors ceux de la pagination
            lkeep = [p for p in self.para if ppag.count(p) == 0]
            # création des listes des valeurs distinctes
            lvd = []
            for p in ppag:
                lvp = list(getattr(self, p).values())
                lvn = []
                for it in lvp:
                    if it != None and lvn.count(it) == 0:
                        lvn.append(it)
                lvn.sort()
                lvd.append(lvn)
            # création des n-uplets
            s = '[[' + ','.join(['x' + str(i) for i in range(npag)]) + '] '
            s += ' '.join(
                ['for x' + str(i) + ' in lvd[' + str(i) + ']' for i in range(npag)]) + ']'
            try:
                lnup = eval(s)
            except SyntaxError as s:
                UTMESS('F', 'TABLE0_20')
            # pour chaque n-uplet, on imprime la sous-table
            for nup in lnup:
                tab = self
                for i in range(npag):
                    tab = tab & (getattr(tab, ppag[i]) == nup[i])
                    sl = ''
                    if tab.titr:
                        sl = '\n'
                    tab.titr += sl + ppag[i] + ': ' + str(nup[i])
                tab[lkeep].Impr(**kargs)

    def ImprTableau(self, **kargs):
        """Impression au format TABLEAU ou ASTER
        """
        # fichier ou stdout
        if kargs.get('FICHIER') != None:
            f = open(kargs['FICHIER'], kargs['mode'])
        else:
            f = sys.stdout
        # ecriture
        f.write(self.ReprTable(**kargs) + '\n')
        # fermeture
        if kargs.get('FICHIER') != None:
            f.close()

    def ImprNumpy(self, **kargs):
        """Impression au format numpy."""
        para = [i for i, j in zip(self.para, self.type) if j not in ('R', 'I')]
        if para:
            UTMESS('F', 'TABLE0_5', valk=repr(para))
        values = []
        for i in self.para:
            valp = list(getattr(self, i).values())
            # replace None by 0.
            valp = [x or 0. for x in valp]
            values.extend(valp)

        tab = numpy.array(values)
        tab.shape = (len(self.para), len(self))
        tab = tab.T
        filename = kargs.get('FICHIER')
        if filename is None:
            print(tab)
        else:
            numpy.save(filename, tab)
            if not filename.endswith(".npy"):
                os.rename(filename + ".npy", filename)

    def ReprTable(self, FORMAT='TABLEAU', dform=None, **ignore):
        """Représentation d'une Table ou d'une Colonne sous forme d'un tableau.
        """
        rows = self.rows
        para = self.para
        typ = self.type
        if not is_sequence(para):
            para = [self.para, ]
            typ = [self.type, ]
        if dform is None:
            dform = DicForm.copy()
        if dform['chead'] is None:
            dform['chead'] = os.linesep.join([dform['ccom'],
                                              dform['ccom'] + '-' * 80,
                                              dform['ccom']])
        # est-ce que l'attribut .type est renseigné ?
        typdef = typ != [None] * len(typ)
        ASTER = (FORMAT == 'ASTER')
        lspa = []
        if ASTER:
            # ['']+ pour ajouter un séparateur en début de ligne
            lspa.append('')
        # lmax : largeur max des colonnes = max(form{K,R,I},len(parametre))
        lmax = []
        # formats
        strfmt, strfmt_none = {}, {}
        for t, p in zip(typ, para):
            larg_max = max([len(str(p))] +
                           [len(FMT(dform, k, t) % 0) for k in ('formK', 'formR', 'formI')])
            lspa.append(FMT(dform, 'formK', t, larg_max, str(p)) % p)
            lmax.append(larg_max)
            assert t is not None, "Type de la colonne '%s' non défini" % p
            strfmt[p] = FMT(dform, 'form' + t[0], t, larg_max)
            strfmt_none[p] = FMT(dform, 'formK', t, larg_max)
        if typdef:
            stype = dform['csep'].join([''] +
                         [FMT(dform, 'formK', typ[i], lmax[i]) % typ[i] for i in range(len(para))])
        txt = []
        if ASTER:
            txt.append('#DEBUT_TABLE')
        if self.titr:
            if ASTER:
                txt.extend(['#TITRE ' + lig for lig in self.titr.split('\n')])
            else:
                txt.extend(
                    [dform['ccom'] + lig for lig in self.titr.split('\n')])
        if ' ' not in dform['csep']:
            lspa = [i.strip() for i in lspa]
        txt.append(dform['ccpara'] + dform['csep'].join(lspa))
        if ASTER and typdef:
            txt.append(stype)
        for r in rows:
            lig = []
            if ASTER:
                lig.append('')
            empty = True
            for t, p, lmax_i in zip(typ, para, lmax):
                val = r.get(p)
                if val is not None:
                    empty = False
                    lig.append(strfmt[p] % val)
                else:
                    s = strfmt_none[p] % '-'
                    # format AGRAF = TABLEAU + '\' devant les chaines de
                    # caractères !
                    if FORMAT == 'AGRAF':
                        s = '\\' + s
                    lig.append(s)
            if not empty:
                lig2 = [dform['sepch'].join(ch.splitlines()) for ch in lig]
                txt.append(dform['csep'].join(lig2))
        if ASTER:
            txt.append('#FIN_TABLE')
        # ajout des debut et fin de ligne
        txt = [dform['cdeb'] + t + dform['cfin'] for t in txt]
        txt.insert(0, dform['chead'])
        txt.append(dform['cfoot'])

        return ''.join(txt)

    def ImprTabCroise(self, **kargs):
        """Impression au format TABLEAU_CROISE d'une table ayant 3 paramètres.
        """
        # création du tableau croisé et impression au format TABLEAU
        tabc = self.Croise()
        kargs['FORMAT'] = 'TABLEAU'
        tabc.Impr(**kargs)

    def ImprGraph(self, **kargs):
        """Impression au format XMGRACE : via le module Graph
        """
        args = kargs.copy()
        if len(self.para) != 2:
            UTMESS('A', 'TABLE0_21')
            return
        # suppression des lignes contenant une cellule vide
        tnv = getattr(self, self.para[0]).NON_VIDE() \
            & getattr(self, self.para[1]).NON_VIDE()
        # objet Graph
        graph = Graph.Graph()
        dicC = {
            'Val': [list(getattr(tnv, tnv.para[0]).values()),
                    list(getattr(tnv, tnv.para[1]).values())],
            'Lab': tnv.para,
        }
<<<<<<< HEAD
=======
        if args['LEGENDE'] is None:
            del args['LEGENDE']
>>>>>>> 334959f5
        Graph.AjoutParaCourbe(dicC, args)
        graph.AjoutCourbe(**dicC)

        # Surcharge des propriétés du graphique et des axes
        # (bloc quasiment identique dans impr_fonction_ops)
        if args.get('TITRE'):
            graph.Titre = args['TITRE']
        if args.get('BORNE_X'):
            graph.Min_X = args['BORNE_X'][0]
            graph.Max_X = args['BORNE_X'][1]
        if args.get('BORNE_Y'):
            graph.Min_Y = args['BORNE_Y'][0]
            graph.Max_Y = args['BORNE_Y'][1]
        if args.get('LEGENDE_X'):
            graph.Legende_X = args['LEGENDE_X']
        if args.get('LEGENDE_Y'):
            graph.Legende_Y = args['LEGENDE_Y']
        if args.get('ECHELLE_X'):
            graph.Echelle_X = args['ECHELLE_X']
        if args.get('ECHELLE_Y'):
            graph.Echelle_Y = args['ECHELLE_Y']
        if args.get('GRILLE_X'):
            graph.Grille_X = args['GRILLE_X']
        if args.get('GRILLE_Y'):
            graph.Grille_Y = args['GRILLE_Y']

        try:
            graph.Trace(**args)
        except TypeError:
            UTMESS('A', 'TABLE0_22')


class Table(TableBase):

    """Une table est construite comme une liste de lignes, chaque ligne est
    un dictionnaire.
    On crée puis on ajoute les lignes avec la méthode append :
       t=Table()
       t.append(dict(a=1,b=2))
       t.append(dict(a=3,b=4))
    La méthode __iter__ définit un itérateur sur les lignes de la table,
    __repr__ retourne une représentation de la table, utilisée par "print t".
    Grace à la classe Colonne et à sa méthode _extract, il est possible
    de construire une sous-table qui satisfait un critère donné.
    Le critère est donné par une fonction Python qui retourne vrai
    ou faux si la valeur d'une colonne respecte le critère ou non.
    Exemple:
      def critere(valeur):
          return valeur < 10
      soustable = t.a._extract(critere)
    t.a retourne un objet intermédiaire de la classe Colonne qui mémorise
    le nom de la colonne demandée (a, ici).
    """

    def __init__(self, rows=[], para=[], typ=[], titr='', nom=''):
        """Constructeur de la Table :
           rows : liste des lignes (dict)
           para : liste des paramètres
           type : liste des types des paramètres
           titr : titre de la table
           nom : nom du concept table_sdaster dont est issue la table
        """
        self.rows = [r for r in rows if list(r.values()) != [None] * len(list(r.values()))]
        self.para = list(para)
        for i in self.para:
            if self.para.count(i) != 1:
                UTMESS('F', 'TABLE0_23', valk=i)
        if len(typ) == len(self.para):
            self.type = list(typ)
        else:
            self.type = [None] * len(self.para)
        self.titr = titr
        self.nom = nom
        self.referenceToDataStructure = []

    def copy(self):
        """Retourne une copie de la table.
        """
        rows = []
        for r in self.rows:
            rows.append(copy(r))
        return Table(rows, self.para[:], self.type[:], self.titr, self.nom)

    def add_para(self, para, typ):
        """Ajoute un nouveau paramètre."""
        if not is_sequence(para):
            para = [para, ]
        if not is_sequence(typ):
            typ = [typ, ]
        if len(typ) != len(para):
            typ = [typ[0], ] * len(para)
        for p, t in zip(para, typ):
            if not p in self.para:
                self.para.append(p)
                self.type.append(t)

    def append(self, obj):
        """Ajoute une ligne (type dict) qui peut éventuellement définir un
        nouveau paramètre."""
        para = list(obj.keys())
        for p in para:
            if not p in self.para:
                self.add_para(p, typaster(obj[p]))
            else:
                ip = self.para.index(p)
                self.type[ip] = typaster(obj[p], self.type[ip])
        self.rows.append(obj)

    def extend(self, objs):
        """Ajoute plusieurs lignes (list of dict)."""
        for row in objs:
            self.append(row)

    def SansColonneVide(self, l_para=None):
        """Retourne une copie de la table dans laquelle on a supprimé les colonnes
        vides (les lignes vides sont automatiquement supprimées).
        """
        # ptest : colonnes potentiellement vides
        pkeep = l_para or self.para
        ptest = pkeep[:]
        for row in self:
            notNone = [p for p in ptest if row.get(p) is not None]
            ptest = [p for p in ptest if not p in notNone]
            if len(ptest) == 0:
                break
        # pkeep : on conserve les colonnes non vides
        pkeep = [p for p in pkeep if not p in ptest]
        return self[pkeep]

    def __setitem__(self, k_para, k_value):
        """Ajoute une colonne k_para dont les valeurs sont dans k_value"""
        if len(k_value) == 0:
            return
        if k_para in self.para:
            UTMESS('F', 'TABLE0_24', valk=k_para)
        self.add_para(k_para, typ=typaster(k_value[0]))
        i = 0
        for row in self:
            if i < len(k_value):
                row[k_para] = k_value[i]
                self.type[-1] = typaster(k_value[i], self.type[-1])
            else:
                row[k_para] = None
            i += 1
        for j in range(i, len(k_value)):
            self.append({k_para: k_value[j]})

    def fromfunction(self, nom_para, funct, l_para=None, const=None):
        """Ajoute une colonne `nom_para` en évaluant la fonction `funct` sur
        la valeur des paramètres `l_para` (qui doivent exister dans la table).
        Si `l_para` n'est pas fourni, on prend `funct`.nompar (FORMULE Aster).
        On peut passer un dictionnaire de constantes dans `const`. Quand on
        utilise une FORMULE Aster, les constantes sont prises dans le contexte
        global.
        """
        # vérif préalables
        if not hasattr(funct, '__call__'):
            UTMESS('F', 'TABLE0_25', valk=(funct.__name__, '__call__'))
        if nom_para in self.para:
            UTMESS('F', 'TABLE0_24', valk=nom_para)
        if l_para is None:
            if not hasattr(funct, 'nompar'):
                UTMESS('F', 'TABLE0_25', valk=(funct.__name__, 'nompar'))
            l_para = funct.nompar
        if not is_sequence(l_para):
            l_para = [l_para]
        not_found = ', '.join([p for p in l_para if not p in self.para])
        if not_found != '':
            UTMESS('F', 'TABLE0_27', valk=not_found)
        if const is None:
            const = {}
        if type(const) is not dict:
            UTMESS('F', 'TABLE0_28', valk=('const', 'dict'))
        # liste des valeurs des paramètres
        tabpar = []
        for para in l_para:
            vals = list(getattr(self, para).values())
            tabpar.append(vals)
        tabpar = transpose.transpose(tabpar)
        # évaluation de la fonction sur ces paramètres
        vectval = []
        for lpar in tabpar:
            # si un paramètre est absent, on ne peut pas évaluer la formule
            if None in lpar:
                vectval.append(None)
            else:
                vectval.append(funct(*lpar, **const))
        # ajout de la colonne
        self[nom_para] = vectval

    def __iter__(self):
        """Itère sur les lignes de la Table"""
        return iter(self.rows)

    def __getattr__(self, column):
        """Construit un objet intermediaire (couple table, colonne)"""
        typ = None
        if not column in self.para:
            column = ''
        else:
            typ = self.type[self.para.index(column)]
        return Colonne(self, column, typ)

    def sort(self, CLES=None, ORDRE='CROISSANT'):
        """Tri de la table.
           CLES  : liste des clés de tri
           ORDRE : CROISSANT ou DECROISSANT
        """
        # par défaut, on prend tous les paramètres
        if CLES is None:
            CLES = self.para[:]
        # vérification des arguments
        if not is_sequence(CLES):
            CLES = [CLES]
        else:
            CLES = list(CLES)
        not_found = ', '.join([p for p in CLES if not p in self.para])
        if not_found != '':
            UTMESS('F', 'TABLE0_27', valk=not_found)
        if not ORDRE in ('CROISSANT', 'DECROISSANT'):
            UTMESS('F', 'TABLE0_29', valk=ORDRE)
        # tri
        self.rows = sort_table(
            self.rows, self.para, self.type, CLES, (ORDRE == 'DECROISSANT'))

    def __delitem__(self, args):
        """Supprime les colonnes correspondantes aux éléments de args """
        if not is_sequence(args):
            args = [args, ]
        for item in args:
            try:
                ind_item = self.para.index(item)
            except ValueError:
                UTMESS('F', 'TABLE0_27', valk=item)
            del self.type[ind_item]
            self.para.remove(item)
            for line in self.rows:
                if item in line:
                    del line[item]

    def __getitem__(self, args):
        """Extrait la sous table composée des colonnes dont les paramètres sont dans args """
        if not is_sequence(args):
            args = [args, ]
        else:
            args = list(args)
        new_rows = []
        new_para = args
        new_type = []
        for item in new_para:
            if not item in self.para:
                return Table()
            new_type.append(self.type[self.para.index(item)])
        for line in self:
            new_line = {}
            for item in new_para:
                v = line.get(item)
                if v is not None:
                    new_line[item] = v
            new_rows.append(new_line)
        return Table(new_rows, new_para, new_type, self.titr, self.nom)

    def OrdreColonne(self, cols):
        """Réordonne les colonnes en mettant en premier 'cols'.
        Ignore les colonnes qui ne seraient pas dans 'self.para'."""
        if type(cols) not in (list, tuple):
            cols = [cols]
        new_para = [p for p in cols if p in self.para]
        others = [p for p in self.para if not p in cols]
        new_para.extend(others)
        new_type = []
        for item in new_para:
            new_type.append(self.type[self.para.index(item)])
        self.para = new_para
        self.type = new_type

    def _tuplevalues(self, dico):
        """Retourne la liste des valeurs d'une ligne dans l'ordre self.para
        ("hashable" pour en faire une clé de dict.)
        """
        return tuple(map(dico.get, self.para))

    def __and__(self, other):
        """Intersection de deux tables (opérateur &)"""
        if other.para != self.para:
            UTMESS('A', 'TABLE0_30')
            return Table()
        else:
            dval_other = dict.fromkeys(
                [self._tuplevalues(r) for r in other], 1)
            tmp = [r for r in self if dval_other.get(
                self._tuplevalues(r)) is not None]
            return Table(tmp, self.para, self.type, self.titr)

    def __or__(self, other):
        """Union de deux tables (opérateur |)"""
        if other.para != self.para:
            UTMESS('A', 'TABLE0_30')
            return Table()
        else:
            tmp = self.rows[:]
            dval_self = dict.fromkeys([self._tuplevalues(r) for r in self], 1)
            tmp.extend(
                [r for r in other if dval_self.get(self._tuplevalues(r)) is None])
            return Table(tmp, self.para, self.type[:], self.titr)

    def difference(self, other):
        """Différence de deux tables: retire les lignes qui sont dans 'other'"""
        if other.para != self.para:
            UTMESS('A', 'TABLE0_30')
            return Table()
        else:
            dval_other = dict.fromkeys(
                [self._tuplevalues(r) for r in other], 1)
            tmp = [r for r in self if dval_other.get(
                self._tuplevalues(r)) is None]
            return Table(tmp, self.para, self.type[:], self.titr)

    def values(self):
        """Renvoie la table sous la forme d'un dictionnaire de listes dont les
        clés sont les paramètres.
        """
        dico = {}
        for column in self.para:
            dico[column] = list(Colonne(self, column).values())
        return dico

    def dict_CREA_TABLE(self):
        """Renvoie le dictionnaire des mots-clés à fournir à la commande CREA_TABLE
        pour produire une table_sdaster.
        """
        self.titr = cut_long_lines(self.titr, 80)
        # il y a eu limite à 50 titres dans le fortran autant le limiter
        # maintenant
        dico = {'TITRE': ['%-80s' % lig for lig in self.titr.split('\n')][:1],
                'LISTE': [], }
        # remplissage de chaque occurrence (pour chaque paramètre) du mot-clé
        # facteur LISTE
        for i in range(len(self.para)):
            # nom du paramètre et type si K*
            d = {'PARA': self.para[i], }
            typ = self.type[i]
            if typ[0] == 'K':
                mc = 'LISTE_K'
                if not typ in ('K8', 'K16', 'K24'):
                    UTMESS('A', 'TABLE0_32', valk=(self.para[i], Kdef))
                    typ = Kdef
                d['TYPE_K'] = typ
            elif typ == 'I':
                mc = 'LISTE_I'
            elif typ == 'R':
                mc = 'LISTE_R'
            else:
                UTMESS('F', 'TABLE0_31', valk=self.para[i])
            # valeurs sans trou / avec trou
            vals = list(getattr(self, self.para[i]).values())
            if typ == 'R':
                try:
                    check_nan(vals)
                except ValueError as err:
                    UTMESS('F', 'TABLE0_33', valk=(self.para[i], str(err)))
            if vals.count(None) == 0:
                d[mc] = vals
            else:
                d['NUME_LIGN'] = [
                    j + 1 for j in range(len(vals)) if vals[j] != None]
                d[mc] = [
                    v for v in vals if v != None]
            if len(d[mc]) == 0:
                UTMESS('I', 'TABLE0_34', valk=self.para[i])
            else:
                dico['LISTE'].append(d)
        if len(dico['LISTE']) == 0:
            UTMESS('F', 'TABLE0_35')
        return dico

    def Array(self, Para, Champ):
        """Renvoie sous forme de NumArray le résultat d'une extraction dans une table
        méthode utile à macr_recal
        """
        __Rep = self[Para, Champ].values()
        F = numpy.zeros((len(__Rep[Para]), 2))
        for i in range(len(__Rep[Para])):
            F[i][0] = __Rep[Para][i]
            F[i][1] = __Rep[Champ][i]
        del(__Rep)
        return F

    def Croise(self):
        """Retourne un tableau croisé P3(P1,P2) à partir d'une table ayant
        trois paramètres (P1, P2, P3).
        """
        if len(self.para) != 3:
            UTMESS('A', 'TABLE0_36')
            return Table()
        py, px, pz = self.para
        ly, lx, lz = [list(getattr(self, p).values()) for p in self.para]
        new_rows = []
        # lpz='%s=f(%s,%s)' % (pz,px,py)
        lpz = '%s/%s' % (px, py)
        # attention aux doublons dans lx et ly
        new_para = set(ly)
        new_para.discard(None)
        new_para = list(new_para)
        new_para.sort()
        new_para.insert(0, lpz)
        # attention aux doublons dans lx et ly
        newx = set(lx)
        newx.discard(None)
        newx = list(newx)
        newx.sort()
        for x in newx:
            if x != None:
                d = {lpz: x, }
                taux = (getattr(self, px) == x)
                for dz in taux.rows:
                    d[dz[py]] = dz[pz]
                new_rows.append(d)
        new_type = [self.type[1], ] + [self.type[2]] * (len(new_para) - 1)
        new_titr = self.titr
        if new_titr != '':
            new_titr += '\n'
        new_titr += pz + ' FONCTION DE ' + px + ' ET ' + py
        return Table(new_rows, new_para, new_type, new_titr)

    def Renomme(self, pold, pnew):
        """Renomme le paramètre `pold` en `pnew`.
        """
        if not pold in self.para:
            raise KeyError('Paramètre %s inexistant dans cette table' % pold)
        elif self.para.count(pnew) > 0:
            raise KeyError('Le paramètre %s existe déjà dans la table' % pnew)
        else:
            self.para[self.para.index(pold)] = pnew
            for lig in self:
                if lig.get(pold) is not None:
                    lig[pnew] = lig[pold]
                    del lig[pold]


class Colonne(TableBase):

    """Classe intermédiaire pour mémoriser un couple (table, nom de colonne)
    et exprimer les critères d'extraction sous une forme naturelle en python
    en surchargeant les operateurs <, >, != et =.
    Alors on peut écrire la requete simple :
      soustable=t.a<10
    Ainsi que des requetes plus complexes :
      soustable=t.a<10 and t.b <4
    ou
      soustable=t.a<10 or t.b <4
    Les "alias" EQ, NE, LE, LT, GE, GT permettent à la macro IMPR_TABLE
    d'utiliser directement le mot-clé utilisateur CRIT_COMP défini dans le
    catalogue : getattr(Table,CRIT_COMP).
    """

    def __init__(self, table, column, typ=None):
        """Constructeur (objet Table associé, paramètre de la colonne, type du
        paramètre).
        """
        self.Table = table
        self.rows = self.Table.rows
        self.para = column
        self.type = typ
        self.titr = ''

    def _extract(self, fun):
        """Construit une table avec les lignes de self.Table
           dont l'élément de nom self.para satisfait le critère fun,
           fun est une fonction qui retourne vrai ou faux
        """
        return Table([row for row in self.Table if fun(row.get(self.para))],
                     self.Table.para, self.Table.type, self.Table.titr)

    def __le__(self, VALE):
        if is_sequence(VALE):
            crit = max(VALE)
        else:
            crit = VALE
        return self._extract(lambda v: v != None and v <= crit)

    def __lt__(self, VALE):
        if is_sequence(VALE):
            crit = max(VALE)
        else:
            crit = VALE
        return self._extract(lambda v: v != None and v < crit)

    def __ge__(self, VALE):
        if is_sequence(VALE):
            crit = min(VALE)
        else:
            crit = VALE
        return self._extract(lambda v: v != None and v >= crit)

    def __gt__(self, VALE):
        if is_sequence(VALE):
            crit = min(VALE)
        else:
            crit = VALE
        return self._extract(lambda v: v != None and v > crit)

    def __eq__(self, VALE, CRITERE='RELATIF', PRECISION=0.):
        if not is_sequence(VALE):
            VALE = [VALE]
        if is_str(VALE[0]):
            stripVALE = [value.strip() for value in VALE]
            return self._extract(lambda v: str(v).strip() in stripVALE)
        else:
            if PRECISION == 0.:
                return self._extract(lambda v: v in VALE)
            elif CRITERE == 'ABSOLU':
                return self._extract(lambda v: _func_test_abs(v, VALE, PRECISION))
            else:
                return self._extract(lambda v: _func_test_rela(v, VALE, PRECISION))

    def REGEXP(self, regexp):
        """Retient les lignes dont le paramètre satisfait l'expression
        régulière `regexp`.
        """
        if not is_str(regexp):
            return self._extract(lambda v: False)
        return self._extract(lambda v: v != None and re.search(regexp, v) != None)

    def __ne__(self, VALE, CRITERE='RELATIF', PRECISION=0.):
        if not is_sequence(VALE):
            VALE = [VALE]
        if is_str(VALE[0]):
            stripVALE = [value.strip() for value in VALE]
            return self._extract(lambda v: str(v).strip() not in stripVALE)
        else:
            if PRECISION == 0.:
                return self._extract(lambda v: v not in VALE)
            elif CRITERE == 'ABSOLU':
                return self._extract(lambda v: not (_func_test_abs(v, VALE, PRECISION)))
            else:
                return self._extract(lambda v: not (_func_test_rela(v, VALE, PRECISION)))

    def MAXI(self):
        # important pour les performances de récupérer le max une fois pour
        # toutes
        maxi = max(self)
        return self._extract(lambda v: v == maxi)

    def MINI(self):
        # important pour les performances de récupérer le min une fois pour
        # toutes
        mini = min(self)
        return self._extract(lambda v: v == mini)

    def MAXI_ABS(self):
        # important pour les performances de récupérer le max une fois pour
        # toutes
        maxi_abs = max([abs(v) for v in list(self.values()) if is_number(v)])
        return self._extract(lambda v: v == maxi_abs or v == -maxi_abs)

    def MINI_ABS(self):
        # important pour les performances de récupérer le min une fois pour
        # toutes
        mini_abs = min([abs(v) for v in list(self.values()) if is_number(v)])
        # tester le type de v est trop long donc pas de abs(v)
        return self._extract(lambda v: v == mini_abs or v == -mini_abs)

    def __iter__(self):
        """Itère sur les éléments de la colonne"""
        for row in self.Table:
            # si l'élément n'est pas présent on retourne None
            yield row.get(self.para)
            # yield row[self.para]

    def __getitem__(self, i):
        """Retourne la ième valeur d'une colonne"""
        return list(self.values())[i]

    def values(self):
        """Renvoie la liste des valeurs"""
        return [r.get(self.para, None) for r in self.Table]

    def not_none_values(self):
        """Renvoie la liste des valeurs non 'None'"""
        return [val for val in list(self.values()) if val != None]

    # équivalences avec les opérateurs dans Aster
    LE = __le__
    LT = __lt__
    GE = __ge__
    GT = __gt__
    EQ = __eq__
    NE = __ne__

    def VIDE(self):
        return self.__eq__(None)

    def NON_VIDE(self):
        return self.__ne__(None)


def sort_table(rows, l_para, l_type, w_para, reverse=False):
    """Sort list of dict.
       rows     : list of dict
       l_para   : list of the keys of dict
       t_type   : list of the types of each parameter
       w_para   : keys of the sort
    """
    orows = sorted([OrderableRow(row, l_para, l_type, w_para) for row in rows],
                   reverse=reverse)
    new_rows = [orow.data for orow in orows]
    return new_rows


class OrderableRow(object):
    """A row that can be compared to another.

    Arguments:
        data (dict): dict of the values.
        parameters (list[str]): parameters names of the Table.
        types (list[str]): types of the parameters of the Table.
        keys (list[str]): sub-list of the parameters to be used for ordering.
    """
    defval = {
        'I': 0,
        'R': 0.,
    }

    def __init__(self, data, parameters, types, keys):
        self.data = data
        self.keys = keys
        self.defaults = dict()
        for typ, para in zip(types, parameters):
            self.defaults[para] = OrderableRow.defval.get(typ, "")

    def __lt__(self, other):
        """Tell if the row must be upper than the 'other' one."""
        # 'keys' attr should be the same one
        for col in self.keys:
            default = self.defaults[col]
            if self.data.get(col, default) > other.data.get(col, default):
                return False
        return True


def FMT(dform, nform, typAster=None, larg=0, val=''):
    """Retourne un format d'impression Python à partir d'un type Aster ('R','I',
    'K8', 'K16'...). Si typAster is None, retourne dform[nform].
       larg : largeur minimale du format (val permet de ne pas ajouter des blancs
       si la chaine à afficher est plus longue que le format, on prend le partie
       de ne pas tronquer les chaines)
    """
    if typAster is None:
        fmt = dform[nform]
    elif typAster in ('I', 'R'):
        if nform == 'formK':
            # convertit %12.5E en %-12s
            fmt = re.sub(
                '([0-9]+)[\.0-9]*[diueEfFgG]+', '-\g<1>s', dform['form' + typAster])
        else:
            fmt = dform[nform]
    else:
        # typAster = Kn
        fmt = '%-' + typAster[1:] + 's'
    # on ajoute éventuellement des blancs pour atteindre la largeur demandée
    if larg != 0:
        fmt = ' ' * max(min(larg - len(val), larg - len(fmt % 0)), 0) + fmt
    return fmt


def merge(tab1, tab2, labels=[], restrict=False, format_r=None):
    """Assemble les deux tables tb1 et tb2 selon une liste de labels communs.
       Si labels est vide:
        - les lignes de tb2 sont ajoutés à celles de tb1,
       sinon :
        - si on trouve les valeurs de tb2 sur les labels dans tb1 (et une seule fois),
          on surcharge tb1 avec les lignes de tb2 ;
        - sinon on ajoute la ligne de tb2 à la fin de tb1.
       Si format_r est fourni, on "arrondi" les réels selon ce format lors de la
       comparaison.
    """
    _reformat = _reformat_func(format_r)
    tb1 = tab1.copy()
    tb2 = tab2.copy()
    if not is_sequence(labels):
        labels = (labels,)
    for key in labels:
        if key not in tb1.para:
            UTMESS('F', 'TABLE0_27', valk=key)
        if key not in tb2.para:
            UTMESS('F', 'TABLE0_27', valk=key)
    # ensemble des paramètres et des types
    n_para = tb1.para[:]
    n_type = tb1.type[:]
    for i in tb2.para:
        if i not in tb1.para:
            n_para.append(i)
            n_type.append(tb2.type[tb2.para.index(i)])
    # restriction des lignes aux labels communs (peu cher en cpu)
    dlab1 = _unique_values(tb1, labels, format_r)
    dlab2 = _unique_values(tb2, labels, format_r)
    # creation de dic1 : dictionnaire de correspondance entre les
    # lignes a merger dans les deux tableaux
    dic1 = {}
    for cle in list(dlab1.keys()):
        if dlab1[cle] is None or cle == ():
            bid = dlab1.pop(cle)
    for cle in list(dlab2.keys()):
        if dlab2[cle] is None or cle == ():
            bid = dlab2.pop(cle)
    for cle in list(dlab2.keys()):
        if cle in dlab1:
            dic1[dlab2[cle]] = dlab1[cle]
    # insertion des valeurs de tb2 dans tb1 quand les labels sont communs
    # (et uniques dans chaque table)
    # OU ajout de la ligne de tb2 dans tb1 (si restrict == False)
    rows1 = tab1.rows
    rows2 = tab2.rows
    if restrict:
        def func_append_r2(row):
            pass
    else:
        def func_append_r2(row):
            rows1.append(row)
    i2 = -1
    for r2 in rows2:
        i2 += 1
        try:
            rows1[dic1[i2]].update(r2)
        except KeyError:
            func_append_r2(r2)
    # concaténation des titres + info sur le merge
    tit = '\n'.join(
        [tb1.titr, tb2.titr, 'MERGE avec labels=%s' % repr(labels)])
    return Table(rows1, n_para, n_type, tit)


def remove_twins(tab, labels=[], format_r=None):
    """Remove lines if the values of `labels` have already been seen"""
    kept = _unique_values(tab, labels, format_r, keep_first=True)
    removed = set(range(len(tab))).difference(list(kept.values()))
    todel = reversed(sorted(list(removed)))
    for i in todel:
        del tab.rows[i]


def typaster(obj, prev=None, strict=False):
    """Retourne le type Aster ('R', 'I', Kdef) correspondant à l'objet obj.
    Si prev est fourni, on vérifie que obj est du type prev.
    Si strict=False, on autorise que obj ne soit pas du type prev s'ils sont
    tous les deux numériques ; dans ce cas, on retourne le "type enveloppe" 'R'.
    """
    dtyp = {
        int: 'I',
        float: 'R',
        str: Kdef,
        type(None): 'I',
    }
    if is_float(obj):
        obj = float(obj)
    if type(obj) in list(dtyp.keys()):
        typobj = dtyp[type(obj)]
        if prev in [None, typobj]:
            return typobj
        elif prev[0] == typobj[0] == 'K':
            if len(obj) <= int(prev[1:]):
                return prev
            else:
                raise TypeError("La longueur de la chaine %s est incompatible avec le type %s" \
                    % (repr(obj), repr(prev)))
        elif strict:   # prev != None et typobj != prev et strict
            raise TypeError("La valeur %s n'est pas de type %s" % (
                repr(obj), repr(prev)))
        elif prev in ('I', 'R') and typobj in ('I', 'R'):
            return 'R'
        else:
            raise TypeError("La valeur %s n'est pas compatible avec le type %s" \
                % (repr(obj), repr(prev)))
    else:
        raise TypeError('Une table ne peut contenir que des entiers, réels ' \
                         'ou chaines de caractères.')


def _unique_values(tab, params, format_r, keep_first=False):
    """Return a dict where:
    - the keys are tuples of values restricted to some columns
    - the values are the line_index
    index is set to None if several lines have the same values
    or, if keep_first is True, index is the first line index found.
    """
    _reformat = _reformat_func(format_r)
    rows = tab.rows
    dlab = {}
    for i in range(len(rows)):
        tup = _reformat(list(map(rows[i].__getitem__, params)))
        if dlab.get(tup, '') == '':
            dlab[tup] = i
        elif not keep_first:
            dlab[tup] = None
    return dlab


# fonctions utilitaires
def _reformat_func(format_r):
    """Return a function to format a list of values"""
    if format_r:
        fmtr = fmtF2PY(format_r)
        def _func(values):
            """Convertit les réels en utilisant format_r"""
            conv = []
            for i in values:
                try:
                    vali = fmtr % i
                except TypeError:
                    vali = i
                conv.append(vali)
            return tuple(conv)
    else:
        def _func(values):
            """no change"""
            return tuple(values)
    return _func


def _func_test_abs(v, VALE, PRECISION):
    """Retourne True si v est parmi VALE à PRECISION près en absolu
    """
    for x in VALE:
        if v != None and (x - PRECISION <= v <= x + PRECISION):
            return True
    return False


def _func_test_rela(v, VALE, PRECISION):
    """Retourne True si v est parmi VALE à PRECISION près en relatif
    """
    for x in VALE:
        sign = float(x > 0.) or -1.
        if v != None and (sign * x * (1. - PRECISION) <= sign * v <= sign * x * (1. + PRECISION)):
            return True
    return False


def check_nan(values):
    """Raise ValueError exception if nan is found in values."""
    for i, v in enumerate(values):
        if str(v) == 'nan':
            raise ValueError('NaN present at index %d' % i)<|MERGE_RESOLUTION|>--- conflicted
+++ resolved
@@ -294,11 +294,6 @@
                     list(getattr(tnv, tnv.para[1]).values())],
             'Lab': tnv.para,
         }
-<<<<<<< HEAD
-=======
-        if args['LEGENDE'] is None:
-            del args['LEGENDE']
->>>>>>> 334959f5
         Graph.AjoutParaCourbe(dicC, args)
         graph.AjoutCourbe(**dicC)
 
