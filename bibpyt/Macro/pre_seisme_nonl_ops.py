--- conflicted
+++ resolved
@@ -57,11 +57,7 @@
     calcul = PreSeismeNonL.Factory(self, param)
     try:
         calcul.run()
-<<<<<<< HEAD
     except AsterError as err:
-=======
-    except aster.error as err:
->>>>>>> e87c3888
         UTMESS('F', err.id_message, valk=err.valk,
                vali=err.vali, valr=err.valr)
 
@@ -352,13 +348,8 @@
 
     def DefineOut(self):
         """Define output depending on user choices"""
-<<<<<<< HEAD
-=======
         if 'BASE_MODALE' in self.param['RESULTAT']:
-            self.parent.DeclareOut('_BAMO', self.param['RESULTAT']['BASE_MODALE'])
->>>>>>> e87c3888
         _BAMO = DEFI_BASE_MODALE(**self.cmd_bamo)
-        if self.param['RESULTAT'].has_key('BASE_MODALE'):
             self.parent.register_result(_BAMO, self.param['RESULTAT']['BASE_MODALE'])
         self.bamo = _BAMO
 
@@ -541,30 +532,16 @@
 
     def DefineOut(self):
         """Define output depending on user choices"""
-<<<<<<< HEAD
-=======
         if 'CHAM_MATER' in self.args['RESULTAT']:
-            self.parent.DeclareOut('_AMa', self.args['RESULTAT']['CHAM_MATER'])
->>>>>>> e87c3888
         _AMa = AFFE_MATERIAU(**self.args['AFFE_MATERIAU'])
-        if self.args['RESULTAT'].has_key('CHAM_MATER'):
             self.parent.register_result(_AMa, self.args['RESULTAT']['CHAM_MATER'])
         self.mate = _AMa
-<<<<<<< HEAD
-=======
         if 'CARA_ELEM' in self.args['RESULTAT']:
-            self.parent.DeclareOut('_ACa', self.args['RESULTAT']['CARA_ELEM'])
->>>>>>> e87c3888
         _ACa = AFFE_CARA_ELEM(**self.args['AFFE_CARA_ELEM'])
-        if self.args['RESULTAT'].has_key('CARA_ELEM'):
             self.parent.register_result(_ACa, self.args['RESULTAT']['CARA_ELEM'])
         self.cara_elem = _ACa
-<<<<<<< HEAD
         _ACh_CL = AFFE_CHAR_MECA(**self.args['AFFE_CHAR_MECA'])
-        if self.args['RESULTAT'].has_key('CHARGE'):
-=======
         if 'CHARGE' in self.args['RESULTAT']:
->>>>>>> e87c3888
             for mcfact in self.args['RESULTAT']['CHARGE']:
                 if mcfact['OPTION'] == 'LAPL_TEMPS':
                     ACh_LT = AFFE_CHAR_MECA(**self.args['LAPL_TEMPS'])
@@ -920,13 +897,8 @@
         self.parasol_model()
         self.args.set_key(
             ('AFFE_MODELE', 'MAILLAGE'), self.mesh.get_new_mesh())
-<<<<<<< HEAD
-=======
         if 'MODELE' in self.args['RESULTAT']:
-            self.parent.DeclareOut('_Modele', self.args['RESULTAT']['MODELE'])
->>>>>>> e87c3888
         _Modele = AFFE_MODELE(**self.args['AFFE_MODELE'])
-        if self.args['RESULTAT'].has_key('MODELE'):
             self.parent.register_result(_Modele, self.args['RESULTAT']['MODELE'])
         self.modele = _Modele
 
@@ -1123,18 +1095,12 @@
     def DefineOut(self):
         """Define output depending on user choices"""
         if self.__builded:
-<<<<<<< HEAD
-=======
-            if 'MAILLAGE' in self.param['RESULTAT']:
-                self.parent.DeclareOut(
-                    '_NewMesh', self.param['RESULTAT']['MAILLAGE'])
->>>>>>> e87c3888
             _MeshTmp = ASSE_MAILLAGE(**self.asse_mail)
             _NewMesh = CREA_MAILLAGE(MAILLAGE = _MeshTmp,
                                      CREA_POI1 =_F(NOM_GROUP_MA = 'PARA_SOL',
                                      GROUP_MA = self.param['POST_CALC_MISS']['GROUP_MA_INTERF']),
                                         );
-            if self.param['RESULTAT'].has_key('MAILLAGE'):
+            if 'MAILLAGE' in self.param['RESULTAT']:
                 self.parent.register_result(
                     _NewMesh, self.param['RESULTAT']['MAILLAGE'])
 
