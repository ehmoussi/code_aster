# coding=utf-8
# --------------------------------------------------------------------
# Copyright (C) 1991 - 2019 - EDF R&D - www.code-aster.org
# This file is part of code_aster.
#
# code_aster is free software: you can redistribute it and/or modify
# it under the terms of the GNU General Public License as published by
# the Free Software Foundation, either version 3 of the License, or
# (at your option) any later version.
#
# code_aster is distributed in the hope that it will be useful,
# but WITHOUT ANY WARRANTY; without even the implied warranty of
# MERCHANTABILITY or FITNESS FOR A PARTICULAR PURPOSE.  See the
# GNU General Public License for more details.
#
# You should have received a copy of the GNU General Public License
# along with code_aster.  If not, see <http://www.gnu.org/licenses/>.
# --------------------------------------------------------------------

# person_in_charge: mathieu.courtois@edf.fr
import os
import os.path as osp
import shutil
from subprocess import call

import aster_core
from Utilitai.UniteAster import UniteAster
from Utilitai.Utmess import UTMESS


<<<<<<< HEAD
    import os
    import aster_core
    from Utilitai.UniteAster import UniteAster
    from Utilitai.Utmess import UTMESS
    from code_aster.RunManager import ReservedUnitUsed

    UL = UniteAster()
    fichierMFront = UL.Nom(UNITE_MFRONT)
    mfront = aster_core.get_option('prog:mfront')
    os.system(mfront + " --obuild " + fichierMFront + " --interface=aster")
    if not os.path.exists("src/libAsterBehaviour.so"):
        fileName = ("libAsterBehaviour.so")
        UTMESS('F', 'MFRONT_4', valk=fileName)

    fichierLib = 'fort.%s' % UNITE_LIBRAIRIE
    fichierLib = UL.Nom(UNITE_LIBRAIRIE)
    os.system("cp src/libAsterBehaviour.so ./"+fichierLib)
    os.system("ls -ltr")
    os.system("rm -fr src include")
    ReservedUnitUsed()

    return
=======
def crea_lib_mfront_ops(self, UNITE_MFRONT, UNITE_LIBRAIRIE, DEBUG, **args):
    """Compiler une loi de comportement MFront"""
    self.set_icmd(1)

    UL = UniteAster()
    infile = UL.Nom(UNITE_MFRONT)
    outlib = UL.Nom(UNITE_LIBRAIRIE)

    cmd = [aster_core.get_option('prog:mfront'),
           "--build",
           "--interface=aster"]
    if DEBUG == 'OUI':
        cmd.append("--debug")
        # cmd.append("--@AsterGenerateMTestFileOnFailure=true")
    cmd.append(infile)

    try:
        call(cmd)
        if not osp.exists("src/libAsterBehaviour.so"):
            UTMESS('F', 'MFRONT_4', valk="libAsterBehaviour.so")
        shutil.copyfile("src/libAsterBehaviour.so", outlib)
    finally:
        for dname in ('src', 'include'):
            if osp.isdir(dname):
                shutil.rmtree(dname)

    return 0
>>>>>>> 3793526e
<|MERGE_RESOLUTION|>--- conflicted
+++ resolved
@@ -28,30 +28,6 @@
 from Utilitai.Utmess import UTMESS
 
 
-<<<<<<< HEAD
-    import os
-    import aster_core
-    from Utilitai.UniteAster import UniteAster
-    from Utilitai.Utmess import UTMESS
-    from code_aster.RunManager import ReservedUnitUsed
-
-    UL = UniteAster()
-    fichierMFront = UL.Nom(UNITE_MFRONT)
-    mfront = aster_core.get_option('prog:mfront')
-    os.system(mfront + " --obuild " + fichierMFront + " --interface=aster")
-    if not os.path.exists("src/libAsterBehaviour.so"):
-        fileName = ("libAsterBehaviour.so")
-        UTMESS('F', 'MFRONT_4', valk=fileName)
-
-    fichierLib = 'fort.%s' % UNITE_LIBRAIRIE
-    fichierLib = UL.Nom(UNITE_LIBRAIRIE)
-    os.system("cp src/libAsterBehaviour.so ./"+fichierLib)
-    os.system("ls -ltr")
-    os.system("rm -fr src include")
-    ReservedUnitUsed()
-
-    return
-=======
 def crea_lib_mfront_ops(self, UNITE_MFRONT, UNITE_LIBRAIRIE, DEBUG, **args):
     """Compiler une loi de comportement MFront"""
     self.set_icmd(1)
@@ -78,5 +54,4 @@
             if osp.isdir(dname):
                 shutil.rmtree(dname)
 
-    return 0
->>>>>>> 3793526e
+    return