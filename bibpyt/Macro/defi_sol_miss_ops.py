# coding=utf-8
# --------------------------------------------------------------------
<<<<<<< HEAD
# Copyright (C) 1991 - 2018 - EDF R&D - www.code-aster.org
=======
# Copyright (C) 1991 - 2019 - EDF R&D - www.code-aster.org
>>>>>>> 90138a89
# This file is part of code_aster.
#
# code_aster is free software: you can redistribute it and/or modify
# it under the terms of the GNU General Public License as published by
# the Free Software Foundation, either version 3 of the License, or
# (at your option) any later version.
#
# code_aster is distributed in the hope that it will be useful,
# but WITHOUT ANY WARRANTY; without even the implied warranty of
# MERCHANTABILITY or FITNESS FOR A PARTICULAR PURPOSE.  See the
# GNU General Public License for more details.
#
# You should have received a copy of the GNU General Public License
# along with code_aster.  If not, see <http://www.gnu.org/licenses/>.
# --------------------------------------------------------------------

# person_in_charge: mathieu.courtois at edf.fr

import os

# Creation de la liste des coordonnees en Z d'un groupe de noeuds ou mailles :
def recu_coor_z(noma,group,typ_group,tole_r):

    import aster
    from Utilitai.Utmess import UTMESS

    collcnx = aster.getcolljev(noma.nom.ljust(8) + '.CONNEX')
    coord = aster.getvectjev(noma.nom.ljust(8) + '.COORDO    .VALE')
    cnom = aster.getvectjev(noma.nom.ljust(8) + '.NOMNOE')

    coor_z=[]

    if typ_group == 'group_ma':
        nomgrma = group
        collgrma = aster.getcolljev(noma.nom.ljust(8) + '.GROUPEMA')
        if nomgrma.ljust(24) not in collgrma:
            UTMESS("F", "MISS0_26", valk=group)
        else:
            numa = collgrma[nomgrma.ljust(24)]
            for ima in numa:
                n = collcnx[ima][0]
                uzmin = round(coord[3 * (n - 1) + 2],tole_r)
                uzmax = round(coord[3 * (n - 1) + 2],tole_r)
                for i in range(len(collcnx[ima])):
                    n = collcnx[ima][i]
                    uzmin = min(uzmin,round(coord[3 * (n - 1) + 2],tole_r))
                    uzmax = max(uzmax,round(coord[3 * (n - 1) + 2],tole_r))
                if uzmin not in coor_z:
                    coor_z.append(uzmin)
                if uzmax not in coor_z:
                    coor_z.append(uzmax)
    elif typ_group == 'group_no':
        collgrno = aster.getcolljev(noma.nom.ljust(8) + '.GROUPENO')
        nomgrno = group
        if nomgrno.ljust(24) not in collgrno:
            UTMESS("F", "MISS0_26", valk=group)
        else:
            grpn = collgrno[nomgrno.ljust(24)]
            l_coor_group = []
            i = 0
            for node in grpn:
                l_coor_group.append(
                    aster.getvectjev(noma.nom.ljust(8) + '.COORDO    .VALE', 3 * (node - 1), 3))
                uz = round(l_coor_group[i][2],tole_r)
                i += 1
                if uz not in coor_z:
                   coor_z.append(uz)
    else:
        assert 0, 'recu_coor_z : erreur argument typ_group'

    prov = sorted(coor_z)
    coor_z = prov[::-1]

    return coor_z



def defi_sol_miss_ops(self, MATERIAU, COUCHE=None, COUCHE_AUTO=None,
                      TITRE=None, INFO=None, **args):
    """Macro DEFI_SOL_MISS :
    définir les caractéristiques du sol pour un calcul MISS3D
    """
    import aster

    from code_aster.Cata.Syntax import _F
    from Utilitai.Utmess import UTMESS
    from Utilitai.Table import Table
    CREA_TABLE = self.get_cmd("CREA_TABLE")

    ier = 0
    # La macro compte pour 1 dans la numerotation des commandes
    self.set_icmd(1)

    # Le concept sortant (de type table_sdaster) est tabout
    self.DeclareOut("tabout", self.sd)

    # 1. Création des dictionnaires des MATERIAUX
    l_mate = []
    for Mi in MATERIAU:
        dM = Mi.cree_dict_valeurs(Mi.mc_liste)
        l_mate.append(dM)
    nb_mate = len(l_mate)

    # 2. Création des dictionnaires des COUCHES
    l_couche = []
    n_substr = 0
    n_epais = 0
    # Mode manuel :
    if COUCHE != None:
        for Ci in COUCHE:
            dC = Ci.cree_dict_valeurs(Ci.mc_liste)
            if dC.get("SUBSTRATUM") == "OUI":
                n_substr += 1
            if dC.get("EPAIS") != None:
                n_epais += 1
            l_couche.append(dC)
        if n_substr != 1:
            UTMESS("F", "MISS0_3")
        if n_epais == 0:
            UTMESS("F", "MISS0_21")
        nb_couche = len(l_couche)

    # Mode automatique pour les couches :
    grma_interf = None
    arg_grno = False
    arg_grma = False
    if COUCHE_AUTO != None:
        if type(COUCHE_AUTO) in (tuple, list):
            COUCHE_AUTO = COUCHE_AUTO[0]
        ll_mate = []
        l_epais = []
        enfonce = False
        homogene = False
        l_z0 = False
        Z0 = 0.
        max_z_input = 0.
        min_z_input = 0.
        # tole_r sert à arrondir les valeurs pour les tests
        tole_r = 5
        l_pt_ctrl = False
        coor_z_input = []
        decalage_auto = False
        # Lecture des arguments :
<<<<<<< HEAD
        if COUCHE_AUTO["HOMOGENE"] == "OUI":
            homogene = True
        if COUCHE_AUTO["MAILLAGE"]:
            noma = COUCHE_AUTO["MAILLAGE"]
        if COUCHE_AUTO["SURF"] == "NON":
            enfonce = True
        if COUCHE_AUTO["GROUP_MA"] or COUCHE_AUTO["GROUP_NO"]:
            collcnx = aster.getcolljev(noma.nom.ljust(8) + '.CONNEX')
            coord = aster.getvectjev(noma.nom.ljust(8) + '.COORDO    .VALE')
            cnom = aster.getvectjev(noma.nom.ljust(8) + '.NOMNOE')
            if COUCHE_AUTO["GROUP_MA"]:
                arg_grma = True
                nomgrma = COUCHE_AUTO["GROUP_MA"]
                coor_z_input =  recu_coor_z(noma,nomgrma,'group_ma',tole_r)
            else:
                arg_grno = True
                nomgrno = COUCHE_AUTO["GROUP_NO"]
                coor_z_input =  recu_coor_z(noma,nomgrno,'group_no',tole_r)
            max_z_input = coor_z_input[0]
            min_z_input = coor_z_input[-1]
        if COUCHE_AUTO["NUME_MATE"]:
            ll_mate = COUCHE_AUTO["NUME_MATE"]
        if COUCHE_AUTO["EPAIS_PHYS"]:
            if homogene:
               l_epais.append(COUCHE_AUTO["EPAIS_PHYS"][0])
            else:
               l_epais = COUCHE_AUTO["EPAIS_PHYS"]
        if COUCHE_AUTO["NUME_MATE_SUBSTRATUM"]:
            nume_substr = COUCHE_AUTO["NUME_MATE_SUBSTRATUM"]
        if COUCHE_AUTO["NOMBRE_RECEPTEUR"]:
            nb_recept = COUCHE_AUTO["NOMBRE_RECEPTEUR"]
            if (nb_recept%2 <> 0):
                UTMESS("F", "MISS0_27")
        if COUCHE_AUTO["GROUP_MA_INTERF"]:
            grma_interf = COUCHE_AUTO["GROUP_MA_INTERF"]
        if COUCHE_AUTO["Z0"]:
            Z0 = COUCHE_AUTO["Z0"]
            l_z0 = True
        if not l_z0 and enfonce:
            Z0 = max_z_input
        if not enfonce:
            max_z_input = Z0
        print 'La cote Z vaut : ',Z0
        if COUCHE_AUTO["TOLERANCE"]:
           tole_verif = COUCHE_AUTO["TOLERANCE"]
        if COUCHE_AUTO["DECALAGE_AUTO"] == "OUI":
           decalage_auto = True
        if COUCHE_AUTO["GROUP_MA_CONTROL"]:
            nomgrmactrl = COUCHE_AUTO["GROUP_MA_CONTROL"]
            l_pt_ctrl = True
            coor_z_ctrl = recu_coor_z(noma,nomgrmactrl,'group_ma',tole_r)
            print 'Cotes verticales des points de controle=',coor_z_ctrl
            if coor_z_ctrl[0] > Z0:
                UTMESS("F", "MISS0_28", valr=Z0)
=======
        for Ci in COUCHE_AUTO:
            dC = Ci.cree_dict_valeurs(Ci.mc_liste)
            if dC.get("HOMOGENE") == "OUI":
                homogene = True
            if dC.get("MAILLAGE"):
                noma = dC.get("MAILLAGE")
            if dC.get("SURF") == "NON":
                enfonce = True
            if dC.get("GROUP_MA") or dC.get("GROUP_NO"):
                collcnx = aster.getcolljev(noma.nom.ljust(8) + '.CONNEX')
                coord = aster.getvectjev(noma.nom.ljust(8) + '.COORDO    .VALE')
                cnom = aster.getvectjev(noma.nom.ljust(8) + '.NOMNOE')
                if dC.get("GROUP_MA"):
                    arg_grma = True
                    nomgrma = dC.get("GROUP_MA")
                    coor_z_input =  recu_coor_z(noma,nomgrma,'group_ma',tole_r)
                else:
                    arg_grno = True
                    nomgrno = dC.get("GROUP_NO")
                    coor_z_input =  recu_coor_z(noma,nomgrno,'group_no',tole_r)
                max_z_input = coor_z_input[0]
                min_z_input = coor_z_input[-1]
            if dC.get("NUME_MATE"):
                ll_mate = dC.get("NUME_MATE")
            if dC.get("EPAIS_PHYS"):
                if homogene:
                   l_epais.append(dC.get("EPAIS_PHYS")[0])
                else:
                   l_epais = dC.get("EPAIS_PHYS")
            if dC.get("NUME_MATE_SUBSTRATUM"):
                nume_substr = dC.get("NUME_MATE_SUBSTRATUM")
            if dC.get("NOMBRE_RECEPTEUR"):
                nb_recept = dC.get("NOMBRE_RECEPTEUR")
                if (nb_recept%2 <> 0):
                    UTMESS("F", "MISS0_27")
            if dC.get("GROUP_MA_INTERF"):
                grma_interf = dC.get("GROUP_MA_INTERF")
            if dC.get("Z0"):
                Z0 = dC.get("Z0")
                l_z0 = True
            if not l_z0 and enfonce:
                Z0 = max_z_input
            if not enfonce:
                max_z_input = Z0
            print 'La cote Z vaut : ',Z0
            if dC.get("TOLERANCE"):
               tole_verif = dC.get("TOLERANCE")
            if dC.get("DECALAGE_AUTO") == "OUI":
               decalage_auto = True
            if dC.get("GROUP_MA_CONTROL"):
                nomgrmactrl = dC.get("GROUP_MA_CONTROL")
                l_pt_ctrl = True
                coor_z_ctrl = recu_coor_z(noma,nomgrmactrl,'group_ma',tole_r)
                print 'Cotes verticales des points de controle=',coor_z_ctrl
                if coor_z_ctrl[0] > Z0:
                    UTMESS("F", "MISS0_28", valr=Z0)
>>>>>>> 90138a89

        if homogene:
            max_z_input = Z0
            ll_mate.append(1)
            l_mate.append(l_mate[0])
            nb_mate += 1
        coor_z_sol = [max_z_input,]
        for ep in l_epais:
            coor_z_sol.append(coor_z_sol[-1]-ep)
        # Typage des couches : 1 si couche de sol, 2 si point de controle
        type_couche=[1]*len(coor_z_sol)
        if enfonce:
            # Verification si il y a vraiment enfoncement
            if len(coor_z_sol) == 1:
                UTMESS("F", "MISS0_29")
            # Verification entre base de l'interface et couches de sol
            if len(l_epais) <> len(ll_mate):
               UTMESS("F", "MISS0_30")

        if l_pt_ctrl:
            if coor_z_ctrl[-1] < coor_z_sol[-1]:
               UTMESS("F", "MISS0_32")
            # Liste regroupant les cotes des points de controles et des couches de sol
            coor_z_sol_ctrl = []
            for zz in coor_z_sol:
                coor_z_sol_ctrl.append(zz)
            for zz in coor_z_ctrl:
                if zz not in coor_z_sol_ctrl:
                    coor_z_sol_ctrl.append(zz)
            prov = sorted(coor_z_sol_ctrl)
            coor_z_sol_ctrl = prov[::-1]
            type_couche = [1]
            l_epais = []
            ll_mate2 = []
            zz_sup = Z0
            jj = 0
            for zz in coor_z_sol_ctrl[1:]:
                if zz in coor_z_ctrl:
                    if zz in coor_z_sol:
                        UTMESS("F", "MISS0_33")
                    else:
                        type_couche.append(2)
                else:
                    type_couche.append(1)
                pp = zz_sup-zz
                l_epais.append(pp)
                zz_sup = zz
                ll_mate2.append(ll_mate[jj])
                if zz in coor_z_sol:
                    jj += 1
                ll_mate = ll_mate2

    # Verification avec l'interface FEM-BEM
    nb_noeud = 0
    verif = False
    if ((grma_interf != None) and enfonce and (COUCHE_AUTO != None)):
        coor_z_interf = recu_coor_z(noma,grma_interf,'group_ma',tole_r)
        max_z_interf = coor_z_interf[0]
        min_z_interf = coor_z_interf[-1]
        l_z_sol=[max_z_interf,]
        for ep in l_epais:
            l_z_sol.append(l_z_sol[-1]-ep)
        nb_noeud = len(coor_z_input)
        if (max_z_input < max_z_interf) or (min_z_input > min_z_interf):
            UTMESS("F", "MISS0_34")
        verif = True
        denom = 1.
        for z_input in coor_z_input:
           verif1 = False
           for z_interf in coor_z_interf:
              if (abs(z_interf)>1.):
                 denom=abs(z_interf)
              if ((abs(z_input-z_interf)/denom) <= tole_verif):
                 verif1 = True
           verif = (verif and verif1)
        if (not verif):
            if arg_grma:
               UTMESS("F", "MISS0_34")
            else:
               UTMESS("A", "MISS0_35")
        if l_pt_ctrl:
            for zz in coor_z_ctrl:
                if zz > min_z_input:
                    UTMESS("F", "MISS0_36")



    #Generation table sol en mode auto
    if (COUCHE_AUTO != None):
        couche = {}
        nbc = 0
        idc = 1
        nbsscouche = 0
        if enfonce:
            l_noeud = coor_z_input
            # Liste des epaisseurs de sol
            l_z_ep = []
            for zz in l_z_sol:
                l_z_ep.append(Z0-zz)
            for pt in range(nb_noeud-1):
                idc += 1
                enfonc_sup = l_noeud[0] - l_noeud[pt]
                if enfonc_sup > l_z_ep[len(l_z_ep)-1]:
                    UTMESS("F", "MISS0_37")
                ep_ss_couche = (l_noeud[pt]-l_noeud[pt+1]) / nb_recept
                for nc in range(nb_recept):
                    couche = {}
                    enfonc_ss_c_haut = l_noeud[0]-l_noeud[pt] + (nc * ep_ss_couche)
                    enfonc_ss_c_bas  = enfonc_ss_c_haut + ep_ss_couche
                    i = 0
                    ind_mat_sup = 0
                    ind_mat_inf = 0
                    if not homogene:
                        while enfonc_ss_c_haut > l_z_ep[i]:
                            i += 1
                        while l_z_ep[ind_mat_sup] <= enfonc_ss_c_haut:
                            ind_mat_sup += 1
                        ind_mat_inf = ind_mat_sup
                        ind_mat_sup = ind_mat_sup - 1
                        while enfonc_ss_c_bas >= l_z_ep[ind_mat_inf]:
                            ind_mat_inf += 1
                    nb_mat_couche = ind_mat_inf - ind_mat_sup
                    if homogene:
                        id_mate = ll_mate[0]
                    elif ind_mat_sup < (ind_mat_inf - 2):
                        #Cas plus de deux materiaux dans la sous-couche
                        ep_mat_h = []
                        ep_mat_b = []
                        ep_mat = [(l_z_ep[ind_mat_sup + 1] - enfonc_ss_c_haut),]
                        for ind_mat in range((ind_mat_sup + 1),(ind_mat_inf - 1)):
                           zz1 = l_z_ep[ind_mat] - enfonc_ss_c_haut
                           zz2 = enfonc_ss_c_bas - l_z_ep[ind_mat]
                           ep_mat_h.append(zz1)
                           ep_mat_b.append(zz2)
                        ep_mat.append(enfonc_ss_c_bas - l_z_ep[ind_mat_inf-1])
                        err_ep = abs(sum(ep_mat) - ep_ss_couche) / ep_ss_couche
                        if ( err_ep > tole_verif):
                           UTMESS("F", "MISS0_38")
                        ep1 = ep_mat[0]
                        ii = 1
                        id_mate = ll_mate[ind_mat_sup]
                        for ii in range(1,(len(ep_mat)-1)):
                           if (ep_mat[ii] > ep1):
                              ep1 = ep_mat[ii]
                              id_mate = ll_mate[ind_mat_sup+ii]
                    elif ind_mat_sup == (ind_mat_inf - 2):
                        #Cas deux materiaux dans la sous-couche
                        zz1 = l_z_ep[ind_mat_sup+1] - enfonc_ss_c_haut
                        zz2 = enfonc_ss_c_bas - l_z_ep[ind_mat_sup+1]
                        if zz2 > zz1:
                            id_mate = ll_mate[ind_mat_sup+1]
                        else:
                            id_mate = ll_mate[ind_mat_sup]
                    elif ind_mat_sup == (ind_mat_inf - 1):
                        #Cas un seul materiau
                        id_mate = ll_mate[ind_mat_sup]
                    else:
                        assert False, "Erreur dans la contruction des sous-couches"
                    couche["SUBSTRATUM"] = None
                    couche["NUME_MATE"] = id_mate
                    couche["EPAIS"] = ep_ss_couche
                    couche["RECEPTEUR"] = "OUI"
                    couche["SOURCE"] = "NON"
                    if nc == nb_recept/2:
                       couche["SOURCE"] = "OUI"
                    l_couche.append(couche)
                    idc += 1
                    enfonc_ss_c_bas = l_noeud[0] - l_noeud[pt+1]
            # Fin des sous-couches

            # Couche a la base de l'interface
            ii = 0
            epais = -1.
            if len(l_z_ep) > 1:
                while enfonc_ss_c_bas >= l_z_ep[ii]:
                    ii += 1
                epais = l_z_ep[ii]-enfonc_ss_c_bas
            else:
                if l_z_ep[ii] <= enfonc_ss_c_bas:
                    UTMESS("F", "MISS0_39")
                else:
                    epais = l_z_ep[ii] - enfonc_ss_c_bas
            couche = {}
            couche["EPAIS"] = epais
            couche["SUBSTRATUM"] = None
            if not homogene:
               couche["NUME_MATE"] = ll_mate[ii-1]
            else:
               couche["NUME_MATE"] = ll_mate[0]
            couche["EPAIS"] = epais
            couche["SOURCE"] = "OUI"
            couche["RECEPTEUR"] = "OUI"
            idc += 1
            l_couche.append(couche)
            # Couches strictement sous l'interface
            while ii < len(l_epais):
                couche = {}
                couche["SUBSTRATUM"] = None
                couche["NUME_MATE"] = ll_mate[ii]
                couche["EPAIS"] = l_epais[ii]
                couche["SOURCE"] = "NON"
                couche["RECEPTEUR"] = "NON"
                if type_couche[ii]==2:
                    # Cas des points de controle
                    couche["RECEPTEUR"] = "OUI"
                    couche["SOURCE"] = "OUI"
                l_couche.append(couche)
                idc += 1
                ii += 1
            # Substratum
            couche = {}
            couche["SUBSTRATUM"] = "OUI"
            couche["SOURCE"] = "NON"
            couche["RECEPTEUR"] = "NON"
            if homogene:
               couche["NUME_MATE"] = ll_mate[0]+1
            else:
               couche["NUME_MATE"] = nume_substr
            couche["EPAIS"] = None
            l_couche.append(couche)
        else:
            # Cas superficiel
            couche = {}
            ii = 0
            couche["SOURCE"] = "OUI"
            couche["RECEPTEUR"] = "OUI"
            couche["NUME_MATE"] = ll_mate[ii]
            couche["EPAIS"] = l_epais[ii]
            couche["SUBSTRATUM"] = None
            l_couche.append(couche)
            ii = 1
            for nc in range(1,len(l_epais)):
                couche = {}
                couche["SUBSTRATUM"] = None
                couche["NUME_MATE"] = ll_mate[ii]
                couche["EPAIS"] = l_epais[ii]
                couche["RECEPTEUR"] = "NON"
                couche["SOURCE"] = "NON"
                if type_couche[ii] == 2:
                   # Cas des points de controle
                   couche["RECEPTEUR"] = "OUI"
                   couche["SOURCE"] = "OUI"
                l_couche.append(couche)
                idc += 1
                ii += 1
            couche = {}
            couche["SUBSTRATUM"] = "OUI"
            couche["SOURCE"] = "NON"
            couche["RECEPTEUR"] = "NON"
            if homogene:
               couche["NUME_MATE"] = ll_mate[0]+1
            else:
               couche["NUME_MATE"] = nume_substr
            couche["EPAIS"] = None
            l_couche.append(couche)

    if ((COUCHE_AUTO != None) and enfonce):
        # Verification entre base de l'interface et couches de sol
        min_z_input_r = round(min_z_input,tole_r)
        prof = Z0
        ii = 0
        for couche in l_couche[:-2]:
            prof = prof - couche["EPAIS"]
            prof = round(prof,tole_r)
            if prof == min_z_input_r:
                if decalage_auto:
                    UTMESS("A", "MISS0_40", valr=(prof,couche["EPAIS"]))
                    couche["NUME_MATE"] = l_couche[ii+1]["NUME_MATE"]
                else:
                    UTMESS("A", "MISS0_41")
            ii += 1


    # 3. définition de la table
    # para/typ pré-trie les colonnes
    tab = Table(
        para=["NUME_COUCHE", "EPAIS", "RHO", "E", "NU", "AMOR_HYST",
              "RECEPTEUR", "SOURCE", "NUME_MATE", "SUBSTRATUM"],
        typ=["I", "R", "R", "R", "R", "R", "K8", "K8", "I", "K8"])
    idc = 0
    unused = set([i + 1 for i in range(nb_mate)])
    for couche in l_couche:
        idc += 1
        id_mate = couche["NUME_MATE"]
        if id_mate > nb_mate:
            UTMESS("F", "MISS0_4", vali=(idc, nb_mate, id_mate))
        unused.discard(id_mate)
        id_mate = id_mate - 1
        couche["NUME_COUCHE"] = idc
        couche.update(l_mate[id_mate])
        if couche.has_key("SUBSTRATUM"):
            if couche["SUBSTRATUM"] is None:
                del couche["SUBSTRATUM"]
        if couche["EPAIS"] is None:
            couche["EPAIS"] = 0.
        tab.append(couche)

    if unused:
        unused = sorted(list(unused))
        idef = [i + 1 for i in range(nb_mate)]
        # ignore last material
        while unused and unused[-1] == idef[-1]:
            unused.pop()
            idef.pop()
        if unused:
            UTMESS("F", "MISS0_2", valk=str(tuple(unused)))

    # 4. surcharge par le titre fourni
    if TITRE != None:
        if type(TITRE) not in (list, tuple):
            TITRE = [TITRE]
        tab.titr = os.linesep.join(TITRE)

    if INFO == 2:
        print tab

    # 5. création de la table
    dprod = tab.dict_CREA_TABLE()
    tabout = CREA_TABLE(**dprod)

    return tabout<|MERGE_RESOLUTION|>--- conflicted
+++ resolved
@@ -1,10 +1,6 @@
 # coding=utf-8
 # --------------------------------------------------------------------
-<<<<<<< HEAD
-# Copyright (C) 1991 - 2018 - EDF R&D - www.code-aster.org
-=======
 # Copyright (C) 1991 - 2019 - EDF R&D - www.code-aster.org
->>>>>>> 90138a89
 # This file is part of code_aster.
 #
 # code_aster is free software: you can redistribute it and/or modify
@@ -148,7 +144,6 @@
         coor_z_input = []
         decalage_auto = False
         # Lecture des arguments :
-<<<<<<< HEAD
         if COUCHE_AUTO["HOMOGENE"] == "OUI":
             homogene = True
         if COUCHE_AUTO["MAILLAGE"]:
@@ -203,64 +198,6 @@
             print 'Cotes verticales des points de controle=',coor_z_ctrl
             if coor_z_ctrl[0] > Z0:
                 UTMESS("F", "MISS0_28", valr=Z0)
-=======
-        for Ci in COUCHE_AUTO:
-            dC = Ci.cree_dict_valeurs(Ci.mc_liste)
-            if dC.get("HOMOGENE") == "OUI":
-                homogene = True
-            if dC.get("MAILLAGE"):
-                noma = dC.get("MAILLAGE")
-            if dC.get("SURF") == "NON":
-                enfonce = True
-            if dC.get("GROUP_MA") or dC.get("GROUP_NO"):
-                collcnx = aster.getcolljev(noma.nom.ljust(8) + '.CONNEX')
-                coord = aster.getvectjev(noma.nom.ljust(8) + '.COORDO    .VALE')
-                cnom = aster.getvectjev(noma.nom.ljust(8) + '.NOMNOE')
-                if dC.get("GROUP_MA"):
-                    arg_grma = True
-                    nomgrma = dC.get("GROUP_MA")
-                    coor_z_input =  recu_coor_z(noma,nomgrma,'group_ma',tole_r)
-                else:
-                    arg_grno = True
-                    nomgrno = dC.get("GROUP_NO")
-                    coor_z_input =  recu_coor_z(noma,nomgrno,'group_no',tole_r)
-                max_z_input = coor_z_input[0]
-                min_z_input = coor_z_input[-1]
-            if dC.get("NUME_MATE"):
-                ll_mate = dC.get("NUME_MATE")
-            if dC.get("EPAIS_PHYS"):
-                if homogene:
-                   l_epais.append(dC.get("EPAIS_PHYS")[0])
-                else:
-                   l_epais = dC.get("EPAIS_PHYS")
-            if dC.get("NUME_MATE_SUBSTRATUM"):
-                nume_substr = dC.get("NUME_MATE_SUBSTRATUM")
-            if dC.get("NOMBRE_RECEPTEUR"):
-                nb_recept = dC.get("NOMBRE_RECEPTEUR")
-                if (nb_recept%2 <> 0):
-                    UTMESS("F", "MISS0_27")
-            if dC.get("GROUP_MA_INTERF"):
-                grma_interf = dC.get("GROUP_MA_INTERF")
-            if dC.get("Z0"):
-                Z0 = dC.get("Z0")
-                l_z0 = True
-            if not l_z0 and enfonce:
-                Z0 = max_z_input
-            if not enfonce:
-                max_z_input = Z0
-            print 'La cote Z vaut : ',Z0
-            if dC.get("TOLERANCE"):
-               tole_verif = dC.get("TOLERANCE")
-            if dC.get("DECALAGE_AUTO") == "OUI":
-               decalage_auto = True
-            if dC.get("GROUP_MA_CONTROL"):
-                nomgrmactrl = dC.get("GROUP_MA_CONTROL")
-                l_pt_ctrl = True
-                coor_z_ctrl = recu_coor_z(noma,nomgrmactrl,'group_ma',tole_r)
-                print 'Cotes verticales des points de controle=',coor_z_ctrl
-                if coor_z_ctrl[0] > Z0:
-                    UTMESS("F", "MISS0_28", valr=Z0)
->>>>>>> 90138a89
 
         if homogene:
             max_z_input = Z0
