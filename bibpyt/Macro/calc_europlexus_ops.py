--- conflicted
+++ resolved
@@ -28,22 +28,11 @@
 import os
 import os.path as osp
 import tempfile
-<<<<<<< HEAD
-
-
-from code_aster import onFatalError
-from code_aster.Cata.Syntax import _F
+
 import aster
-import aster_core
-from Utilitai.partition import MAIL_PY
-from Utilitai.Utmess import UTMESS
-from Calc_epx.calc_epx_utils import tolist
-=======
-
-import aster
-import aster_core
 import med_aster
 from Calc_epx.calc_epx_utils import tolist
+from code_aster import onFatalError
 from code_aster.Cata.Commands import (DEFI_FICHIER, DETRUIRE,
                                       IMPR_RESU,
                                       INFO_EXEC_ASTER,
@@ -51,18 +40,11 @@
 from code_aster.Cata.Syntax import _F
 from Utilitai.partition import MAIL_PY
 from Utilitai.Utmess import UTMESS, MasquerAlarme, RetablirAlarme
->>>>>>> c512e3e9
 
 #-----------------------------------------------------------------------
 #----------------------------- Operateur de la Macro-commande ----------
 #-----------------------------------------------------------------------
-<<<<<<< HEAD
-def calc_europlexus_ops(self, EXCIT, COMPORTEMENT, ARCHIVAGE, CALCUL,
-=======
-
-
 def calc_europlexus_ops(self, NOM_CAS, EXCIT, COMPORTEMENT, ARCHIVAGE, CALCUL,
->>>>>>> c512e3e9
                         CARA_ELEM=None, MODELE=None,
                         CHAM_MATER=None, FONC_PARASOL=None,
                         OBSERVATION=None, COURBE=None,
@@ -95,34 +77,9 @@
     MasquerAlarme('ALGELINE4_43')
     MasquerAlarme('JEVEUX_57')
 
-<<<<<<< HEAD
-    # Ligne de commande d'Europlexus
-    EXEC = args['LOGICIEL'] if 'LOGICIEL' in args else None
-
-    # Version d'Europlexus
-    VERS = args['VERSION_EUROPLEXUS'] if 'VERSION_EUROPLEXUS' in args else None
-
     # Chemin du repertoire REPE_OUT de l'execution courante d'Aster
     REPE_OUT = os.path.join(os.getcwd(), 'REPE_OUT')
 
-    # Chemin du repertoire temporaire pour l'execution d'EPX
-    # (un lien vers REPE_OUT)
-    REPE_epx = tempfile.mkdtemp(suffix='_epx')
-    os.rmdir(REPE_epx)
-    os.symlink(REPE_OUT, REPE_epx)
-
-    # Le concept sortant (de type evol_noli) est nomme 'resu'.
-    # Le nom de ce concept sera celui defini par l'utilisateur.
-    global resu
-
-    # On récupère ce nom pour le nommage des fichiers dans REPE_OUT.
-    nom_resu = self.name
-
-=======
-    # Chemin du repertoire REPE_OUT de l'execution courante d'Aster
-    REPE_OUT = os.path.join(os.getcwd(), 'REPE_OUT')
-
->>>>>>> c512e3e9
     #
     # TRADUCTION DES INFORMATIONS
     #
@@ -140,38 +97,6 @@
 
     EPX.ecrire_fichier()
 
-<<<<<<< HEAD
-    #
-    # LANCEMENT DU CALCUL
-    #
-
-
-    if args['LANCEMENT'] == 'OUI':
-
-        EPX.lancer_calcul()
-
-        #
-        # COPIE DES RESULTATS EPX DANS LE CONCEPT ASTER
-        #
-
-        EPX.get_resu()
-
-        #
-        # RECUPERER LES CONCEPTS TABLE
-        #
-
-        if COURBE is not None:
-            global table
-            EPX.get_table()
-            self.register_result(table, args['TABLE_COURBE'])
-
-
-    #
-    # MENAGE
-    #
-
-=======
->>>>>>> c512e3e9
     # Pour la gestion des Exceptions
     onFatalError(prev_onFatalError)
 
@@ -180,14 +105,7 @@
     RetablirAlarme('ALGELINE4_43')
     RetablirAlarme('JEVEUX_57')
 
-<<<<<<< HEAD
-    # Suppression du lien symbolique
-    os.remove(REPE_epx)
-
-    return resu
-=======
-    return ier
->>>>>>> c512e3e9
+    return
 
 #-----------------------------------------------------------------------
 #----------------------------- class EUROPLEXUS ------------------------
@@ -352,10 +270,6 @@
         """
             Retoune une unité de fichier libre.
         """
-<<<<<<< HEAD
-        from code_aster.Commands import DETRUIRE, INFO_EXEC_ASTER
-=======
->>>>>>> c512e3e9
         _UL = INFO_EXEC_ASTER(LISTE_INFO='UNITE_LIBRE')
         unite = _UL['UNITE_LIBRE', 1]
         DETRUIRE(CONCEPT=(_F(NOM=_UL),), INFO=1)
@@ -400,10 +314,6 @@
             s'il y a un état initial.
         """
         from Calc_epx.trans_var_int import var_int_a2e
-<<<<<<< HEAD
-        from code_aster.Commands import IMPR_RESU, MODI_REPERE
-=======
->>>>>>> c512e3e9
 
         epx = self.epx
 
@@ -974,135 +884,6 @@
                 for ll in liste_lignes:
                     fd.write('%s\n'%ll)
 
-<<<<<<< HEAD
-  #-----------------------------------------------------------------------
-    def get_table(self, icourbe=1,):
-        """
-            Transforme les courbes écrites dans le fichier .pun par EPX
-            en table Code_Aster.
-        """
-
-        from Calc_epx.calc_epx_utils import lire_pun
-        from code_aster.Commands import CREA_TABLE, IMPR_TABLE
-        global table
-
-        if not hasattr(self, 'courbes'):
-            fichier = self.nom_fichiers['PUN']
-            if not os.path.isfile(fichier):
-                return
-            self.courbes = lire_pun(fichier=fichier)
-
-        if not os.path.isfile(fichier):
-            return
-        if debug:
-            print(self.courbes, type(self.courbes))
-        nc = 0
-        para_ordonnee = []
-        dico = []
-        for icourbe in self.courbes:
-            valeurs = self.courbes[icourbe]
-            if debug:
-                print('icourbe = %s ; valeurs = %s'%(icourbe, valeurs))
-            if nc == 0:
-                para_abscisse = self.legend_courbes[icourbe][0]
-                vale_abscisse = valeurs[0,:].tolist()
-                if len(para_abscisse ) > 16:
-                    para_abscisse  =  para_abscisse[:17]
-                dico.append({'TYPE_K': 'K16', 'LISTE_R' : vale_abscisse,
-                           'PARA' : para_abscisse})
-                para_ordonnee = self.legend_courbes[icourbe][1]
-                vale_ordonnee = valeurs[1,:].tolist()
-                if len(para_ordonnee) > 16:
-                    para_ordonnee =  para_ordonnee[:17]
-                dico.append({'TYPE_K':'K16', 'LISTE_R' : vale_ordonnee,
-                           'PARA' : para_ordonnee})
-                nc = 1
-            else:
-                if ((self.legend_courbes[icourbe][0] == para_abscisse) and
-                  (vale_abscisse == valeurs[0,:].tolist())):
-                    para_ordonnee = self.legend_courbes[icourbe][1]
-                    vale_ordonnee = valeurs[1,:].tolist()
-                    if len(para_ordonnee) > 16:
-                        para_ordonnee =  para_ordonnee[:17]
-                    dico.append({'TYPE_K':'K16', 'LISTE_R' : vale_ordonnee,
-                               'PARA' : para_ordonnee})
-                else:
-                    raise Exception('Table non compatible')
-
-        if len(dico)-1 != self.nb_COURBE:
-            UTMESS('A', 'PLEXUS_39')
-        table = CREA_TABLE(LISTE=dico)
-
-        # test d'impression de la table
-        if False:
-            unite = self.get_unite_libre()
-            unite = 90
-            DEFI_FICHIER(UNITE=unite, ACTION='ASSOCIER')
-
-            IMPR_TABLE(UNITE=unite,
-                     FORMAT='XMGRACE',
-                     TABLE=table,
-                     LEGENDE_X=para_abscisse,
-                     LEGENDE_Y=para_ordonnee,
-                     LEGENDE='test'
-                 )
-
-            os.system('xmgrace fort.%i' % unite)
-
-            DEFI_FICHIER(UNITE=unite, ACTION='LIBERER')
-
-
-#-----------------------------------------------------------------------
-    def get_resu(self,):
-        """
-            Construit un concept aster evol_noli à partir des résultats du
-            calcul EPX contenus dans le fichier MED de sortie.
-        """
-        from code_aster.Commands import LIRE_EUROPLEXUS
-        import med_aster
-
-
-        fichier_med = self.nom_fichiers['MED']
-        if not os.path.isfile(fichier_med):
-            UTMESS('F', 'PLEXUS_14')
-        # on complète le test car le fichier est créé au début du calcul
-        # mais il est vide.
-        dic_champ_med = med_aster.get_nom_champ_med(fichier_med)
-        if len(list(dic_champ_med.keys())) == 0:
-            UTMESS('F', 'PLEXUS_14')
-
-        unite = self.get_unite_libre()
-        # ca ne marche pas avec ca :
-        # DEFI_FICHIER(UNITE=unite, FICHIER=fichier_med, ACTION='ASSOCIER')
-
-        # mais ca marche avec ca
-        fort = 'fort.%i' % unite
-        if os.path.isfile(fort):
-            os.remove(fort)
-        os.symlink(fichier_med, fort)
-
-
-        resu = LIRE_EUROPLEXUS(UNITE_MED=unite,
-                            MODELE=self.MODELE,
-                            CARA_ELEM=self.CARA_ELEM_CONCEPT,
-                            CHAM_MATER=self.CHAM_MATER,
-                            COMPORTEMENT=self.COMPORTEMENT,
-                            EXCIT=self.EXCIT,
-                            INFO=self.INFO,
-                            )
-        DEFI_FICHIER(UNITE=unite, ACTION='LIBERER')
-        os.remove(fort)
-#-----------------------------------------------------------------------
-    def lancer_calcul(self):
-        """Lancement du calcul EPX"""
-        from code_aster.Commands import EXEC_LOGICIEL
-        fichier_epx = osp.abspath(self.nom_fichiers['COMMANDE'])
-        EXEC_LOGICIEL(LOGICIEL=self.EXEC,
-                      ARGUMENT=(fichier_epx, self.VERS, self.REPE_epx),
-                      CODE_RETOUR_MAXI=-1,
-                      INFO=2)
-=======
->>>>>>> c512e3e9
 #-----------------------------------------------------------------------
     def write_all_gr(self,):
         """
