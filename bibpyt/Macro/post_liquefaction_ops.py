--- conflicted
+++ resolved
@@ -23,16 +23,9 @@
 
 def post_liquefaction_ops(self,AXE,RESULTAT,CRITERE,**args):
 
-<<<<<<< HEAD
-  import aster
-  import os,string,types
-  from code_aster.Cata.Syntax import _F
-=======
-    ier=0
     import aster
     import os,string,types
     from code_aster.Cata.Syntax import _F
->>>>>>> 90138a89
 
   # La macro compte pour 1 dans la numerotation des commandes
     self.set_icmd(1)
@@ -48,19 +41,10 @@
         INST_REF = args['INST_REF']
         RESU_REF = args['RESU_REF']
 #  modele
-<<<<<<< HEAD
-  __model = RESU_REF.getModel()
-
-=======
-    iret, ibid, n_modele = aster.dismoi('MODELE', RESULTAT.nom, 'RESULTAT', 'F')
-    __model = self.get_concept(n_modele)
-
-  ### Declaration concept sortant
-    self.DeclareOut('LIQ',self.sd)
+    __model = RESULTAT.getModel()
 
   ### Pour les 3 criteres , les formules sont X4=(X3-X1)/X2
   ### X4 est le resultat, X2 le denominateur.
->>>>>>> 90138a89
 
   ### On commence par calculer X1 et X2 pour les 3 cas
     if CRITERE != 'P_SIGM' :
@@ -104,10 +88,6 @@
                        NOM_CMP_RESU = ('X1','X2','X5','X6'),),)
 
   ### Formule pour evaluer le critere de liquefaction (qui vaut 0 si jamais SIYY(tref) vaut 0)
-<<<<<<< HEAD
-  __fmul = FORMULE(NOM_PARA = ('X1','X2','X3'), 
-               VALE     = '0.0 if abs(X2)<=1e-12 else (X3-X1)/X2')
-=======
   ### CAS DP_SIGV_REF
         if CRITERE == 'DP_SIGV_REF' :
             def fmul(x,y,z,v,w) :
@@ -129,7 +109,6 @@
             def fmul(x,y,z,v,w) :
                 resu=(z-x)
                 return resu
->>>>>>> 90138a89
 
         __fmul = FORMULE(NOM_PARA=('X1','X2','X3','X5','X6'),
                    VALE='fmul0(X1,X2,X3,X5,X6)',
@@ -143,16 +122,9 @@
                       VALE_F  = __fmul),)
 
   ### Acces aux numeros d'ordre de RESULTAT pour l'indicage de la boucle
-<<<<<<< HEAD
-  __dico = aster.GetResu(RESULTAT.get_name(), "VARI_ACCES")
-  __numo = __dico['NUME_ORDRE']
-  __n    = __numo[-1]
-
-=======
-    __dico = RESULTAT.LIST_VARI_ACCES()
+    __dico = aster.GetResu(RESULTAT.get_name(), "VARI_ACCES")
     __numo = __dico['NUME_ORDRE']
     __n    = __numo[-1]
->>>>>>> 90138a89
   ### Initialisation des variables de la boucle
     __liqq  = [None]*(__n+1)
     __sigf = [None]*(__n+1)
@@ -346,9 +318,5 @@
           TYPE_RESU = 'EVOL_NOLI',
           NOM_CHAM  = 'SIEF_ELGA',
                   AFFE      = (__liste),)
-<<<<<<< HEAD
-
-  return LIQ
-=======
-    return ier
->>>>>>> 90138a89
+
+    return LIQ