# coding=utf-8
# --------------------------------------------------------------------
# Copyright (C) 1991 - 2019 - EDF R&D - www.code-aster.org
# This file is part of code_aster.
#
# code_aster is free software: you can redistribute it and/or modify
# it under the terms of the GNU General Public License as published by
# the Free Software Foundation, either version 3 of the License, or
# (at your option) any later version.
#
# code_aster is distributed in the hope that it will be useful,
# but WITHOUT ANY WARRANTY; without even the implied warranty of
# MERCHANTABILITY or FITNESS FOR A PARTICULAR PURPOSE.  See the
# GNU General Public License for more details.
#
# You should have received a copy of the GNU General Public License
# along with code_aster.  If not, see <http://www.gnu.org/licenses/>.
# --------------------------------------------------------------------

# --------------------------------------------------------------
# -Debut--------------------------------------------------------
# --------------------------------------------------------------
def SomListStr(liststr):
    """
    Objet: Formatter l' ecriture d'une liste de caracteres
    """
    str_tmp = ""
    for cpt in liststr:
       assert type(cpt) is str
       str_tmp += "'%s', " %(cpt)

    return str_tmp[:-2]


# --------------------------------------------------------------
# -Debut--------------------------------------------------------
# --------------------------------------------------------------
def ListR_2_Str(listreal):
    """
    Objet: Formatter l' ecriture d'une liste de reels
    """
    char = ""

    for i,r in enumerate(listreal):

        assert type(r) is float,\
        '!!!!!!!!!!!!!!!!!!!!!!!!!!!!!!!!!!!!!!!!!!!!!!!!!!!!!!!!!!!!!'+\
        '!!!                                                       !!!'+\
        '!!!   Erreur dans geomec_utils.py/ListR_2_Str :           !!!'+\
        '!!!                                                       !!!'+\
        '!!!   La composante numero %2d de la liste de donnees    !!!' %(i)+\
        '!!!   n est pas un reel. Veuillez verifier vos donnees    !!!'+\
        '!!!                                                       !!!'+\
        '!!!!!!!!!!!!!!!!!!!!!!!!!!!!!!!!!!!!!!!!!!!!!!!!!!!!!!!!!!!!!'
#    if str("%E"%(x[i]))[0] == "-" : deb = " "

        if str(r)[0] == "-":
            deb = " "
        else:
            deb = "  "

        if i == len(listreal) - 1:
            fin = ""
        else:
            fin = "\n"

#    char += deb + str("%E"%(x[i])) + fin
        char += deb + str(r) + fin

    return char


# --------------------------------------------------------------
# -Debut--------------------------------------------------------
# --------------------------------------------------------------
def int_2_str(i, lon):
    """
    Objet:
    """
    assert (type(i) is int) and (type(lon) is int)
    return "0" * (len(str(lon)) - len(str(i))) + str(i)


# --------------------------------------------------------------
# -Debut--------------------------------------------------------
# --------------------------------------------------------------
def affiche_infos_essai(str_n_essai, type_essai, \
                        val_PRES_CONF, val2, val3=0.):
    """
    Objet: Afficher des informations sur l'essai
    """
    import aster

    mesg1 = " ESSAI " + type_essai + " NUMERO " + str_n_essai + " :"

    if type_essai == "TRIA_DR_M_D":

        mesg2 = "  > PRES_CONF   = "
        mesg3 = "  > EPSI_IMPOSE = "

    elif type_essai == "TRIA_ND_M_D":

        mesg2 = "  > PRES_CONF   = "
        mesg3 = "  > EPSI_IMPOSE = "

    elif type_essai == "CISA_DR_C_D":

        mesg2 = "  > PRES_CONF   = "
        mesg3 = "  > EPSI_IMPOSE = "

    elif type_essai == "TRIA_ND_C_F":

        mesg2 = "  > PRES_CONF   = "
        mesg3 = "  > SIGM_IMPOSE = "

    elif type_essai == "TRIA_DR_C_D":

        mesg2 = "  > PRES_CONF        = "
        mesg3 = "  > EPSI_MINI_IMPOSE = "
        mesg4 = "  > EPSI_MAXI_IMPOSE = "

    elif type_essai == "TRIA_ND_C_D":

        mesg2 = "  > PRES_CONF        = "
        mesg3 = "  > EPSI_MINI_IMPOSE = "
        mesg4 = "  > EPSI_MAXI_IMPOSE = "

    elif type_essai == "OEDO_DR_C_F":

        mesg2 = "  > PRES_CONF   = "
        mesg3 = "  > SIGM_IMPOSE = "
        mesg4 = "  > SIGM_DECH   = "

    elif type_essai == "ISOT_DR_C_F":

        mesg2 = "  > PRES_CONF   = "
        mesg3 = "  > SIGM_IMPOSE = "
        mesg4 = "  > SIGM_DECH   = "
    # Pour nouvel essai
    # elif type_essai == "XXX":
        # mesg2 = "  > PRES_CONF = "
        # mesg3 = "  > XXX       = "
    else:
        assert False

    mesg2 += str("%E" %(val_PRES_CONF)) + " "

    if val2 < 0.:
        mesg3 += str("%E" %(val2)) + " "
    else:
        mesg3 += " " + str("%E" %(val2)) + " "
    if val3 == 0.:
        mesg4 = ""
    else:
        mesg4 += str("%E" %(val3)) + " "

    lonmax = max(len(mesg2), len(mesg3), len(mesg4))
    lonmax = max(len(mesg1), lonmax)

    separ1 = "\n  "
    separ2 = "-" * (lonmax+2)
    separ3 = "|"

    mesg = separ1
    mesg+= separ2 + separ1
    mesg+= separ3 + mesg1 + " " * (lonmax - len(mesg1)) + separ3 + separ1
    mesg+= separ2 + separ1
    mesg+= separ3 + mesg2 + " " * (lonmax - len(mesg2)) + separ3 + separ1
    mesg+= separ3 + mesg3 + " " * (lonmax - len(mesg3)) + separ3 + separ1

    if len(mesg4) != 0:
        mesg += separ3 + mesg4 +\
                " " * (lonmax-len(mesg4)) + separ3 + separ1
    mesg += separ2

    aster.affiche('MESSAGE', mesg)


# --------------------------------------------------------------
# -Debut--------------------------------------------------------
# --------------------------------------------------------------
def verif_essais(COMPORTEMENT,
                 ESSAI_TRIA_DR_M_D,
                 ESSAI_TRIA_ND_M_D,
                 ESSAI_CISA_DR_C_D,
                 ESSAI_TRIA_ND_C_F,
                 ESSAI_TRIA_ND_C_D,
                 ESSAI_TRIA_DR_C_D,
                 ESSAI_OEDO_DR_C_F,
                 ESSAI_ISOT_DR_C_F,):
                 # ESSAI_XXX,):
    """
    Objet: Verification de certaines donnees d'entree de la macro
           ne pouvant etre faites dans le catalogue
    """
    from Utilitai.Utmess import UTMESS

    List_essais = []

    # --------------------------------------------------------------
    # Verifications specifiques a chaque type d'essai
    # --------------------------------------------------------------

    # ---
    # Essai TRIA_DR_M_D
    # ---
    if ESSAI_TRIA_DR_M_D != None:

        typ_essai   = "ESSAI_TRIA_DR_M_D"
        List_essais+= ESSAI_TRIA_DR_M_D.List_F()

        for iocc, DicoEssai in enumerate(ESSAI_TRIA_DR_M_D.List_F()):

            # Le "bon" nombre d'elements a-t-il ete renseigne pr les Mot-Cles simples
            # PRES_CONF, EPSI_IMPOSE, TABLE_RESU ?
            # ------------------------------------------------------------------------
            char = "<PRES_CONF>, <EPSI_IMPOSE>"
            test = len(DicoEssai['PRES_CONF']) == len(DicoEssai['EPSI_IMPOSE'])
<<<<<<< HEAD

            if DicoEssai.has_key('TABLE_RESU'):

=======
            
            if 'TABLE_RESU' in DicoEssai:
            
>>>>>>> e87c3888
                char += ", <TABLE_RESU>"

                test = test and\
                       (len(DicoEssai['PRES_CONF']) == len(DicoEssai['TABLE_RESU']))

            if not test:
                UTMESS('F', 'COMPOR2_31', valk=(typ_essai, char), vali=(iocc + 1))

            # on s'assure que tous les PRES_CONF et EPSI_IMPOSE sont bien > 0.
            # ------------------------------------------------------------------------
<<<<<<< HEAD
            for i in xrange(len(DicoEssai['PRES_CONF'])):

=======
            for i in range(len(DicoEssai['PRES_CONF'])):
            
>>>>>>> e87c3888
                if DicoEssai['PRES_CONF'][i] <= 0.:

                    UTMESS('F', 'COMPOR2_32',
                        valk=(typ_essai, "PRES_CONF",),
                        vali=(iocc+1),
                        valr=(DicoEssai['PRES_CONF'][i]))

                if DicoEssai['EPSI_IMPOSE'][i] == 0.:

                    UTMESS('F', 'COMPOR2_32',
                        valk=(typ_essai, "EPSI_IMPOSE"),
                        vali=(iocc+1),
                        valr=(DicoEssai['EPSI_IMPOSE'][i]))

            # on s'assure que KZERO est > 0
            # ------------------------------------------------------------------------
            if DicoEssai['KZERO'] <= 0.:

                UTMESS('F', 'COMPOR2_34',
                       valk=(typ_essai, "KZERO"),
                       valr=(DicoEssai['KZERO']),
                       vali=(iocc+1))
    # ---
    # Essai TRIA_ND_M_D
    # ---
    if ESSAI_TRIA_ND_M_D != None:

        typ_essai    = "ESSAI_TRIA_ND_M_D"
        List_essais += ESSAI_TRIA_ND_M_D.List_F()

        for iocc, DicoEssai in enumerate(ESSAI_TRIA_ND_M_D.List_F()):

            # Le "bon" nbre d'elts a-t-il ete renseigne pr les MotCles simples
            # -> PRES_CONF, EPSI_IMPOSE, TABLE_RESU ?
            # ------------------------------------------------------------------------
            char = "<PRES_CONF>, <EPSI_IMPOSE>"
            test = len(DicoEssai['PRES_CONF']) == len(DicoEssai['EPSI_IMPOSE'])
<<<<<<< HEAD

            if DicoEssai.has_key('TABLE_RESU'):

=======
            
            if 'TABLE_RESU' in DicoEssai:
            
>>>>>>> e87c3888
                char += ", <TABLE_RESU>"
                test = test and\
                   len(DicoEssai['PRES_CONF']) == len(DicoEssai['TABLE_RESU'])

            if not test:
                UTMESS('F', 'COMPOR2_31',
                       valk=(typ_essai, char),
                       vali=(iocc+1))

            # on s'assure que tous les PRES_CONF et EPSI_IMPOSE sont bien > 0.
            # ------------------------------------------------------------------------
<<<<<<< HEAD
            for i in xrange(len(DicoEssai['PRES_CONF'])):

=======
            for i in range(len(DicoEssai['PRES_CONF'])):
            
>>>>>>> e87c3888
                if DicoEssai['PRES_CONF'][i] == 0.:

                    UTMESS('F', 'COMPOR2_32',
                           valk=(typ_essai, "PRES_CONF"),
                           valr=(DicoEssai['PRES_CONF'][i]),
                           vali=(iocc+1))

                if DicoEssai['EPSI_IMPOSE'][i] == 0.:

                    UTMESS('F', 'COMPOR2_32',
                           valk=(typ_essai, "EPSI_IMPOSE"),
                           valr=(DicoEssai['EPSI_IMPOSE'][i]),
                           vali=(iocc+1))

            # on s'assure que 0. < BIOT_COEF <= 1
            # ------------------------------------------------------------------------
            biot = DicoEssai['BIOT_COEF']
            if biot <= 0. or biot > 1.:

                UTMESS('F', 'COMPOR2_33',
                       valk=(typ_essai),
                       valr=(biot),
                       vali=(iocc+1))

            # on s'assure que KZERO est > 0
            # ------------------------------------------------------------------------
            if DicoEssai['KZERO'] <= 0.:

                UTMESS('F', 'COMPOR2_34',
                       valk=(typ_essai, "KZERO"),
                       valr=(DicoEssai['KZERO']),
                       vali=(iocc+1))
    # ---
    # Essai CISA_DR_C_D
    # ---
    if ESSAI_CISA_DR_C_D != None:

        typ_essai    = "ESSAI_CISA_DR_C_D"
        List_essais += ESSAI_CISA_DR_C_D.List_F()

        for iocc, DicoEssai in enumerate(ESSAI_CISA_DR_C_D.List_F()):

            # coherence du nbre de TABLE_RESU avec le nbre de PRES_CONF
            # ------------------------------------------------------------------------
<<<<<<< HEAD
            if DicoEssai.has_key('TABLE_RESU'):

=======
            if 'TABLE_RESU' in DicoEssai:
            
>>>>>>> e87c3888
                n1 = len(DicoEssai['PRES_CONF'])
                n2 = len(DicoEssai['TABLE_RESU'])

                if not n2 == n1+1:

                    UTMESS('F', 'COMPOR2_35',
                           valk=(typ_essai),
                           vali=(iocc+1, n1, n1+1, n2))

            # on s'assure que KZERO est > 0
            # ------------------------------------------------------------------------
            if DicoEssai['KZERO'] <= 0.:

                UTMESS('F', 'COMPOR2_34',
                       valk=(typ_essai, "KZERO"),
                       valr=(DicoEssai['KZERO']),
                       vali=(iocc+1))

            # on s'assure que tous les PRES_CONF sont bien > 0.
            # ------------------------------------------------------------------------
            for pconf in DicoEssai['PRES_CONF']:

                if pconf <= 0.:
                    UTMESS('F', 'COMPOR2_32',
                           valk=(typ_essai, "PRES_CONF"),
                           valr=(pconf),
                           vali=(iocc+1))

            # on s'assure que tous les GAMMA_IMPOSE,GAMMA_ELAS sont bien > 0.
            # ------------------------------------------------------------------------
            for epsimpo in DicoEssai['GAMMA_IMPOSE']:

                if epsimpo <= 0.:
                    UTMESS('F', 'COMPOR2_34',
                           valk=(typ_essai, "GAMMA_IMPOSE"),
                           valr=(epsimpo),
                           vali=(iocc+1))

            if DicoEssai['GAMMA_ELAS'] <= 0.:

                UTMESS('F', 'COMPOR2_34',
                       valk=(typ_essai, "GAMMA_ELAS"),
                       valr=(DicoEssai['GAMMA_ELAS']),
                       vali=(iocc+1))

            # on s'assure que la liste des GAMMA_IMPOSE est croissante
            # ------------------------------------------------------------------------
            clef = 'GAMMA_IMPOSE'
            list_tmp = list(DicoEssai[clef])
            list_tmp.sort()

            if not(DicoEssai[clef] == list_tmp):
                UTMESS('F', 'COMPOR2_38',
                    valk=(typ_essai, clef, ListR_2_Str(DicoEssai[clef]), "croissante"),
                    vali=(iocc+1))
    # ---
    # Essai TRIA_ND_C_F
    # ---
    if ESSAI_TRIA_ND_C_F != None:

        typ_essai    = "ESSAI_TRIA_ND_C_F"
        List_essais += ESSAI_TRIA_ND_C_F.List_F()

        for iocc, DicoEssai in enumerate(ESSAI_TRIA_ND_C_F.List_F()):

            # coherence du nbre de TABLE_RESU avec le nbre de PRES_CONF
            # ------------------------------------------------------------------------
<<<<<<< HEAD
            if DicoEssai.has_key('TABLE_RESU'):

=======
            if 'TABLE_RESU' in DicoEssai:
            
>>>>>>> e87c3888
                n1 = len(DicoEssai['PRES_CONF'])
                n2 = len(DicoEssai['TABLE_RESU'])

                if not n2 == n1+1:

                    UTMESS('F', 'COMPOR2_35',
                        valk=(typ_essai),
                        vali=(iocc+1, n1, n1+1, n2))

            # on s'assure que SIGM_IMPOSE > 0.
            # ------------------------------------------------------------------------
            #
            # 06 oct. 2018: on permet de commencer a charger en traction
            # ============
            # ------------------------------------------------------------------------
#             for sigimpo in DicoEssai['SIGM_IMPOSE']:
#
#                 if sigimpo <= 0.:
#                     UTMESS('F', 'COMPOR2_34',
#                            valk=(typ_essai, "SIGM_IMPOSE"),
#                            valr=(sigimpo),
#                            vali=(iocc+1))

            # on s'assure que PRES_CONF > 0. et PRES_CONF+SIGM_IMPOSE < 0.
            # ------------------------------------------------------------------------
            for pconf in DicoEssai['PRES_CONF']:

                if pconf <= 0.:
                    UTMESS('F', 'COMPOR2_32',
                           valk=(typ_essai, "PRES_CONF"),
                           valr=(pconf),
                           vali=(iocc+1))
#
#                 for sigimpo in DicoEssai['SIGM_IMPOSE']:
#
#                     if pconf+sigimpo >= 0.:
#                         UTMESS('F', 'COMPOR2_37',
#                                valk=(typ_essai),
#                                vali=(iocc+1),
#                                valr=(pconf, sigimpo, pconf+sigimpo))

            # on s'assure que KZERO et UN_SUR_K sont > 0. et 0. < BIOT_COEF <= 1
            # ------------------------------------------------------------------------
            if DicoEssai['UN_SUR_K'] <= 0.:

                UTMESS('F', 'COMPOR2_34',
                       valk=(typ_essai, "UN_SUR_K"),
                       valr=(DicoEssai['UN_SUR_K']),
                       vali=(iocc+1))

            if DicoEssai['KZERO'] <= 0.:

                UTMESS('F', 'COMPOR2_34',
                       valk=(typ_essai, "KZERO"),
                       valr=(DicoEssai['KZERO']),
                       vali=(iocc+1))

            biot = DicoEssai['BIOT_COEF']

            if biot <= 0. or biot > 1.:

                UTMESS('F', 'COMPOR2_33',
                       valk=(typ_essai),
                       valr=(biot),
                       vali=(iocc+1))

            # on s'assure que 0. < RU_MAX <= 1
            # ------------------------------------------------------------------------
            n1 = len(DicoEssai['CRIT_LIQUEFACTION'])
            n2 = len(DicoEssai['VALE_CRIT'])

            if n1 != n2:

               UTMESS('F', 'COMPOR2_35', valk=(typ_essai),
                        vali=(iocc+1, n1, n1, n2))

            for i,t in enumerate(DicoEssai['CRIT_LIQUEFACTION']):

               if t == 'RU_MAX':

                  if DicoEssai['VALE_CRIT'][i] <= 0. or DicoEssai['VALE_CRIT'][i] > 1.:

                     UTMESS('F', 'COMPOR2_33',
                       valk=(typ_essai, t),
                       valr=(DicoEssai['VALE_CRIT'][i]),
                       vali=(iocc+1))

               elif t == 'EPSI_ABS0_MAX':

                  if DicoEssai['VALE_CRIT'][i] < -.5 or DicoEssai['VALE_CRIT'][i] > .5:

                     UTMESS('F', 'COMPOR2_33',
                       valk=(typ_essai, t),
                       valr=(DicoEssai['VALE_CRIT'][i]),
                       vali=(iocc+1))

               elif t == 'EPSI_RELA_MAX':

                  if DicoEssai['VALE_CRIT'][i] <= 0. or DicoEssai['VALE_CRIT'][i] > .5:

                     UTMESS('F', 'COMPOR2_33',
                       valk=(typ_essai, t),
                       valr=(DicoEssai['VALE_CRIT'][i]),
                       vali=(iocc+1))

            # on s'assure que la liste des SIGM_IMPOSE est croissante
            # ------------------------------------------------------------------------
            clef = 'SIGM_IMPOSE'
            list_tmp = list(DicoEssai[clef])
            list_tmp.sort()

            if not(DicoEssai[clef] == list_tmp):

                UTMESS('F', 'COMPOR2_38',
                    valk=(typ_essai, clef, ListR_2_Str(DicoEssai[clef]), "croissante"),
                    vali=(iocc+1))
    # ---
    # Essai TRIA_DR_C_D
    # ---
    if ESSAI_TRIA_DR_C_D != None:

        typ_essai    = "ESSAI_TRIA_DR_C_D"
        List_essais += ESSAI_TRIA_DR_C_D.List_F()

        for iocc, DicoEssai in enumerate(ESSAI_TRIA_DR_C_D.List_F()):

            # coherence du nbre de TABLE_RESU avec le nbre de PRES_CONF
            # ------------------------------------------------------------------------
<<<<<<< HEAD
            if DicoEssai.has_key('TABLE_RESU'):

=======
            if 'TABLE_RESU' in DicoEssai:
            
>>>>>>> e87c3888
                n1 = len(DicoEssai['PRES_CONF'])
                n2 = len(DicoEssai['TABLE_RESU'])

                if not n2 == n1+1:
                    UTMESS('F', 'COMPOR2_35',
                           valk=(typ_essai),
                           vali=(iocc+1, n1, n1+1, n2))

            # on s'assure que:
            # * len (EPSI_MAXI) = len(EPSI_MINI)
            # * EPSI_MAXI > EPSI_MINI
            # * EPSI_ELAS sont > 0.
            # ------------------------------------------------------------------------
            n1 = len(DicoEssai['EPSI_MAXI'])
            n2 = len(DicoEssai['EPSI_MINI'])

            if n2 != n1:
               UTMESS('F', 'COMPOR2_35',
                      valk=(typ_essai),
                      vali=(iocc+1, n1, n1, n2))

            for j,epsmaxi in enumerate(DicoEssai['EPSI_MAXI']):

                epsmini = DicoEssai['EPSI_MINI'][j]

                if epsmaxi <= epsmini:

                    UTMESS('F', 'COMPOR2_34',
                           valk=(typ_essai, "EPSI_MAXI-EPSI_MINI"),
                           valr=(epsmaxi-epsmini),
                           vali=(iocc+1))

            if DicoEssai['EPSI_ELAS'] <= 0.:

                UTMESS('F', 'COMPOR2_34',
                       valk=(typ_essai, "EPSI_ELAS"),
                       valr=(DicoEssai['EPSI_ELAS']),
                       vali=(iocc+1))

            # on s'assure que PRES_CONF < 0.
            # ------------------------------------------------------------------------
            for pconf in DicoEssai['PRES_CONF']:

                if pconf <= 0.:

                    UTMESS('F', 'COMPOR2_32',
                           valk=(typ_essai, "PRES_CONF"),
                           valr=(pconf),
                           vali=(iocc+1))

            # on s'assure que la liste des EPSI_IMPOSE est DECROISSANTE
            # ------------------------------------------------------------------------
# M. Jaquet souhaite nelever cette condition
#
#             clef = 'EPSI_MINI'
#             list_tmp = list(DicoEssai[clef])
#             list_tmp.sort()
#             #list_tmp.reverse()
#
#             if not(DicoEssai[clef] == tuple(list_tmp)):
#
#                 UTMESS('F', 'COMPOR2_38',
#                     valk=(typ_essai, clef, ListR_2_Str(DicoEssai[clef]), "decroissante"),
#                     vali=(iocc+1))

            # on s'assure que KZERO est > 0
            # ------------------------------------------------------------------------
            if DicoEssai['KZERO'] <= 0.:

                UTMESS('F', 'COMPOR2_34',
                       valk=(typ_essai, "KZERO"),
                       valr=(DicoEssai['KZERO']),
                       vali=(iocc+1))
    # ---
    # Essai TRIA_ND_C_D
    # ---
    if ESSAI_TRIA_ND_C_D != None:

        typ_essai    = "ESSAI_TRIA_ND_C_D"
        List_essais += ESSAI_TRIA_ND_C_D.List_F()

        for iocc, DicoEssai in enumerate(ESSAI_TRIA_ND_C_D.List_F()):

            # coherence du nbre de TABLE_RESU avec le nbre de PRES_CONF
            # ------------------------------------------------------------------------
<<<<<<< HEAD
            if DicoEssai.has_key('TABLE_RESU'):

=======
            if 'TABLE_RESU' in DicoEssai:
            
>>>>>>> e87c3888
                n1 = len(DicoEssai['PRES_CONF'])
                n2 = len(DicoEssai['TABLE_RESU'])

                if not n2 == n1+1:
                    UTMESS('F', 'COMPOR2_35',
                           valk=(typ_essai),
                           vali=(iocc+1, n1, n1+1, n2))

            # on s'assure que:
            # * len (EPSI_MAXI) = len(EPSI_MINI)
            # * EPSI_MAXI > EPSI_MINI
            # * EPSI_ELAS sont > 0.
            # ------------------------------------------------------------------------
            n1 = len(DicoEssai['EPSI_MAXI'])
            n2 = len(DicoEssai['EPSI_MINI'])

            if n2 != n1:
               UTMESS('F', 'COMPOR2_35',
                      valk=(typ_essai),
                      vali=(iocc+1, n1, n1, n2))

            for j,epsmaxi in enumerate(DicoEssai['EPSI_MAXI']):

                epsmini = DicoEssai['EPSI_MINI'][j]

                if epsmaxi <= epsmini:

                    UTMESS('F', 'COMPOR2_34',
                           valk=(typ_essai, "EPSI_MAXI-EPSI_MINI"),
                           valr=(epsmaxi-epsmini),
                           vali=(iocc+1))

            # on s'assure que PRES_CONF < 0.
            # ------------------------------------------------------------------------
            for pconf in DicoEssai['PRES_CONF']:

                if pconf <= 0.:

                    UTMESS('F', 'COMPOR2_32',
                           valk=(typ_essai, "PRES_CONF"),
                           valr=(pconf),
                           vali=(iocc+1))

            # on s'assure que la liste des EPSI_IMPOSE est DECROISSANTE
            # ------------------------------------------------------------------------
# M. Jacquet: souhaite enlever cette condition
#
#             clef = 'EPSI_MINI'
#             list_tmp = list(DicoEssai[clef])
#             list_tmp.sort()
#             #list_tmp.reverse()
#
#             if not(DicoEssai[clef] == tuple(list_tmp)):
#
#                 UTMESS('F', 'COMPOR2_38',
#                     valk=(typ_essai, clef, ListR_2_Str(DicoEssai[clef]), "decroissante"),
#                     vali=(iocc+1))

            # on s'assure que KZERO est > 0
            # ------------------------------------------------------------------------
            if DicoEssai['KZERO'] <= 0.:

                UTMESS('F', 'COMPOR2_34',
                       valk=(typ_essai, "KZERO"),
                       valr=(DicoEssai['KZERO']),
                       vali=(iocc+1))
    # ---
    # Essai OEDO_DR_C_F
    # ---
    if ESSAI_OEDO_DR_C_F != None:

        typ_essai    = "ESSAI_OEDO_DR_C_F"
        List_essais += ESSAI_OEDO_DR_C_F.List_F()

        for iocc, DicoEssai in enumerate(ESSAI_OEDO_DR_C_F.List_F()):

            # Le "bon" nbre d'elts a-t-il ete renseigne pr les MotCles simples
            # -> PRES_CONF, SIGM_DECH, TABLE_RESU ?
            # ------------------------------------------------------------------------
            char = "<PRES_CONF>, <SIGM_DECH>"
            test = len(DicoEssai['PRES_CONF']) == len(DicoEssai['SIGM_DECH'])
<<<<<<< HEAD

            if DicoEssai.has_key('TABLE_RESU'):

=======
            
            if 'TABLE_RESU' in DicoEssai:
            
>>>>>>> e87c3888
                char += ", <TABLE_RESU>"
                test = test and\
                       len(DicoEssai['PRES_CONF']) == len(DicoEssai['TABLE_RESU'])

            if not test:

                UTMESS('F', 'COMPOR2_31',
                       valk=(typ_essai, char),
                       vali=(iocc+1))

            # on s'assure que SIGM_IMPOSE < 0.
            # ------------------------------------------------------------------------
#             for sigimpo in DicoEssai['SIGM_IMPOSE']:
#
#                 if sigimpo <= 0.:
#                     UTMESS('F', 'COMPOR2_32',
#                            valk=(typ_essai, "SIGM_IMPOSE"),
#                            valr=(sigimpo),
#                            vali=(iocc+1))

            # on s'assure que tous les PRES_CONF et SIGM_DECH sont bien < 0. et que
            # PRES_CONF+SIGM_IMPOSE < =SIGM_DECH
            # ------------------------------------------------------------------------
            for j,pconf in enumerate(DicoEssai['PRES_CONF']):

                if pconf <= 0.:

                    UTMESS('F', 'COMPOR2_32',
                           valk=(typ_essai, "PRES_CONF"),
                           valr=(pconf),
                           vali=(iocc+1))

                sdech = DicoEssai['SIGM_DECH'][j]

                if sdech <= 0.:

                    UTMESS('F', 'COMPOR2_32',
                           valk=(typ_essai, "SIGM_DECH"),
                           valr=(sdech),
                           vali=(iocc+1))

                for sigimpo in DicoEssai['SIGM_IMPOSE']:

                    #if pconf+sigimpo < sdech:
                    if sigimpo < sdech:

                        UTMESS('F', 'COMPOR2_47',
                               valk=(typ_essai),
                               vali=(iocc+1),
                               valr=(pconf, sigimpo, pconf+sigimpo, sdech))

            # on s'assure que la liste des SIGM_IMPOSE est décroissante
            # ------------------------------------------------------------------------
#             clef = 'SIGM_IMPOSE'
#             list_tmp = list(DicoEssai[clef])
#             list_tmp.sort(reverse=True)
#
#             if not(DicoEssai[clef] == tuple(list_tmp)):
#
#                 UTMESS('F', 'COMPOR2_38',
#                     valk=(typ_essai, clef, ListR_2_Str(DicoEssai[clef]), "décroissante"),
#                     vali=(iocc+1))

            # on s'assure que KZERO est > 0
            # ------------------------------------------------------------------------
            if DicoEssai['KZERO'] <= 0.:

                UTMESS('F', 'COMPOR2_34',
                       valk=(typ_essai, "KZERO"),
                       valr=(DicoEssai['KZERO']),
                       vali=(iocc+1))
    # ---
    # Essai ISOT_DR_C_F
    # ---
    if ESSAI_ISOT_DR_C_F != None:

        typ_essai    = "ESSAI_ISOT_DR_C_F"
        List_essais += ESSAI_ISOT_DR_C_F.List_F()

        for iocc, DicoEssai in enumerate(ESSAI_ISOT_DR_C_F.List_F()):

            # Le "bon" nbre d'elts a-t-il ete renseigne pr les MotCles simples
            # -> PRES_CONF, SIGM_DECH, TABLE_RESU ?
            # ------------------------------------------------------------------------
            char = "<PRES_CONF>, <SIGM_DECH>"
            test = len(DicoEssai['PRES_CONF']) == len(DicoEssai['SIGM_DECH'])
<<<<<<< HEAD

            if DicoEssai.has_key('TABLE_RESU'):

=======
            
            if 'TABLE_RESU' in DicoEssai:
            
>>>>>>> e87c3888
                char += ", <TABLE_RESU>"
                test = test and\
                   len(DicoEssai['PRES_CONF']) == len(DicoEssai['TABLE_RESU'])

            if not test:
                UTMESS('F', 'COMPOR2_31',
                       valk=(typ_essai, char),
                       vali=(iocc+1))

            # on s'assure que SIGM_IMPOSE < 0.
            # ------------------------------------------------------------------------
            for sigimpo in DicoEssai['SIGM_IMPOSE']:
                if sigimpo <= 0.:
                    UTMESS('F', 'COMPOR2_32',
                           valk=(typ_essai, "SIGM_IMPOSE"),
                           valr=(sigimpo),
                           vali=(iocc+1))

            # on s'assure que tous les PRES_CONF sont bien < 0. et que
            # PRES_CONF+SIGM_IMPOSE <= SIGM_DECH
            # ------------------------------------------------------------------------
            for pconf in DicoEssai['PRES_CONF']:

                if pconf <= 0.:

                    UTMESS('F', 'COMPOR2_32',
                           valk=(typ_essai, "PRES_CONF"),
                           valr=(pconf),
                           vali=(iocc+1))

                sdech = DicoEssai['SIGM_DECH'][DicoEssai['PRES_CONF'].index(pconf)]

                for sigimpo in DicoEssai['SIGM_IMPOSE']:

                    if pconf+sigimpo < sdech:

                        UTMESS('F', 'COMPOR2_47',
                               valk=(typ_essai),
                               vali=(iocc+1),
                               valr=(pconf, sigimpo, pconf+sigimpo, sdech))

            # on s'assure que la liste des SIGM_IMPOSE est décroissante
            # ------------------------------------------------------------------------
#             clef = 'SIGM_IMPOSE'
#             list_tmp = list(DicoEssai[clef])
#             list_tmp.sort(reverse=True)
#
#             if not(DicoEssai[clef] == tuple(list_tmp)):
#
#                 UTMESS('F', 'COMPOR2_38',
#                     valk=(typ_essai, clef, ListR_2_Str(DicoEssai[clef]), "décroissante"),
#                     vali=(iocc+1))
    # ---
    # Essai "XXX"
    # ---
    # if ESSAI_XXX != None :
    #
    #  typ_essai    = "ESSAI_XXX"
    #  List_essais += ESSAI_XXX.List_F() ...
    # --------------------------------------------------------------
    #
    # Verification coherence des MCS GRAPHIQUE/TABLE_REF (tout type d'essai)
    #
    # --------------------------------------------------------------
    for DicoEssai in List_essais:
<<<<<<< HEAD

        if DicoEssai.has_key('TABLE_REF'):

=======
    
        if 'TABLE_REF' in DicoEssai:
        
>>>>>>> e87c3888
            for table_tmp in DicoEssai['TABLE_REF']:

                # on s'assure chaque TABLE_REF est bien construite...
                # ------------------------------------------------------------------------
                table_ref = table_tmp.EXTR_TABLE().values()
                nom_tbref = table_tmp.nom

                list_paras = ['TYPE','LEGENDE','ABSCISSE','ORDONNEE']

                if not set(table_ref.keys()) == set(list_paras):

                    UTMESS('F', 'COMPOR2_44',
                           valk=(nom_tbref, SomListStr(table_ref.keys())))

                typc = table_ref['TYPE']
                logi_typc = [x == None for x in typc]
                logi_typc[0] = type(typc[0]) is str

                if not logi_typc == [True] * len(typc):
                    UTMESS('F', 'COMPOR2_45', valk=(nom_tbref, 'TYPE'))

                lege = table_ref['LEGENDE']
                logi_lege = [x == None for x in lege]
                logi_lege[0] = type(lege[0]) is str

                if not logi_lege == [True] * len(lege):
                    UTMESS('F', 'COMPOR2_45', valk=(nom_tbref, 'LEGENDE'))

                absc = table_ref['ABSCISSE']
                ordo = table_ref['ORDONNEE']
                logi_absc = [type(x) is float for x in absc]
                logi_ordo = [type(x) is float for x in ordo]
                test = len(absc) == len(ordo)
                test = test and logi_absc == [True] * len(absc)
                test = test and logi_ordo == [True] * len(absc)

                if not test:
                    UTMESS('F', 'COMPOR2_46', valk=(nom_tbref))

                # on s'assure que le TYPE indique dans chaque TABLE_REF figure bien dans
                # la liste des GRAPHIQUE demandes en sortie pour l'esssai courant
                # ------------------------------------------------------------------------
                if not typc[0].replace(" ", "") in DicoEssai['GRAPHIQUE']:
                    UTMESS('F', 'COMPOR2_43',
                        valk=(nom_tbref, typc[0],SomListStr(DicoEssai['GRAPHIQUE'])))


# --------------------------------------------------------------
# -Debut--------------------------------------------------------
# --------------------------------------------------------------
def affiche_alarm_TRIA_ND_C_F(str_n_essai, pres, dsig, codret, NB_CYCLE, \
                              ncycrit, ncyerro):
    """
    Objet: Gestionnaire des alarmes pour l'essai TRIA_ND_C_F

           codret = | 0 : CALC_POINT_MAT va jusqu'au bout et critere atteint -> pas d'alarme
                    | 1 : CALC_POINT_MAT va jusqu'au bout et critere non atteint
                    | 2 : CALC_POINT_MAT s'arrete en ConvergenceError et critere atteint
                    | 3 : CALC_POINT_MAT s'arrete en ConvergenceError et critere non atteint
    """
    from Utilitai.Utmess import UTMESS

    assert codret in ['0', '1', '2', '3']

    charg1 = str("%E" % (pres))
    charg2 = str("%E" % (dsig))

    nom_essai = "TRIA_ND_C_F"

    kval_char1 = "  > PRES_CONF   = " + charg1 + "\n"
    kval_char2 = "  > SIGM_IMPOSE = " + charg2 + "\n"
    kval_cycl  = "  > NB_CYCLE    = " + str(NB_CYCLE) + "\n"

    Lk = [nom_essai, str_n_essai, kval_char1, kval_char2, kval_cycl]

    if codret == '1':
        UTMESS('A', 'COMPOR2_40', valk=Lk, vali=NB_CYCLE)

    elif codret == '2':
        UTMESS('A', 'COMPOR2_41', valk=Lk, vali=(ncyerro, ncycrit))

    elif codret == '3':
        UTMESS('A', 'COMPOR2_42', valk=Lk, vali=ncyerro)


# --------------------------------------------------------------
# -Debut--------------------------------------------------------
# --------------------------------------------------------------
def preparer_graphique(niveau, DicoEssai, str_fich, Courbes, NomsFich,\
                       Leg_x, Leg_y, Ech_x, Ech_y,):
    """
    Objet: Formatter les graphiques a imprimer dans XMGRACE

           * Le nom des graphiques a la forme generale suivante:

             <nom_essai>_<DR,ND>_<M,C>_<D,F>_<nb_fact>_<CONFniv1>_<paray-parax>.agr

             - <nom_essai> = | TRIA
                             | CISA
                             | OEDO
                             | ISOT

             - <DR,ND>     = | DR  : draine
                             | ND  : non draine

             - <M,C>       = | M   : monotone
                             | C   : cyclique

             - <D,F>       = | D   : deformation/deplacement impose
                             | F   : contrainte/force imposee

             - <nb_fact>   = integer   : numero de l'occurence _F() de l'essai

                             ne s'affiche que si la liste ses mot-cle facteurs est > 1

             - <CONFniv1>  = "CONF%d" %(integer)   : numero de l'essai de niveau 1

                             ne s'affiche que si la liste des confinements est > 1

             - <paray-parax>    = | paray   : parametre figurant en ordonnee
                                  | parax   : parametre figurant en abscisse

                                  le separateur est un tiret

           * Le nom des graphiques est en minuscules

    ENTREE :  * niveau

              * DicoEssai

              * str_fich


    SORTIE :  * Courbes

              * NomsFich

              * Leg_x  Leg_y

              * Ech_x  Ech_y
    """

    ext              =".agr"
    list_cmp_niveau1 =('G_SUR_GMAX','DAMPING','NCYCL','DSIGM','DEPSI',
                       'E_SUR_EMAX','RU_MAX','E_SUR_EMAX',)

    # Courbes NIVEAU 1 recapitulatives pour les essais cycliques
    # --------------------------------------------------------------
    if niveau == '1':

        for TypGraph in DicoEssai['GRAPHIQUE']:

            nom_fichier =str_fich + TypGraph + ext
            nom_fichier =nom_fichier.lower()

            if TypGraph == "GAMMA-G_SUR_GMAX":
                Courbes[TypGraph] = []
                NomsFich[TypGraph] = nom_fichier
                Leg_x[TypGraph] = "GAMMA = 2*EPXY"
                Leg_y[TypGraph] = "G / GMAX"
                Ech_x[TypGraph] = "LOG"
                Ech_y[TypGraph] = "LIN"

            elif TypGraph == "GAMMA-DAMPING":
                Courbes[TypGraph] = []
                NomsFich[TypGraph] = nom_fichier
                Leg_x[TypGraph] = "GAMMA"
                Leg_y[TypGraph] = "AMOR HYST."
                Ech_x[TypGraph] = "LOG"
                Ech_y[TypGraph] = "LIN"

            elif TypGraph == "DEPSI-DAMPING":
                Courbes[TypGraph] = []
                NomsFich[TypGraph] = nom_fichier
                Leg_x[TypGraph] = "EPSI_IMPOSE = EPSI_MAX-EPSI_MIN"
                Leg_y[TypGraph] = "AMOR HYST."
                Ech_x[TypGraph] = "LOG"
                Ech_y[TypGraph] = "LIN"

            elif TypGraph == "DEPSI-E_SUR_EMAX":
                Courbes[TypGraph] = []
                NomsFich[TypGraph] = nom_fichier
                Leg_x[TypGraph] = "EPSI_IMPOSE = EPSI_MAX-EPSI_MIN"
                Leg_y[TypGraph] = "E / EMAX"
                Ech_x[TypGraph] = "LOG"
                Ech_y[TypGraph] = "LIN"

            elif TypGraph == "G_SUR_GMAX-DAMPING":
                Courbes[TypGraph] = []
                NomsFich[TypGraph] = nom_fichier
                Leg_x[TypGraph] = "G / GMAX"
                Leg_y[TypGraph] = "AMOR HYST."
                Ech_x[TypGraph] = "LIN"
                Ech_y[TypGraph] = "LIN"

            elif TypGraph == "NCYCL-DSIGM":
                Courbes[TypGraph] = []
                NomsFich[TypGraph] = nom_fichier
                Leg_x[TypGraph] = "NB CYCLES"
                Leg_y[TypGraph] = "CRR = DSIGM/P0"

            elif TypGraph == "NCYCL-DEPSI":
                Courbes[TypGraph] = []
                NomsFich[TypGraph] = nom_fichier
                Leg_x[TypGraph] = "NB CYCLES"
                Leg_y[TypGraph] = "EPSI_IMPOSE = EPSI_MAX-EPSI_MIN"
                Ech_x[TypGraph] = "LIN"
                Ech_y[TypGraph] = "LOG"

            elif TypGraph == "DEPSI-RU_MAX":
                Courbes[TypGraph] = []
                NomsFich[TypGraph] = nom_fichier
                Leg_x[TypGraph] = "EPSI_IMPOSE = EPSI_MAX-EPSI_MIN"
                Leg_y[TypGraph] = "RU_MAX"
                Ech_x[TypGraph] = "LOG"
                Ech_y[TypGraph] = "LIN"

            # if TypGraph == "XXX" :
                # Courbes[TypGraph]  = []
                # NomsFich[TypGraph] = str_fich+TypGraph+ext
                # Leg_x[TypGraph]    = "XXX"
                # Leg_y[TypGraph]    = "XXX"

    # Courbes NIVEAU2 pour chaque valeurs chargement
    # ---------------------------------------------------------
    elif niveau == '2':

        for TypGraph in DicoEssai['GRAPHIQUE']:

            nom_fichier =str_fich + TypGraph + ext
            nom_fichier =nom_fichier.lower()

            if TypGraph == "P-Q":
                Courbes[TypGraph] = []
                NomsFich[TypGraph] = nom_fichier
                Leg_x[TypGraph] = "PISO"
                Leg_y[TypGraph] = "QDEV"

            elif TypGraph == "EPS_AXI-Q":
                Courbes[TypGraph] = []
                NomsFich[TypGraph] = nom_fichier
                Leg_x[TypGraph] = "EPS_AXI"
                Leg_y[TypGraph] = "QDEV"

            elif TypGraph == "EPS_VOL-Q":
                Courbes[TypGraph] = []
                NomsFich[TypGraph] = nom_fichier
                Leg_x[TypGraph] = "EPS_VOL"
                Leg_y[TypGraph] = "QDEV"

            elif TypGraph == "EPS_AXI-EPS_VOL":
                Courbes[TypGraph] = []
                NomsFich[TypGraph] = nom_fichier
                Leg_x[TypGraph] = "EPS_AXI"
                Leg_y[TypGraph] = "EPS_VOL"

            elif TypGraph == "EPS_AXI-PRE_EAU":
                Courbes[TypGraph] = []
                NomsFich[TypGraph] = nom_fichier
                Leg_x[TypGraph] = "EPS_AXI"
                Leg_y[TypGraph] = "PRE_EAU"

            elif TypGraph == "SIG_AXI-PRE_EAU":
                Courbes[TypGraph] = []
                NomsFich[TypGraph] = nom_fichier
                Leg_x[TypGraph] = "SIG_AXI"
                Leg_y[TypGraph] = "PRE_EAU"

            elif TypGraph == "P-PRE_EAU":
                Courbes[TypGraph] = []
                NomsFich[TypGraph] = nom_fichier
                Leg_x[TypGraph] = "PISO"
                Leg_y[TypGraph] = "PRE_EAU"

            elif TypGraph == "EPS_AXI-RU":
                Courbes[TypGraph] = []
                NomsFich[TypGraph] = nom_fichier
                Leg_x[TypGraph] = "EPS_AXI"
                Leg_y[TypGraph] = "RU"

            elif TypGraph == "SIG_AXI-RU":
                Courbes[TypGraph] = []
                NomsFich[TypGraph] = nom_fichier
                Leg_x[TypGraph] = "SIG_AXI"
                Leg_y[TypGraph] = "RU"

            elif TypGraph == "GAMMA-SIGXY":
                Courbes[TypGraph] = []
                NomsFich[TypGraph] = nom_fichier
                Leg_x[TypGraph] = "GAMMA"
                Leg_y[TypGraph] = "SIGXY"

            elif TypGraph == "P-EPS_VOL":
                Courbes[TypGraph] = []
                NomsFich[TypGraph] = nom_fichier
                Leg_x[TypGraph] = "PISO"
                Leg_y[TypGraph] = "EPS_VOL"

            elif TypGraph == "SIG_AXI-EPS_VOL":
                Courbes[TypGraph] = []
                NomsFich[TypGraph] = nom_fichier
                Leg_x[TypGraph] = "SIG_AXI"
                Leg_y[TypGraph] = "EPS_VOL"

            # elif TypGraph == "XXX" :
                # Courbes[TypGraph]  = []
                # NomsFich[TypGraph] = str_fich+TypGraph+ext
                # Leg_x[TypGraph]    = "XXX"
                # Leg_y[TypGraph]    = "XXX"

            else:

                li  = TypGraph.split('-')

                if len(li)==2:

                   impr=True
                   for c in list_cmp_niveau1:
                     if (li[0]==c) or (li[1]==c):
                       impr=False
                       break

                   if impr:
                     Courbes[TypGraph] = []
                     NomsFich[TypGraph] = nom_fichier
                     Leg_x[TypGraph] = li[0]
                     Leg_y[TypGraph] = li[1]

    else:
        assert False


# --------------------------------------------------------------
# -Debut--------------------------------------------------------
# --------------------------------------------------------------
def remplir_graphique(DicoEssai, Courbes, Resu_x, Resu_y, \
                      str_leg, TypGraph_in,
                      color=-1, mark=-1, style=-1,):
    """
    Objet: Creation de la liste des courbes a tracer

    ENTREE: * Resu_x  : LISTE des valeurs en abscisse

            * Resu_y  : LISTE des valeurs en ordonnee

            * str_leg : TEXTE de legende

            * color   : choix de la couleur [Integer]

                        = | 0  : blanc
                          | 1  : noir
                          | 2  : rouge
                          | 3  : vert
                          | 4  : bleu
                          | 5  : jaune
                          | 6  : brun
                          | 7  : gris
                          | 8  : violet
                          | 9  : cyan
                          | 10 : magenta
                          | 11 : orange
                          | 12 : marron
                          | 13 : indigo
                          | 14 : turquoise
                          | 15 : vert fonce

            * mark    : choix du marqueur   [Integer]

                        = | 0  : neant
                          | 1  : cercle
                          | 2  : carre
                          | 3  : losange
                          | 4  : triangle haut
                          | 5  : triangle gauche
                          | 6  : triangle bas
                          | 7  : triangle droit
                          | 8  : plus
                          | 9  : croix
                          | 10 : etoile

            * style   : choix du style de trait   [Integer]

                        = | 0  : neant
                          | 1  : trait continu
                          | 2  : pointilles
                          | 3  : tirets courts
                          | 4  : tirets longs
                          | 5  : tirets alternes pointilles
                          | 6  : tirets alternes pointilles
                          | 7  : tirets alternes pointilles
                          | 8  : tirets alternes pointilles

    SORTIE: * Courbes : LISTE contenant les dictionnaires de
                        courbes a tracer
    """
    # sortie si pour une quelconque raison
    # les listes de resultats sont vides
    # -------------------------------------------
    if (not Resu_x) or (not Resu_y):
       return

    if mark<0:
       mark = 0

    if style<0:
       style= 1

    if TypGraph_in in DicoEssai['GRAPHIQUE']:

        dico_tmp = {}
        dico_tmp['LEGENDE']  = str_leg
        dico_tmp['ABSCISSE'] = Resu_x
        dico_tmp['ORDONNEE'] = Resu_y
        if color>-1:
           dico_tmp['COULEUR' ] = color%16
        dico_tmp['MARQUEUR'] = mark%11
        dico_tmp['STYLE']    = style%9

        Courbes[TypGraph_in].append(dico_tmp)



# --------------------------------------------------------------
# -Debut--------------------------------------------------------
# --------------------------------------------------------------
def impr_graphique(self, DicoEssai, Courbes, NomsFich,
                   Leg_x, Leg_y, Ech_x, Ech_y, Titre="", graph=0,):
    """
    Objet: Tracer une liste de courbes au format XMGRACE
    """
    #import os
    from code_aster.Cata.Syntax import _F
    from random import randint

    DEFI_FICHIER   = self.get_cmd('DEFI_FICHIER')
    IMPR_FONCTION  = self.get_cmd('IMPR_FONCTION')
    INFO_EXEC_ASTER= self.get_cmd('INFO_EXEC_ASTER')
    DETRUIRE       = self.get_cmd('DETRUIRE')

    # Recuperation des options d'impression
    # -----------------------------------------
    if 'PREFIXE_FICHIER' in DicoEssai:
       prefixe= DicoEssai['PREFIXE_FICHIER']
    else:
       prefixe= None

    # [10,90] = domaine de validite des unites logiques pour IMPR_FONCTION
    # -> On passe par la boucle ci-dessous pour trouver une unite libre car
    #    INFO_EXEC_ASTER(LISTE_INFO='UNITE_LIBRE') peut renvoyer des valeurs
    #    hors de ce domaine de validite...
    # ------------------------------------------
    unite = None
    for iul in range(10, 90+1):
        __ULINFO = INFO_EXEC_ASTER(LISTE_INFO='ETAT_UNITE', UNITE=iul)
        if __ULINFO['ETAT_UNITE', 1] == 'FERME   ':
            unite = iul
            DETRUIRE(CONCEPT=_F(NOM=__ULINFO), INFO=1)
            break
        DETRUIRE(CONCEPT=_F(NOM=__ULINFO), INFO=1)

    assert type(unite) is int

    # ---
    # boucle sur les types de graphiques demandes en sortie
    # ---
    for i,cle in enumerate(Courbes):

        curve = Courbes[cle]

        number= randint(0,1.e+6)

        # on passe a l'iteration suivante
        # si les listes de resultats sont vides
        # ------------------------------------------
        if not curve:
            continue

        # superposition aux resultats
        # des courbes issues de TABLE_REF
        # ------------------------------------------
<<<<<<< HEAD
        if DicoEssai.has_key('TABLE_REF'):

=======
        if 'TABLE_REF' in DicoEssai:
        
>>>>>>> e87c3888
           for table_tmp in DicoEssai['TABLE_REF']:

              table_ref = table_tmp.EXTR_TABLE().values()

              typr = table_ref['TYPE'][0].replace(" ", "")
              lege = table_ref['LEGENDE'][0]
              absc = table_ref['ABSCISSE']
              ordo = table_ref['ORDONNEE']

              if cle == typr:
                  dico_tmp = dict()
                  dico_tmp['LEGENDE'] = lege
                  dico_tmp['ABSCISSE']= absc
                  dico_tmp['ORDONNEE']= ordo
                  curve.append(dico_tmp)

           DEFI_FICHIER(ACTION ='ASSOCIER',
                     FICHIER   ='./%s' %('tmp_%d' %(number),),
                     UNITE     =unite,)
        else:

           DEFI_FICHIER(ACTION ='ASSOCIER',
                     FICHIER   ='./%s' %('tmp_%d' %(number),),
                     UNITE     =unite,)

        if cle in Ech_x and cle in Ech_y:

            IMPR_FONCTION(FORMAT='XMGRACE', UNITE=unite,
                          COURBE   =curve,
                          LEGENDE_X=Leg_x[cle],
                          LEGENDE_Y=Leg_y[cle],
                          ECHELLE_X=Ech_x[cle],
                          ECHELLE_Y=Ech_y[cle],
                          SOUS_TITRE=Titre,)
        else:
            IMPR_FONCTION(FORMAT='XMGRACE', UNITE=unite,
                          COURBE   =curve,
                          LEGENDE_X=Leg_x[cle],
                          LEGENDE_Y=Leg_y[cle],
                          SOUS_TITRE=Titre,)

        DEFI_FICHIER(ACTION='LIBERER', UNITE=unite,)

        #
        # Incrementation des numeros de graphiques dans les
        # courbes xmagrace
        # ---------------------------------------------------
        filein   = open('tmp_%d' %(number),'r')
        contents = filein.readlines()

        if prefixe:
           fileout = open('./REPE_OUT/%s_%s' %(prefixe,NomsFich[cle],),'w')
        else:
           fileout = open('./REPE_OUT/%s' %(NomsFich[cle],),'w')

        for s in contents:

           if not (graph+i):

              fileout.write(s)

           elif s.find('@g0')>=0:

              fileout.write(s.replace('@g0','@g%d' %(graph+i)))

           elif s.find('to g0')>=0:

              fileout.write(s.replace('to g0','to g%d' %(graph+i)))

           elif s.find('@with g0')>=0:

              fileout.write(s.replace('@with g0','@with g%d' %(graph+i)))

           elif s.find('@target g0.s')>=0:

              fileout.write(s.replace('@target g0.s','@target g%d.s' %(graph+i)))

           else:

              fileout.write(s)

        filein.close()
        fileout.close()

# --------------------------------------------------------------
# -Debut--------------------------------------------------------
# --------------------------------------------------------------
def remplir_tables(self, typ_essai, str_n_essai, DicoEssai, Resu_in):
    """
    Objet: Construction des tableaux de resultats du fichier .resu
    """
    from code_aster.Cata.Syntax import _F
    from numpy import array
<<<<<<< HEAD

    if DicoEssai.has_key('TABLE_RESU'):
=======
    
    if 'TABLE_RESU' in DicoEssai:
>>>>>>> e87c3888

        CREA_TABLE = self.get_cmd('CREA_TABLE')

        # Recuperation des variables supplementaires a imprimer
        # (si existantes) contenues sous le mot-cle 'NOM_CMP'
        # -----------------------------------------------------------
        if 'NOM_CMP' in DicoEssai:

           List_Resu_Supp = list(DicoEssai['NOM_CMP'])

        else:
           List_Resu_Supp = []
# -----------------------------------------------------------
# Essai TRIA_DR_M_D
# -----------------------------------------------------------
        if typ_essai == "TRIA_DR_M_D":

            PRES_CONF   = DicoEssai['PRES_CONF']
            EPSI_IMPOSE = DicoEssai['EPSI_IMPOSE']

            param_predef = ['INST','EPS_AXI','EPS_LAT','EPS_VOL',
                            'SIG_AXI','SIG_LAT','P','Q',]

            for i,sig0 in enumerate(PRES_CONF):

                titre_table = "Resultats bruts : ESSAI %s NUMERO %s"\
                              %(typ_essai,str_n_essai,) +\
                              " | PRES_CONF = %E\n" %(sig0)

                LdicoRes =[_F(LISTE_R=EPSI_IMPOSE[i], PARA='EPSI_IMPOSE'),
                        _F(LISTE_R=Resu_in['INST'][i], PARA='INST'),
                        _F(LISTE_R=Resu_in['EPS_AXI'][i], PARA='EPS_AXI'),
                        _F(LISTE_R=Resu_in['EPS_LAT'][i], PARA='EPS_LAT'),
                        _F(LISTE_R=Resu_in['EPS_VOL'][i], PARA='EPS_VOL'),
                        _F(LISTE_R=Resu_in['SIG_AXI'][i], PARA='SIG_AXI'),
                        _F(LISTE_R=Resu_in['SIG_LAT'][i], PARA='SIG_LAT'),
                        _F(LISTE_R=Resu_in['P'][i], PARA='P'),
                        _F(LISTE_R=Resu_in['Q'][i], PARA='Q'),]

                for c in List_Resu_Supp:

                   if Resu_in[c][i] and (not c in param_predef):
                      LdicoRes +=[_F(LISTE_R=Resu_in[c][i], PARA=c),]

                   else:
                      message =\
  '  !!!!!!!!!!!!!!!!!!!!!!!!!!!!!!!!!!!!!!!!!!!!!!!!!!!!!!!!!!!!!!!!!\n' +\
  '  !                                                               !\n' +\
  '  ! ATTENTION : La composante %4s n appartient pas au resultat   !\n' %(c) +\
  '  !                                                               !\n' +\
  '  ! LISTE DES COMPOSANTES ADMISSIBLES:                            !\n'
                      try:
                        for t in Resu_in['LIST_CMP']:
                           message +=\
  '  !             %8s                                          !\n' %(t)
                      finally:
                        message +=\
  '  !                                                               !\n' +\
  '  !!!!!!!!!!!!!!!!!!!!!!!!!!!!!!!!!!!!!!!!!!!!!!!!!!!!!!!!!!!!!!!!!'
<<<<<<< HEAD
                      print
                      print message
                      print

=======
                      print()
                      print(message)
                      print()
                
>>>>>>> e87c3888
                TABLRES = CREA_TABLE(TITRE=titre_table,
                                     LISTE=LdicoRes,)
                self.register_result(TABLRES, DicoEssai['TABLE_RESU'][i])

# -----------------------------------------------------------
# Essai TRIA_ND_M_D
# -----------------------------------------------------------
        elif typ_essai == "TRIA_ND_M_D":

            PRES_CONF   = DicoEssai['PRES_CONF']
            EPSI_IMPOSE = DicoEssai['EPSI_IMPOSE']

            param_predef = ['INST','EPS_AXI','EPS_LAT',
                            'SIG_AXI','SIG_LAT','P','Q','PRE_EAU',]

            for i,sig0 in enumerate(PRES_CONF):

                titre_table = "Resultats bruts : ESSAI %s NUMERO %s"\
                              %(typ_essai,str_n_essai,) +\
                              " | PRES_CONF = %E\n" %(sig0)

                LdicoRes =[_F(LISTE_R=EPSI_IMPOSE[i], PARA='EPSI_IMPOSE'),
                        _F(LISTE_R=Resu_in['INST'][i], PARA='INST'),
                        _F(LISTE_R=Resu_in['EPS_AXI'][i], PARA='EPS_AXI'),
                        _F(LISTE_R=Resu_in['EPS_LAT'][i], PARA='EPS_LAT'),
                        _F(LISTE_R=Resu_in['SIG_AXI'][i], PARA='SIG_AXI'),
                        _F(LISTE_R=Resu_in['SIG_LAT'][i], PARA='SIG_LAT'),
                        _F(LISTE_R=Resu_in['P'][i], PARA='P'),
                        _F(LISTE_R=Resu_in['Q'][i], PARA='Q'),
                        _F(LISTE_R=Resu_in['PRE_EAU'][i], PARA='PRE_EAU'),]

                for c in List_Resu_Supp:

                   if Resu_in[c][i] and (not c in param_predef):
                      LdicoRes +=[_F(LISTE_R=Resu_in[c][i], PARA=c),]

                   else:
                      message =\
  '  !!!!!!!!!!!!!!!!!!!!!!!!!!!!!!!!!!!!!!!!!!!!!!!!!!!!!!!!!!!!!!!!!\n' +\
  '  !                                                               !\n' +\
  '  ! ATTENTION : La composante %4s n appartient pas au resultat   !\n' %(c) +\
  '  !                                                               !\n' +\
  '  ! LISTE DES COMPOSANTES ADMISSIBLES:                            !\n'
                      try:
                        for t in Resu_in['LIST_CMP']:
                           message +=\
  '  !             %8s                                          !\n' %(t)
                      finally:
                        message +=\
  '  !                                                               !\n' +\
  '  !!!!!!!!!!!!!!!!!!!!!!!!!!!!!!!!!!!!!!!!!!!!!!!!!!!!!!!!!!!!!!!!!'
<<<<<<< HEAD
                      print
                      print message
                      print

=======
                      print()
                      print(message)
                      print()
                
>>>>>>> e87c3888
                TABLRES = CREA_TABLE(TITRE=titre_table,
                                     LISTE=LdicoRes,)
                self.register_result(TABLRES, DicoEssai['TABLE_RESU'][i])

# -----------------------------------------------------------
# Essai CISA_DR_C_D
# -----------------------------------------------------------
        elif typ_essai == "CISA_DR_C_D":

            PRES_CONF    = DicoEssai['PRES_CONF']
            GAMMA_IMPOSE = DicoEssai['GAMMA_IMPOSE']
            LdicoResGlob = []

            param_predef = ['INST','GAMMA','SIG_XY',]

            for i,sig0 in enumerate(PRES_CONF):

                # Impression NIVEAU 2
                # ----------------------------------------------------------
                titre_table = "Resultats bruts : ESSAI %s NUMERO %s"\
                              %(typ_essai,str_n_essai,) +\
                              " | PRES_CONF = %E\n" %(sig0)

                LdicoRes = []
                for j,eps0 in enumerate(GAMMA_IMPOSE):

                    stjp1 = int_2_str(j+1, len(GAMMA_IMPOSE))

                    LdicoRes += [
                        {'PARA': 'GAMMA_IMPOSE_' + stjp1, 'LISTE_R': [eps0]}] +\
                                [
                        {'PARA': 'INST_' + stjp1, 'LISTE_R': Resu_in['INST'][i][j]}] +\
                                [
                        {'PARA': 'GAMMA_' + stjp1, 'LISTE_R': Resu_in['GAMMA'][i][j]}] +\
                                [
                        {'PARA': 'SIG_XY_' + stjp1, 'LISTE_R': Resu_in['SIG_XY'][i][j]}]

                    for c in List_Resu_Supp:

                      if Resu_in[c][i] and (not c in param_predef):
                         LdicoRes +=[_F(LISTE_R=Resu_in[c][i][j], PARA='%s_' %(c)+stjp1),]

                      else:
                         message =\
  '  !!!!!!!!!!!!!!!!!!!!!!!!!!!!!!!!!!!!!!!!!!!!!!!!!!!!!!!!!!!!!!!!!\n' +\
  '  !                                                               !\n' +\
  '  ! ATTENTION : La composante %4s n appartient pas au resultat   !\n' %(c) +\
  '  !                                                               !\n' +\
  '  ! LISTE DES COMPOSANTES ADMISSIBLES:                            !\n'
                         try:
                           for t in Resu_in['LIST_CMP']:
                              message +=\
  '  !             %8s                                          !\n' %(t)
                         finally:
                           message +=\
  '  !                                                               !\n' +\
  '  !!!!!!!!!!!!!!!!!!!!!!!!!!!!!!!!!!!!!!!!!!!!!!!!!!!!!!!!!!!!!!!!!'
<<<<<<< HEAD
                         print
                         print message
                         print

=======
                         print()
                         print(message)
                         print()
                        
>>>>>>> e87c3888
                TABLRES = CREA_TABLE(TITRE=titre_table, LISTE=(LdicoRes))
                self.register_result(TABLRES, DicoEssai['TABLE_RESU'][i])

                # Impression NIVEAU 1
                # ----------------------------------------------------------
                stip1 = int_2_str(i+1, len(PRES_CONF))

                LdicoResGlob += [
                    {'PARA': 'PRES_CONF_' + stip1, 'LISTE_R': [sig0]}] +\
                                [
                    {'PARA': 'GAMMA_IMPOSE_' + stip1, 'LISTE_R': GAMMA_IMPOSE}] +\
                                [
                    {'PARA': 'G_SUR_GMAX_' + stip1, 'LISTE_R': Resu_in['G_SUR_GMAX'][i]}] +\
                                [
                    {'PARA': 'DAMPING_' + stip1, 'LISTE_R': Resu_in['DAMPING'][i]}]

            # Impression NIVEAU 1 dans le dernier element de la table
            # ----------------------------------------------------------
            titre_table = "Resultats globaux : ESSAI %s NUMERO %s\n" %(typ_essai,str_n_essai)

            TABLRES = CREA_TABLE(TITRE=titre_table, LISTE=(LdicoResGlob),)
            self.register_result(TABLRES, DicoEssai['TABLE_RESU'][-1])

# ----------------------------------------------------
# Essai TRIA_ND_C_F
# ----------------------------------------------------
        elif typ_essai == "TRIA_ND_C_F":

            PRES_CONF   = DicoEssai['PRES_CONF']
            SIGM_IMPOSE = DicoEssai['SIGM_IMPOSE']
            LdicoResGlob= []

            param_predef = ['INST','EPS_AXI','EPS_LAT','EPS_VOL',
                            'SIG_AXI','SIG_LAT','P','Q','PRE_EAU','RU',]

            for i,sig0 in enumerate(PRES_CONF):

                # Impression NIVEAU 2
                # ----------------------------------------------------------
                titre_table = "Resultats bruts : ESSAI %s NUMERO %s"\
                              %(typ_essai,str_n_essai,) +\
                              " | PRES_CONF = %E\n" %(sig0)

                LdicoRes = []
                for j,dsig in enumerate(SIGM_IMPOSE):

                    stjp1 = int_2_str(j+1, len(SIGM_IMPOSE))

                    LdicoRes += [
                        {'PARA': 'SIGM_IMPOSE_' + stjp1, 'LISTE_R': [dsig]}] +\
                                [
                        {'PARA': 'INST_' + stjp1, 'LISTE_R': Resu_in['INST'][i][j]}] +\
                                [
                        {'PARA': 'EPS_AXI_' + stjp1, 'LISTE_R': Resu_in['EPS_AXI'][i][j]}] +\
                                [
                        {'PARA': 'EPS_LAT_' + stjp1, 'LISTE_R': Resu_in['EPS_LAT'][i][j]}] +\
                                [
                        {'PARA': 'EPS_VOL_' + stjp1, 'LISTE_R': Resu_in['EPS_VOL'][i][j]}] +\
                                [
                        {'PARA': 'SIG_AXI_' + stjp1, 'LISTE_R': Resu_in['SIG_AXI'][i][j]}] +\
                                [
                        {'PARA': 'SIG_LAT_' + stjp1, 'LISTE_R': Resu_in['SIG_LAT'][i][j]}] +\
                                [
                        {'PARA': 'P_' + stjp1, 'LISTE_R': Resu_in['P'][i][j]}] +\
                                [
                        {'PARA': 'Q_' + stjp1, 'LISTE_R': Resu_in['Q'][i][j]}] +\
                                [
                        {'PARA': 'PRE_EAU_' + stjp1, 'LISTE_R': Resu_in['PRE_EAU'][i][j]}] +\
                                [
                        {'PARA': 'RU_' + stjp1, 'LISTE_R': Resu_in['RU'][i][j]}]

                    for c in List_Resu_Supp:

                      if Resu_in[c][i] and (not c in param_predef):
                         LdicoRes +=[_F(LISTE_R=Resu_in[c][i][j], PARA='%s_' %(c)+stjp1),]

                      else:
                         message =\
  '  !!!!!!!!!!!!!!!!!!!!!!!!!!!!!!!!!!!!!!!!!!!!!!!!!!!!!!!!!!!!!!!!!\n' +\
  '  !                                                               !\n' +\
  '  ! ATTENTION : La composante %4s n appartient pas au resultat   !\n' %(c) +\
  '  !                                                               !\n' +\
  '  ! LISTE DES COMPOSANTES ADMISSIBLES:                            !\n'
                         try:
                           for t in Resu_in['LIST_CMP']:
                              message +=\
  '  !             %8s                                          !\n' %(t)
                         finally:
                           message +=\
  '  !                                                               !\n' +\
  '  !!!!!!!!!!!!!!!!!!!!!!!!!!!!!!!!!!!!!!!!!!!!!!!!!!!!!!!!!!!!!!!!!'
<<<<<<< HEAD
                         print
                         print message
                         print

=======
                         print()
                         print(message)
                         print()
                        
>>>>>>> e87c3888
                TABLRES = CREA_TABLE(TITRE=titre_table, LISTE=(LdicoRes))
                self.register_result(TABLRES, DicoEssai['TABLE_RESU'][i])

                # Impression NIVEAU 1
                # ----------------------------------------------------------
                stip1 = int_2_str(i+1, len(PRES_CONF))

                LdicoResGlob += [
                    {'PARA': 'PRES_CONF_' + stip1, 'LISTE_R': [sig0]}] +\
                                [
                    {'PARA': 'NCYCL_' + stip1, 'LISTE_I': Resu_in['NCYCL'][i]}] +\
                                [
                    {'PARA': 'CRR_' + stip1, 'LISTE_R': Resu_in['DSIGM'][i]}]

            # Impression NIVEAU 1 dans le dernier element de la table
            # ----------------------------------------------------------
            titre_table = "Resultats globaux : ESSAI %s NUMERO %s\n" %(typ_essai,str_n_essai,)

            TABLRES = CREA_TABLE(TITRE=titre_table, LISTE=(LdicoResGlob),)
            self.register_result(TABLRES, DicoEssai['TABLE_RESU'][-1])

# -------------------------------------------------------
# Essai TRIA_DR_C_D
# -------------------------------------------------------
        elif typ_essai == "TRIA_DR_C_D":

            PRES_CONF = DicoEssai['PRES_CONF']
            EPSI_MAXI = DicoEssai['EPSI_MAXI']
            EPSI_MINI = DicoEssai['EPSI_MINI']

            EPSI_IMPOSE = abs( array(EPSI_MAXI)-array(EPSI_MINI) )
            EPSI_IMPOSE = list(EPSI_IMPOSE)

            LdicoResGlob = []

            param_predef = ['INST','EPS_AXI','EPS_LAT','EPS_VOL',
                            'SIG_AXI','SIG_LAT','P','Q',]

            for i,sig0 in enumerate(PRES_CONF):

                # Impression NIVEAU 2
                # ----------------------------------------------------------
                titre_table = "Resultats bruts : ESSAI %s NUMERO %s"\
                              %(typ_essai,str_n_essai,) +\
                              " | PRES_CONF = %E\n" %(sig0)

                LdicoRes = []
                for j,eps0 in enumerate(EPSI_MINI):

                    stjp1 = int_2_str(j+1, len(EPSI_MINI))

                    LdicoRes += [
                        {'PARA': 'EPSI_IMPOSE_' + stjp1, 'LISTE_R': [eps0]}] +\
                                [
                        {'PARA': 'INST_' + stjp1, 'LISTE_R': Resu_in['INST'][i][j]}] +\
                                [
                        {'PARA': 'EPS_AXI_' + stjp1, 'LISTE_R': Resu_in['EPS_AXI'][i][j]}] +\
                                [
                        {'PARA': 'EPS_LAT_' + stjp1, 'LISTE_R': Resu_in['EPS_LAT'][i][j]}] +\
                                [
                        {'PARA': 'EPS_VOL_' + stjp1, 'LISTE_R': Resu_in['EPS_VOL'][i][j]}] +\
                                [
                        {'PARA': 'SIG_AXI_' + stjp1, 'LISTE_R': Resu_in['SIG_AXI'][i][j]}] +\
                                [
                        {'PARA': 'SIG_LAT_' + stjp1, 'LISTE_R': Resu_in['SIG_LAT'][i][j]}] +\
                                [
                        {'PARA': 'P_' + stjp1, 'LISTE_R': Resu_in['P'][i][j]}] +\
                                [
                        {'PARA': 'Q_' + stjp1, 'LISTE_R': Resu_in['Q'][i][j]}]

                    for c in List_Resu_Supp:

                      if Resu_in[c][i] and (not c in param_predef):
                         LdicoRes +=[_F(LISTE_R=Resu_in[c][i][j], PARA='%s_' %(c)+stjp1),]

                      else:
                         message =\
  '  !!!!!!!!!!!!!!!!!!!!!!!!!!!!!!!!!!!!!!!!!!!!!!!!!!!!!!!!!!!!!!!!!\n' +\
  '  !                                                               !\n' +\
  '  ! ATTENTION : La composante %4s n appartient pas au resultat   !\n' %(c) +\
  '  !                                                               !\n' +\
  '  ! LISTE DES COMPOSANTES ADMISSIBLES:                            !\n'
                         try:
                           for t in Resu_in['LIST_CMP']:
                              message +=\
  '  !             %8s                                          !\n' %(t)
                         finally:
                           message +=\
  '  !                                                               !\n' +\
  '  !!!!!!!!!!!!!!!!!!!!!!!!!!!!!!!!!!!!!!!!!!!!!!!!!!!!!!!!!!!!!!!!!'
<<<<<<< HEAD
                         print
                         print message
                         print

=======
                         print()
                         print(message)
                         print()
                
>>>>>>> e87c3888
                TABLRES = CREA_TABLE(TITRE=titre_table, LISTE=(LdicoRes))
                self.register_result(TABLRES, DicoEssai['TABLE_RESU'][i])

                # Impression NIVEAU 1
                # ----------------------------------------------------------
                stip1 = int_2_str(i+1, len(PRES_CONF))

                LdicoResGlob += [
                    {'PARA': 'PRES_CONF_' + stip1, 'LISTE_R': [sig0]}] +\
                                [
                    {'PARA': 'EPSI_IMPOSE_' + stip1, 'LISTE_R': EPSI_IMPOSE}] +\
                                [
                    {'PARA': 'E_SUR_EMAX_' + stip1, 'LISTE_R': Resu_in['E_SUR_EMAX'][i]}] +\
                                [
                    {'PARA': 'DAMPING_' + stip1, 'LISTE_R': Resu_in['DAMPING'][i]}]

            # Impression NIVEAU 1 dans le dernier element de la table
            # ----------------------------------------------------------
            titre_table = "Resultats globaux : ESSAI %s NUMERO %s\n" %(typ_essai,str_n_essai,)

            TABLRES = CREA_TABLE(TITRE=titre_table, LISTE=(LdicoResGlob))
            self.register_result(TABLRES, DicoEssai['TABLE_RESU'][-1])



# ----------------------------------------------------
# Essai TRIA_ND_C_D
# ----------------------------------------------------
        elif typ_essai == "TRIA_ND_C_D":

            PRES_CONF   = DicoEssai['PRES_CONF']
            EPSI_MAXI   = DicoEssai['EPSI_MAXI']
            EPSI_MINI   = DicoEssai['EPSI_MINI']

            EPSI_IMPOSE = abs( array(EPSI_MAXI)-array(EPSI_MINI) )
            EPSI_IMPOSE = list(EPSI_IMPOSE)

            LdicoResGlob= []

            param_predef = ['INST','EPS_AXI','EPS_LAT','EPS_VOL',
                            'SIG_AXI','SIG_LAT','P','Q','PRE_EAU','RU',]

            for i,sig0 in enumerate(PRES_CONF):

                # Impression NIVEAU 2
                # ----------------------------------------------------------
                titre_table = "Resultats bruts : ESSAI %s NUMERO %s"\
                              %(typ_essai,str_n_essai,) +\
                              " | PRES_CONF = %E\n" %(sig0)

                LdicoRes = []
                for j,eps0 in enumerate(EPSI_MINI):

                    stjp1 = int_2_str(j+1, len(EPSI_MINI))

                    LdicoRes += [
                        {'PARA': 'EPSI_IMPOSE_' + stjp1, 'LISTE_R': [eps0]}] +\
                                [
                        {'PARA': 'INST_' + stjp1, 'LISTE_R': Resu_in['INST'][i][j]}] +\
                                [
                        {'PARA': 'EPS_AXI_' + stjp1, 'LISTE_R': Resu_in['EPS_AXI'][i][j]}] +\
                                [
                        {'PARA': 'EPS_LAT_' + stjp1, 'LISTE_R': Resu_in['EPS_LAT'][i][j]}] +\
                                [
                        {'PARA': 'EPS_VOL_' + stjp1, 'LISTE_R': Resu_in['EPS_VOL'][i][j]}] +\
                                [
                        {'PARA': 'SIG_AXI_' + stjp1, 'LISTE_R': Resu_in['SIG_AXI'][i][j]}] +\
                                [
                        {'PARA': 'SIG_LAT_' + stjp1, 'LISTE_R': Resu_in['SIG_LAT'][i][j]}] +\
                                [
                        {'PARA': 'P_' + stjp1, 'LISTE_R': Resu_in['P'][i][j]}] +\
                                [
                        {'PARA': 'Q_' + stjp1, 'LISTE_R': Resu_in['Q'][i][j]}] +\
                                [
                        {'PARA': 'PRE_EAU_' + stjp1, 'LISTE_R': Resu_in['PRE_EAU'][i][j]}] +\
                                [
                        {'PARA': 'RU_' + stjp1, 'LISTE_R': Resu_in['RU'][i][j]}]

                    for c in List_Resu_Supp:

                      if Resu_in[c][i] and (not c in param_predef):
                         LdicoRes +=[_F(LISTE_R=Resu_in[c][i][j], PARA='%s_' %(c)+stjp1),]

                      else:
                         message =\
  '  !!!!!!!!!!!!!!!!!!!!!!!!!!!!!!!!!!!!!!!!!!!!!!!!!!!!!!!!!!!!!!!!!\n' +\
  '  !                                                               !\n' +\
  '  ! ATTENTION : La composante %4s n appartient pas au resultat   !\n' %(c) +\
  '  !                                                               !\n' +\
  '  ! LISTE DES COMPOSANTES ADMISSIBLES:                            !\n'
                         try:
                           for t in Resu_in['LIST_CMP']:
                              message +=\
  '  !             %8s                                          !\n' %(t)
                         finally:
                           message +=\
  '  !                                                               !\n' +\
  '  !!!!!!!!!!!!!!!!!!!!!!!!!!!!!!!!!!!!!!!!!!!!!!!!!!!!!!!!!!!!!!!!!'
<<<<<<< HEAD
                         print
                         print message
                         print

=======
                         print()
                         print(message)
                         print()
                        
>>>>>>> e87c3888
                TABLRES = CREA_TABLE(TITRE=titre_table, LISTE=(LdicoRes))
                self.register_result(TABLRES, DicoEssai['TABLE_RESU'][i])

                # Impression NIVEAU 1
                # ----------------------------------------------------------
                stip1 = int_2_str(i+1, len(PRES_CONF))

                LdicoResGlob += [
                    {'PARA': 'PRES_CONF_' + stip1, 'LISTE_R': [sig0]}] +\
                                [
                    {'PARA': 'EPSI_IMPOSE_' + stip1, 'LISTE_R': EPSI_IMPOSE}] +\
                                [
                    {'PARA': 'E_SUR_EMAX_' + stip1, 'LISTE_R': Resu_in['E_SUR_EMAX'][i]}] +\
                                [
                    {'PARA': 'DAMPING_' + stip1, 'LISTE_R': Resu_in['DAMPING'][i]}] +\
                                [
                    {'PARA': 'NCYCL_' + stip1, 'LISTE_I': Resu_in['NCYCL'][i]}] +\
                                [
                    {'PARA': 'RU_MAX_' + stip1, 'LISTE_R': Resu_in['RU_MAX'][i]}]

            # Impression NIVEAU 1 dans le dernier element de la table
            # ----------------------------------------------------------
            titre_table = "Resultats globaux : ESSAI %s NUMERO %s\n" %(typ_essai,str_n_essai,)

            TABLRES = CREA_TABLE(TITRE=titre_table, LISTE=(LdicoResGlob),)
            self.register_result(TABLRES, DicoEssai['TABLE_RESU'][-1])

# -------------------------------------------------------
# Essais OEDO_CDR_C_F ou ISOT_DR_C_F
# -------------------------------------------------------
        elif typ_essai == "OEDO_DR_C_F" or typ_essai == "ISOT_DR_C_F":

            PRES_CONF   = DicoEssai['PRES_CONF']
            SIGM_DECH   = DicoEssai['SIGM_DECH']

            param_predef = ['INST','EPS_VOL','SIG_AXI','SIG_LAT','P',]

            for i,sig0 in enumerate(PRES_CONF):

                # Impression NIVEAU 2
                # ----------------------------------------------------------
                titre_table = " ESSAI %s NUMERO %s" %(typ_essai,str_n_essai)+\
                              " | PRES_CONF = %E" %(sig0) +\
                              " | SIGM_DECH = %E\n" %(SIGM_DECH[i])

                stip1 = int_2_str(i+1, len(PRES_CONF))

                LdicoRes = [
                    {'PARA': 'INST_' + stip1, 'LISTE_R': Resu_in['INST'][i]}] +\
                            [
                    {'PARA': 'EPS_VOL_' + stip1, 'LISTE_R': Resu_in['EPS_VOL'][i]}] +\
                            [
                    {'PARA': 'P_' + stip1, 'LISTE_R': Resu_in['P'][i]}] +\
                            [
                    {'PARA': 'SIG_AXI_' + stip1, 'LISTE_R': Resu_in['SIG_AXI'][i]}] +\
                            [
                    {'PARA': 'SIG_LAT_' + stip1, 'LISTE_R': Resu_in['SIG_LAT'][i]}]

                for c in List_Resu_Supp:

                  if Resu_in[c][i] and (not c in param_predef):
                     LdicoRes +=[_F(LISTE_R=Resu_in[c][i], PARA="%s_%s" %(c,stip1,),),]

                  else:
                     message =\
  '  !!!!!!!!!!!!!!!!!!!!!!!!!!!!!!!!!!!!!!!!!!!!!!!!!!!!!!!!!!!!!!!!!\n' +\
  '  !                                                               !\n' +\
  '  ! ATTENTION : La composante %4s n appartient pas au resultat   !\n' %(c) +\
  '  !                                                               !\n' +\
  '  ! LISTE DES COMPOSANTES ADMISSIBLES:                            !\n'
                     try:
                       for t in Resu_in['LIST_CMP']:
                          message +=\
  '  !             %8s                                          !\n' %(t)
                     finally:
                       message +=\
  '  !                                                               !\n' +\
  '  !!!!!!!!!!!!!!!!!!!!!!!!!!!!!!!!!!!!!!!!!!!!!!!!!!!!!!!!!!!!!!!!!'
<<<<<<< HEAD
                     print
                     print message
                     print

=======
                     print()
                     print(message)
                     print()
                    
>>>>>>> e87c3888
                # si il n'y a aucun resultat ds LdicoRes on cree une table vide
                # ----------------------------------------------------------
                if LdicoRes == []:
                    TABLRES = CREA_TABLE(TITRE=titre_table)
                else:
                    TABLRES = CREA_TABLE(TITRE=titre_table, LISTE=(LdicoRes))
                self.register_result(TABLRES, DicoEssai['TABLE_RESU'][i])

        # ---
        # Pour nouvel essai
        # ---
        # elif typ_essai == "XXX":
        # ---
        #  ...
        # ---
        else:
            assert False


# --------------------------------------------------------------
# -Debut--------------------------------------------------------
# --------------------------------------------------------------
def Calc_Gs_max(self, GAMMA_ELAS, PRES_CONF, KZERO, MATER, COMPORTEMENT, CONVERGENCE):
    """
    Objet: Pour l'essai CISA_DR_C_D, calcul du module de cisaillement secant max
           (EPSI_ELAS doit etre telle qu'on reste bien dans le domaine elastique)
    """
    from code_aster.Cata.Syntax import _F

    DEFI_FONCTION  = self.get_cmd('DEFI_FONCTION')
    DEFI_LIST_INST = self.get_cmd('DEFI_LIST_INST')
    DEFI_LIST_REEL = self.get_cmd('DEFI_LIST_REEL')
    SIMU_POINT_MAT = self.get_cmd('SIMU_POINT_MAT')
    DETRUIRE       = self.get_cmd('DETRUIRE')

    __RLIST = DEFI_LIST_REEL(DEBUT=0.,
                             INTERVALLE=_F(JUSQU_A=1., NOMBRE=1,),)

    __DLIST = DEFI_LIST_INST(DEFI_LIST=_F(LIST_INST=__RLIST),
                             ECHEC=_F(SUBD_METHODE='MANUEL',
                                      SUBD_PAS    =10,
                                      SUBD_NIVEAU =10,),)

    __CHAR1 = DEFI_FONCTION(NOM_PARA='INST',
                            VALE=(0., 0.,
                                  1., -0.5*GAMMA_ELAS,),)

    __CHAR2 = DEFI_FONCTION(NOM_PARA='INST',
                            VALE=(0., KZERO * PRES_CONF,
                                  1., KZERO * PRES_CONF,),)

    __CHAR3 = DEFI_FONCTION(NOM_PARA='INST',
                            VALE=(0., PRES_CONF,
                                  1., PRES_CONF,),)

    __EVOL = SIMU_POINT_MAT(
        COMPORTEMENT=COMPORTEMENT.List_F(),

        CONVERGENCE=CONVERGENCE.List_F(),

        MATER=MATER,

        INCREMENT=_F(LIST_INST=__DLIST,
                     INST_INIT=0.,
                     INST_FIN =1.,),

        NEWTON=_F(MATRICE='TANGENTE', REAC_ITER=1,),

        ARCHIVAGE=_F(LIST_INST=__RLIST,),

        SIGM_IMPOSE=_F(SIXX=__CHAR2,
                       SIYY=__CHAR2,
                       SIZZ=__CHAR3,),

        EPSI_IMPOSE=_F(EPXY=__CHAR1,),

        SIGM_INIT=_F(SIXX=KZERO * PRES_CONF,
                     SIYY=KZERO * PRES_CONF,
                     SIZZ=PRES_CONF,),

        EPSI_INIT=_F(EPXX=0,
                     EPYY=0,
                     EPZZ=0,
                     EPXY=0,
                     EPXZ=0,
                     EPYZ=0,),)

    TabRes = __EVOL.EXTR_TABLE().values()
    sig_xy = TabRes['SIXY'][-1]
    eps_xy = TabRes['EPXY'][-1]

    DETRUIRE(CONCEPT=_F(NOM=(__CHAR1, __CHAR2, __CHAR3, __EVOL,
                             __RLIST, __DLIST),),
             INFO=1)

    return 0.5 * sig_xy / eps_xy


# --------------------------------------------------------------
# -Debut--------------------------------------------------------
# --------------------------------------------------------------
def Calc_Es_max(self, EPSI_ELAS, PRES_CONF, KZERO, MATER, COMPORTEMENT, CONVERGENCE):
    """
    Objet: Pour les essais TRIA_DR/ND_C_D, calcul du module d Young cyclique
           equivalent max (EPSI_ELAS doit etre telle qu'on reste bien
           dans le domaine elastique)
    """
    from code_aster.Cata.Syntax import _F
    import numpy as NP

    DEFI_FONCTION  = self.get_cmd('DEFI_FONCTION')
    DEFI_LIST_INST = self.get_cmd('DEFI_LIST_INST')
    DEFI_LIST_REEL = self.get_cmd('DEFI_LIST_REEL')
    SIMU_POINT_MAT = self.get_cmd('SIMU_POINT_MAT')
    DETRUIRE       = self.get_cmd('DETRUIRE')

    __RLIST = DEFI_LIST_REEL(DEBUT=0.,
                             INTERVALLE=_F(JUSQU_A=5., NOMBRE=5,),)

    __DLIST = DEFI_LIST_INST(DEFI_LIST=_F(LIST_INST=__RLIST),
                             ECHEC=_F(SUBD_METHODE='MANUEL',
                                      SUBD_PAS    =2,
                                      SUBD_NIVEAU =10,),)

    __CHAR1 = DEFI_FONCTION(NOM_PARA='INST',
                            VALE=(0., 0.,
                                  1., -1.*EPSI_ELAS,
                                  3., +1.*EPSI_ELAS,
                                  5., -1.*EPSI_ELAS),)

    __CHAR2 = DEFI_FONCTION(NOM_PARA='INST',
                            VALE=(0., KZERO*PRES_CONF,
                                  5., KZERO*PRES_CONF,),)

    __EVOL = SIMU_POINT_MAT(COMPORTEMENT=COMPORTEMENT.List_F(),

        CONVERGENCE=CONVERGENCE.List_F(),

        MATER=MATER,

        INCREMENT=_F(LIST_INST=__DLIST,
                     INST_INIT=0.,
                     INST_FIN =5.,),

        NEWTON=_F(MATRICE='TANGENTE', REAC_ITER=1,),

        ARCHIVAGE=_F(LIST_INST=__RLIST,),

        SIGM_IMPOSE=_F(SIXX=__CHAR2,
                       SIYY=__CHAR2,),

        EPSI_IMPOSE=_F(EPZZ=__CHAR1,),

        SIGM_INIT=_F(SIXX=KZERO*PRES_CONF,
                     SIYY=KZERO*PRES_CONF,
                     SIZZ=PRES_CONF,),

        EPSI_INIT=_F(EPXX=0.,
                     EPYY=0.,
                     EPZZ=0.,
                     EPXY=0.,
                     EPXZ=0.,
                     EPYZ=0.,),)

    TabRes = __EVOL.EXTR_TABLE().values()
    inst   = TabRes['INST']
    sig_zz = NP.array(TabRes['SIZZ'])
    sig_xx = NP.array(TabRes['SIXX'])
    q      = sig_zz - sig_xx

    DETRUIRE(CONCEPT=_F(NOM=(__CHAR1, __CHAR2, __EVOL,__RLIST, __DLIST),),
             INFO=1,)

    return 0.5*abs(q[inst.index(5.)] - q[inst.index(3.)]) / EPSI_ELAS

# -----------------------------------------------------------------------
# -----------------------------------------------------------------------
#         ESSAI TRIAXIAL NON DRAINE CYCLIQUE A DEFORMATION IMPOSEE
#
# fiche:   23451      -----------------------
# Author:  Marc KHAM  -----------------------
# Date:    31/03/2015 -----------------------
# -----------------------------------------------------------------------
# -----------------------------------------------------------------------
def essai_TRIA_ND_C_D_mono(self, inst_init, sigm, epsi, vari, DicoEssai,
                     PRES_CONF, MATER, COMPORTEMENT, CONVERGENCE, INFO,
                     nombre=400, inst_epsi=100., epsi_max=.04):
    """
    Objet: Essai TRIAxial Non Draine Cyclique a Force imposee (TRIA_ND_C_F)
           Poursuite en monotone avec deformation verticale controlee
           Complementaire a la fonction suivante pour la gestion
           de l'instabilite a contrainte controlee lors du franchissement
           de la ligne d' instabilite
    """
    import numpy as NP
    import math as M
    from code_aster.Cata.Syntax import _F
    import aster
    from Utilitai.Utmess import UTMESS
    from Comportement import catalc

    DEFI_FONCTION  = self.get_cmd('DEFI_FONCTION')
    DETRUIRE       = self.get_cmd('DETRUIRE')
    DEFI_LIST_INST = self.get_cmd('DEFI_LIST_INST')
    DEFI_LIST_REEL = self.get_cmd('DEFI_LIST_REEL')
    from Contrib.calc_point_mat import CALC_POINT_MAT

    UN_SUR_K   = DicoEssai['UN_SUR_K']
    KZERO      = DicoEssai['KZERO']
    K_EAU      = 1./UN_SUR_K
    calc_ok    = True

    # Chargement lineaire par morceaux ou sinusoidal?
    # ------------------------------------------------
    sinusoidal = DicoEssai['TYPE_CHARGE'] == 'SINUSOIDAL'

    __rlist = DEFI_LIST_REEL(DEBUT=inst_init,
                 INTERVALLE=_F(JUSQU_A=inst_init+inst_epsi, NOMBRE=nombre,),
                 INFO=INFO)

    __dlist = DEFI_LIST_INST(DEFI_LIST=_F(LIST_INST=__rlist),
                 ECHEC=_F(SUBD_METHODE='MANUEL',
                          SUBD_PAS    =2,
                          SUBD_NIVEAU =10,),
                 INFO=INFO,)

    if sinusoidal:

       abscisse = [inst_init +\
<<<<<<< HEAD
                   inst_epsi*k/3./nombre for k in xrange(3*nombre+1)]

=======
                   inst_epsi*k/3./nombre for k in range(3*nombre+1)]
       
>>>>>>> e87c3888
       # absc_cos varie de 0 a Pi sur l'intervalle
       # [inst_init ; inst_init+inst_epsi]
       # (COsinus varie de 1 a -1)
       # -------------------------------------------------------------
       absc_cos = M.pi*(NP.array(abscisse)-inst_init)/inst_epsi

       epsi_mean  = epsi[2]+0.5*epsi_max

       depsi      = 0.5*epsi_max

       ordonnee   = epsi_mean - NP.cos(absc_cos)*depsi

    else:
       abscisse = [inst_init, inst_init+inst_epsi,]
       ordonnee = [epsi[2]  , epsi[2]+epsi_max,]

    __CHARV = DEFI_FONCTION(INFO=INFO, NOM_PARA='INST',
                            ABSCISSE=abscisse,
                            ORDONNEE=list(ordonnee),)

    __CHARH = DEFI_FONCTION(INFO=INFO, NOM_PARA='INST',
                        VALE=(inst_init          , KZERO*PRES_CONF,
                              inst_init+inst_epsi, KZERO*PRES_CONF,),)
    try:
      __EVOLM = CALC_POINT_MAT(INFO=INFO,

        COMPORTEMENT=COMPORTEMENT.List_F(),

        CONVERGENCE=CONVERGENCE.List_F(),

        MATER=MATER,

        INCREMENT=_F(LIST_INST=__dlist,
                     INST_INIT=inst_init,
                     INST_FIN =inst_init+inst_epsi,),

        NEWTON=_F(MATRICE='TANGENTE', REAC_ITER=1,),

        ARCHIVAGE=_F(LIST_INST=__rlist,),

        VECT_IMPO=(_F(NUME_LIGNE=1, VALE=__CHARH),
                   _F(NUME_LIGNE=2, VALE=__CHARH),
                   _F(NUME_LIGNE=3, VALE=__CHARV),),

        MATR_C1=(_F(NUME_LIGNE=1, NUME_COLONNE=1, VALE=1.),
                 _F(NUME_LIGNE=2, NUME_COLONNE=2, VALE=1.),),

        MATR_C2=(_F(NUME_LIGNE=1,
                    NUME_COLONNE=1, VALE=K_EAU),
                 _F(NUME_LIGNE=1,
                    NUME_COLONNE=2, VALE=K_EAU),
                 _F(NUME_LIGNE=1,
                    NUME_COLONNE=3, VALE=K_EAU),
                 _F(NUME_LIGNE=2,
                    NUME_COLONNE=1, VALE=K_EAU),
                 _F(NUME_LIGNE=2,
                    NUME_COLONNE=2, VALE=K_EAU),
                 _F(NUME_LIGNE=2,
                    NUME_COLONNE=3, VALE=K_EAU),
                 _F(NUME_LIGNE=3,
                    NUME_COLONNE=3, VALE=1.),),

        SIGM_INIT= _F(SIXX=sigm[0], SIYY=sigm[1], SIZZ=sigm[2],
                      SIXY=sigm[3], SIXZ=sigm[4], SIYZ=sigm[5],),

        EPSI_INIT= _F(EPXX=epsi[0], EPYY=epsi[1], EPZZ=epsi[2],
                      EPXY=epsi[3], EPXZ=epsi[4], EPYZ=epsi[5],),

        VARI_INIT= _F(VALE=vari,),);

<<<<<<< HEAD
    except aster.error, message:

      print '\n   !!!(@_@)!!! Arret pour la raison suivante !!!(@_@)!!!\n%s'\
            %(message)

=======
    except aster.error as message:
   
      print('\n   !!!(@_@)!!! Arret pour la raison suivante !!!(@_@)!!!\n%s'\
            %(message))
                     
>>>>>>> e87c3888
      calc_ok = False
      __EVOLM = self.get_last_concept()

    else:
      DETRUIRE(CONCEPT=_F(NOM=(__rlist,__dlist,__CHARV,__CHARH,)), INFO=1)

    return __EVOLM,calc_ok,<|MERGE_RESOLUTION|>--- conflicted
+++ resolved
@@ -216,15 +216,9 @@
             # ------------------------------------------------------------------------
             char = "<PRES_CONF>, <EPSI_IMPOSE>"
             test = len(DicoEssai['PRES_CONF']) == len(DicoEssai['EPSI_IMPOSE'])
-<<<<<<< HEAD
-
-            if DicoEssai.has_key('TABLE_RESU'):
-
-=======
-            
+
             if 'TABLE_RESU' in DicoEssai:
-            
->>>>>>> e87c3888
+
                 char += ", <TABLE_RESU>"
 
                 test = test and\
@@ -235,13 +229,8 @@
 
             # on s'assure que tous les PRES_CONF et EPSI_IMPOSE sont bien > 0.
             # ------------------------------------------------------------------------
-<<<<<<< HEAD
-            for i in xrange(len(DicoEssai['PRES_CONF'])):
-
-=======
             for i in range(len(DicoEssai['PRES_CONF'])):
-            
->>>>>>> e87c3888
+
                 if DicoEssai['PRES_CONF'][i] <= 0.:
 
                     UTMESS('F', 'COMPOR2_32',
@@ -279,15 +268,9 @@
             # ------------------------------------------------------------------------
             char = "<PRES_CONF>, <EPSI_IMPOSE>"
             test = len(DicoEssai['PRES_CONF']) == len(DicoEssai['EPSI_IMPOSE'])
-<<<<<<< HEAD
-
-            if DicoEssai.has_key('TABLE_RESU'):
-
-=======
-            
+
             if 'TABLE_RESU' in DicoEssai:
-            
->>>>>>> e87c3888
+
                 char += ", <TABLE_RESU>"
                 test = test and\
                    len(DicoEssai['PRES_CONF']) == len(DicoEssai['TABLE_RESU'])
@@ -299,13 +282,8 @@
 
             # on s'assure que tous les PRES_CONF et EPSI_IMPOSE sont bien > 0.
             # ------------------------------------------------------------------------
-<<<<<<< HEAD
-            for i in xrange(len(DicoEssai['PRES_CONF'])):
-
-=======
             for i in range(len(DicoEssai['PRES_CONF'])):
-            
->>>>>>> e87c3888
+
                 if DicoEssai['PRES_CONF'][i] == 0.:
 
                     UTMESS('F', 'COMPOR2_32',
@@ -350,13 +328,8 @@
 
             # coherence du nbre de TABLE_RESU avec le nbre de PRES_CONF
             # ------------------------------------------------------------------------
-<<<<<<< HEAD
-            if DicoEssai.has_key('TABLE_RESU'):
-
-=======
             if 'TABLE_RESU' in DicoEssai:
-            
->>>>>>> e87c3888
+
                 n1 = len(DicoEssai['PRES_CONF'])
                 n2 = len(DicoEssai['TABLE_RESU'])
 
@@ -424,13 +397,8 @@
 
             # coherence du nbre de TABLE_RESU avec le nbre de PRES_CONF
             # ------------------------------------------------------------------------
-<<<<<<< HEAD
-            if DicoEssai.has_key('TABLE_RESU'):
-
-=======
             if 'TABLE_RESU' in DicoEssai:
-            
->>>>>>> e87c3888
+
                 n1 = len(DicoEssai['PRES_CONF'])
                 n2 = len(DicoEssai['TABLE_RESU'])
 
@@ -559,13 +527,8 @@
 
             # coherence du nbre de TABLE_RESU avec le nbre de PRES_CONF
             # ------------------------------------------------------------------------
-<<<<<<< HEAD
-            if DicoEssai.has_key('TABLE_RESU'):
-
-=======
             if 'TABLE_RESU' in DicoEssai:
-            
->>>>>>> e87c3888
+
                 n1 = len(DicoEssai['PRES_CONF'])
                 n2 = len(DicoEssai['TABLE_RESU'])
 
@@ -651,13 +614,8 @@
 
             # coherence du nbre de TABLE_RESU avec le nbre de PRES_CONF
             # ------------------------------------------------------------------------
-<<<<<<< HEAD
-            if DicoEssai.has_key('TABLE_RESU'):
-
-=======
             if 'TABLE_RESU' in DicoEssai:
-            
->>>>>>> e87c3888
+
                 n1 = len(DicoEssai['PRES_CONF'])
                 n2 = len(DicoEssai['TABLE_RESU'])
 
@@ -739,15 +697,9 @@
             # ------------------------------------------------------------------------
             char = "<PRES_CONF>, <SIGM_DECH>"
             test = len(DicoEssai['PRES_CONF']) == len(DicoEssai['SIGM_DECH'])
-<<<<<<< HEAD
-
-            if DicoEssai.has_key('TABLE_RESU'):
-
-=======
-            
+
             if 'TABLE_RESU' in DicoEssai:
-            
->>>>>>> e87c3888
+
                 char += ", <TABLE_RESU>"
                 test = test and\
                        len(DicoEssai['PRES_CONF']) == len(DicoEssai['TABLE_RESU'])
@@ -834,15 +786,9 @@
             # ------------------------------------------------------------------------
             char = "<PRES_CONF>, <SIGM_DECH>"
             test = len(DicoEssai['PRES_CONF']) == len(DicoEssai['SIGM_DECH'])
-<<<<<<< HEAD
-
-            if DicoEssai.has_key('TABLE_RESU'):
-
-=======
-            
+
             if 'TABLE_RESU' in DicoEssai:
-            
->>>>>>> e87c3888
+
                 char += ", <TABLE_RESU>"
                 test = test and\
                    len(DicoEssai['PRES_CONF']) == len(DicoEssai['TABLE_RESU'])
@@ -908,15 +854,9 @@
     #
     # --------------------------------------------------------------
     for DicoEssai in List_essais:
-<<<<<<< HEAD
-
-        if DicoEssai.has_key('TABLE_REF'):
-
-=======
-    
+
         if 'TABLE_REF' in DicoEssai:
-        
->>>>>>> e87c3888
+
             for table_tmp in DicoEssai['TABLE_REF']:
 
                 # on s'assure chaque TABLE_REF est bien construite...
@@ -1397,13 +1337,8 @@
         # superposition aux resultats
         # des courbes issues de TABLE_REF
         # ------------------------------------------
-<<<<<<< HEAD
-        if DicoEssai.has_key('TABLE_REF'):
-
-=======
         if 'TABLE_REF' in DicoEssai:
-        
->>>>>>> e87c3888
+
            for table_tmp in DicoEssai['TABLE_REF']:
 
               table_ref = table_tmp.EXTR_TABLE().values()
@@ -1497,13 +1432,8 @@
     """
     from code_aster.Cata.Syntax import _F
     from numpy import array
-<<<<<<< HEAD
-
-    if DicoEssai.has_key('TABLE_RESU'):
-=======
-    
+
     if 'TABLE_RESU' in DicoEssai:
->>>>>>> e87c3888
 
         CREA_TABLE = self.get_cmd('CREA_TABLE')
 
@@ -1563,17 +1493,10 @@
                         message +=\
   '  !                                                               !\n' +\
   '  !!!!!!!!!!!!!!!!!!!!!!!!!!!!!!!!!!!!!!!!!!!!!!!!!!!!!!!!!!!!!!!!!'
-<<<<<<< HEAD
-                      print
-                      print message
-                      print
-
-=======
                       print()
                       print(message)
                       print()
-                
->>>>>>> e87c3888
+
                 TABLRES = CREA_TABLE(TITRE=titre_table,
                                      LISTE=LdicoRes,)
                 self.register_result(TABLRES, DicoEssai['TABLE_RESU'][i])
@@ -1625,17 +1548,10 @@
                         message +=\
   '  !                                                               !\n' +\
   '  !!!!!!!!!!!!!!!!!!!!!!!!!!!!!!!!!!!!!!!!!!!!!!!!!!!!!!!!!!!!!!!!!'
-<<<<<<< HEAD
-                      print
-                      print message
-                      print
-
-=======
                       print()
                       print(message)
                       print()
-                
->>>>>>> e87c3888
+
                 TABLRES = CREA_TABLE(TITRE=titre_table,
                                      LISTE=LdicoRes,)
                 self.register_result(TABLRES, DicoEssai['TABLE_RESU'][i])
@@ -1693,17 +1609,10 @@
                            message +=\
   '  !                                                               !\n' +\
   '  !!!!!!!!!!!!!!!!!!!!!!!!!!!!!!!!!!!!!!!!!!!!!!!!!!!!!!!!!!!!!!!!!'
-<<<<<<< HEAD
-                         print
-                         print message
-                         print
-
-=======
                          print()
                          print(message)
                          print()
-                        
->>>>>>> e87c3888
+
                 TABLRES = CREA_TABLE(TITRE=titre_table, LISTE=(LdicoRes))
                 self.register_result(TABLRES, DicoEssai['TABLE_RESU'][i])
 
@@ -1795,17 +1704,10 @@
                            message +=\
   '  !                                                               !\n' +\
   '  !!!!!!!!!!!!!!!!!!!!!!!!!!!!!!!!!!!!!!!!!!!!!!!!!!!!!!!!!!!!!!!!!'
-<<<<<<< HEAD
-                         print
-                         print message
-                         print
-
-=======
                          print()
                          print(message)
                          print()
-                        
->>>>>>> e87c3888
+
                 TABLRES = CREA_TABLE(TITRE=titre_table, LISTE=(LdicoRes))
                 self.register_result(TABLRES, DicoEssai['TABLE_RESU'][i])
 
@@ -1896,17 +1798,10 @@
                            message +=\
   '  !                                                               !\n' +\
   '  !!!!!!!!!!!!!!!!!!!!!!!!!!!!!!!!!!!!!!!!!!!!!!!!!!!!!!!!!!!!!!!!!'
-<<<<<<< HEAD
-                         print
-                         print message
-                         print
-
-=======
                          print()
                          print(message)
                          print()
-                
->>>>>>> e87c3888
+
                 TABLRES = CREA_TABLE(TITRE=titre_table, LISTE=(LdicoRes))
                 self.register_result(TABLRES, DicoEssai['TABLE_RESU'][i])
 
@@ -2005,17 +1900,10 @@
                            message +=\
   '  !                                                               !\n' +\
   '  !!!!!!!!!!!!!!!!!!!!!!!!!!!!!!!!!!!!!!!!!!!!!!!!!!!!!!!!!!!!!!!!!'
-<<<<<<< HEAD
-                         print
-                         print message
-                         print
-
-=======
                          print()
                          print(message)
                          print()
-                        
->>>>>>> e87c3888
+
                 TABLRES = CREA_TABLE(TITRE=titre_table, LISTE=(LdicoRes))
                 self.register_result(TABLRES, DicoEssai['TABLE_RESU'][i])
 
@@ -2094,17 +1982,10 @@
                        message +=\
   '  !                                                               !\n' +\
   '  !!!!!!!!!!!!!!!!!!!!!!!!!!!!!!!!!!!!!!!!!!!!!!!!!!!!!!!!!!!!!!!!!'
-<<<<<<< HEAD
-                     print
-                     print message
-                     print
-
-=======
                      print()
                      print(message)
                      print()
-                    
->>>>>>> e87c3888
+
                 # si il n'y a aucun resultat ds LdicoRes on cree une table vide
                 # ----------------------------------------------------------
                 if LdicoRes == []:
@@ -2334,13 +2215,8 @@
     if sinusoidal:
 
        abscisse = [inst_init +\
-<<<<<<< HEAD
-                   inst_epsi*k/3./nombre for k in xrange(3*nombre+1)]
-
-=======
                    inst_epsi*k/3./nombre for k in range(3*nombre+1)]
-       
->>>>>>> e87c3888
+
        # absc_cos varie de 0 a Pi sur l'intervalle
        # [inst_init ; inst_init+inst_epsi]
        # (COsinus varie de 1 a -1)
@@ -2411,19 +2287,11 @@
 
         VARI_INIT= _F(VALE=vari,),);
 
-<<<<<<< HEAD
-    except aster.error, message:
-
-      print '\n   !!!(@_@)!!! Arret pour la raison suivante !!!(@_@)!!!\n%s'\
-            %(message)
-
-=======
     except aster.error as message:
-   
+
       print('\n   !!!(@_@)!!! Arret pour la raison suivante !!!(@_@)!!!\n%s'\
             %(message))
-                     
->>>>>>> e87c3888
+
       calc_ok = False
       __EVOLM = self.get_last_concept()
 
