--- conflicted
+++ resolved
@@ -680,12 +680,7 @@
     if (T_TABL_RES is not None):
         dprod = T_TABL_RES.dict_CREA_TABLE()
         TABL_RES = CREA_TABLE(**dprod)
-<<<<<<< HEAD
-        self.register_result(TABL_RES, TABLE)
-    if (T_DEB_RES != None):
-=======
     if (T_DEB_RES is not None):
->>>>>>> 7b5df21d
         debprod = T_DEB_RES.dict_CREA_TABLE()
         DEB_RES = CREA_TABLE(**debprod)
         self.register_result(DEB_RES, DEBIT)
