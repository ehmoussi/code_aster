# coding=utf-8
# --------------------------------------------------------------------
# Copyright (C) 1991 - 2019 - EDF R&D - www.code-aster.org
# This file is part of code_aster.
#
# code_aster is free software: you can redistribute it and/or modify
# it under the terms of the GNU General Public License as published by
# the Free Software Foundation, either version 3 of the License, or
# (at your option) any later version.
#
# code_aster is distributed in the hope that it will be useful,
# but WITHOUT ANY WARRANTY; without even the implied warranty of
# MERCHANTABILITY or FITNESS FOR A PARTICULAR PURPOSE.  See the
# GNU General Public License for more details.
#
# You should have received a copy of the GNU General Public License
# along with code_aster.  If not, see <http://www.gnu.org/licenses/>.
# --------------------------------------------------------------------

from math import atan, atan2, cos, sin, log, sqrt, acos, pi

import numpy as NP


def InterpolationLineaire(x0, points):
    """
        Interpolation Lineaire de x0 sur la fonction discretisee yi=points(xi) i=1,..,n
    """
    # x0     = Une abscisse        (1 colonne, 1 ligne)
    # points = Tableau de n points (2 colonnes, n lignes)
    # on suppose qu'il existe au moins 2 points,
    # et que les points sont classes selon les abscisses croissantes

    n = len(points)
    if (x0 < points[0][0]):
        y0 = points[0][1]
        return y0
    if (x0 > points[n - 1][0]):
        y0 = points[n - 1][1]
        return y0
    i = 1
    while x0 > points[i][0]:
        i = i + 1
    y0 = (x0 - points[i - 1][0]) * (points[i][1] - points[i - 1][1]) / (
        points[i][0] - points[i - 1][0]) + points[i - 1][1]
    return y0


def InterpolFondFiss(s0, Coorfo):
    """
        Interpolation des points du fond de fissure
    """
    # s0     = abscisse curviligne du point considere      (0 < s0 > 1)
    # Coorfo = Coordonnees du fond (extrait de la sd fiss_xfem)
    # xyz = Coordonnees du point

    if (s0 < Coorfo[3]):
        xyz = [Coorfo[0], Coorfo[1], Coorfo[2]]
        return xyz
    if (s0 > Coorfo[-1]):
        xyz = [Coorfo[-4], Coorfo[-3], Coorfo[-2]]
        return xyz
    i = 1
    while s0 > Coorfo[4 * i + 3]:
        i = i + 1
    xyz = [0.] * 3
    xyz[0] = (s0 - Coorfo[4 * (i - 1) + 3]) * (Coorfo[4 * i + 0] - Coorfo[4 * (i - 1) + 0]) / \
        (Coorfo[4 * i + 3] - Coorfo[4 * (i - 1) + 3]) + Coorfo[4 * (i - 1) + 0]
    xyz[1] = (s0 - Coorfo[4 * (i - 1) + 3]) * (Coorfo[4 * i + 1] - Coorfo[4 * (i - 1) + 1]) / \
        (Coorfo[4 * i + 3] - Coorfo[4 * (i - 1) + 3]) + \
        Coorfo[4 * (i - 1) + 1]
    xyz[2] = (s0 - Coorfo[4 * (i - 1) + 3]) * (Coorfo[4 * i + 2] - Coorfo[4 * (i - 1) + 2]) / \
        (Coorfo[4 * i + 3] - Coorfo[4 * (i - 1) + 3]) + \
        Coorfo[4 * (i - 1) + 2]
    return xyz


def NORMEV(v0):
    NormeV = 0.
    for i in range(len(v0)):
        NormeV = NormeV + v0[i] ** 2
    NormeV = sqrt(NormeV)
    v1 = [0.] * len(v0)
    for i in range(len(v0)):
        v1[i] = v0[i] / NormeV
    return v1


def DDOT(u, v):
    PS = 0
    for i in range(max(len(u), len(v))):
        PS = PS + u[i] * v[i]
    return PS


def PROVEC3D(u, v):
    w = [u[1] * v[2] - u[2] * v[1],
         u[2] * v[0] - u[0] * v[2],
         u[0] * v[1] - u[1] * v[0]]
    return w


def InterpolBaseFiss(s0, Basefo, Coorfo):
# Interpolation de la base locale en fond de fissure
# s0     = abscisse curviligne du point considere
# Basefo = base locale du fond (VNx,VNy,VNz,VPx,VPy,VPz)
# Coorfo = Coordonnees et abscisses du fond (extrait de la sd fiss_xfem)
# en sortie : VPVNi = base locale au point considere (6 coordonnes)
    # Cas Particuliers
    if (s0 < Coorfo[3]):
        np = [0.] * 3
        tp = [0.] * 3
        for k in range(3):
            np[k] = Basefo[k]
            tp[k] = Basefo[k + 3]
    elif (s0 > Coorfo[-1]):
        np = [0.] * 3
        tp = [0.] * 3
        for k in range(-3, 0):
            np[k] = Basefo[k - 3]
            tp[k] = Basefo[k]
    else:
        # Cas General
        # on incremente jusqua arriver au bon intervalle
        i = 1
        while s0 > Coorfo[4 * i + 3]:
            i = i + 1
        # Recherche de tous les elements pour reconstruire la rotation entre les deux bases
        # 1 - Calcul des reperes associes aux extremites du segment
        base1 = [[0.] * 3 for j in range(3)]
        base2 = [[0.] * 3 for j in range(3)]
        for k in range(3):
            base1[1][k] = Basefo[6 * (i - 1) + k]
            base2[1][k] = Basefo[6 * i + k]
            base1[0][k] = Basefo[6 * (i - 1) + k + 3]
            base2[0][k] = Basefo[6 * i + k + 3]
        base1[0] = NORMEV(base1[0])
        base2[0] = NORMEV(base2[0])
        b11b10 = DDOT(base1[1], base1[0])
        b21b20 = DDOT(base2[1], base2[0])
        for k in range(3):
            base1[1][k] = base1[1][k] - b11b10 * base1[0][k]
            base2[1][k] = base2[1][k] - b21b20 * base2[0][k]
        base1[1] = NORMEV(base1[1])
        base2[1] = NORMEV(base2[1])
        base1[2] = PROVEC3D(base1[0], base1[1])
        base2[2] = PROVEC3D(base2[0], base2[1])
        # 2 - Calcul de la matrice de rotation
        R = [[0.] * 3 for j in range(3)]
        for k in range(3):
            for l in range(3):
                R[k][l] = DDOT(base1[k], base2[l])
        # 3 - Calcul de langle de rotation
        TraceR = 0.
        for k in range(3):
            TraceR = TraceR + R[k][k]
        if TraceR >= 3.:
            VPVNi = [0.] * 6
            for k in range(3):
                VPVNi[k] = base1[1][k]
                VPVNi[k + 3] = base1[0][k]
            return VPVNi
        if TraceR < -1:
            TraceR = -1
        theta = acos((TraceR - 1) / 2)
        # 4 - Calcul de l'axe de rotation (d euler)
        sintheta = sin(theta)
        e = [(R[1][2] - R[2][1]) / (2 * sintheta),
             (R[2][0] - R[0][2]) / (2 * sintheta),
             (R[0][1] - R[1][0]) / (2 * sintheta)]
        # print'Axe de rotation = ',e
        # Construction de la nouvelle base en P
        # 1 - Interpolation lineaire de langle dans lintervalle considere
        s = (s0 - Coorfo[4 * (i - 1) + 3]) / (
            Coorfo[4 * i + 3] - Coorfo[4 * (i - 1) + 3])
        thetaP = s * theta
        # 2 - Calcul des coordonnees dans tp et np dans la base1
        costhetaP = cos(thetaP)
        sinthetaP = sin(thetaP)
        t = [costhetaP + (1 - costhetaP) * e[0] ** 2,
             (1 - costhetaP) * e[0] * e[1] - sinthetaP * e[2],
             (1 - costhetaP) * e[0] * e[2] + sinthetaP * e[1]]
        n = [(1 - costhetaP) * e[0] * e[1] + sinthetaP * e[2],
             costhetaP + (1 - costhetaP) * e[1] ** 2,
             (1 - costhetaP) * e[1] * e[2] - sinthetaP * e[0]]
        # 3 - Calcul de la base locale dans le repere de reference
        tp = [0.] * 3
        np = [0.] * 3
        for k in range(3):
            tp[k] = t[0] * base1[0][k] + t[1] * \
                base1[1][k] + t[2] * base1[2][k]
            np[k] = n[0] * base1[0][k] + n[1] * \
                base1[1][k] + n[2] * base1[2][k]
    # orthogonalisation et normalisation au cas ou
    tp = NORMEV(tp)
    tpnp = DDOT(np, tp)
    for k in range(3):
        np[k] = np[k] - tpnp * tp[k]
    np = NORMEV(np)
    VPVNi = [0.] * 6
    for k in range(3):
        VPVNi[k] = np[k]
        VPVNi[k + 3] = tp[k]
    return VPVNi


def nom_points_fonds(n_taille):
    """
    Construction des noms des points en fond de fissure
    """
    alphabet = [
        'A', 'B', 'C', 'D', 'E', 'F', 'G', 'H', 'I', 'J', 'K',
        'L', 'M', 'N', 'O', 'P', 'Q', 'R', 'S', 'T', 'U', 'V', 'W', 'X', 'Y', 'Z']
    if n_taille <= 26:
        return alphabet[:n_taille]
    else:
        tab_alphabet = alphabet
        taille_tab_alphabet = int(log(n_taille, 26))
        for l_let1 in range(1, taille_tab_alphabet):
            for l_let2 in range(26):
                for l_let3 in range(26):
                    tab_alphabet =  tab_alphabet + \
                        [tab_alphabet[
                            (l_let1 - 1) * 26 + l_let2] + alphabet[l_let3]]
        reste1 = int(n_taille - len(tab_alphabet)) // 26
        for l_let2 in range(reste1):
            for l_let3 in range(26):
                tab_alphabet =  tab_alphabet + \
                    [tab_alphabet[
                        (taille_tab_alphabet - 1) * 26 + l_let2] + alphabet[l_let3]]
        reste2 = int(n_taille - len(tab_alphabet))
        for l_let3 in range(reste2):
            tab_alphabet =  tab_alphabet + \
                [tab_alphabet[
                    (taille_tab_alphabet - 1) * 26 + reste1] + alphabet[l_let3]]
        return tab_alphabet


def propa_fiss_ops(self, METHODE_PROPA, INFO, **args):
    """
    Macro PROPA_FISS
    Propagation de fissure pour les modeles X-FEM : propagation par la methode de HAMILTON
    ou par projection sur un maillage
    """

    import aster
    from code_aster.Cata.Syntax import _F
    from Utilitai.Utmess import UTMESS
    from Utilitai.partition import MAIL_PY
    from Internal.detec_front import DETEC_FRONT

    EnumTypes = (list, tuple)

    macro = 'PROPA_FISS'
    ier = 0
#------------------------------------------------------------------
    # On importe les definitions des commandes a utiliser dans la macro
    ASSE_MAILLAGE = self.get_cmd('ASSE_MAILLAGE')
    LIRE_MAILLAGE = self.get_cmd('LIRE_MAILLAGE')
    DEFI_GROUP = self.get_cmd('DEFI_GROUP')
    CALC_TABLE = self.get_cmd('CALC_TABLE')
    from Contrib.propa_xfem import PROPA_XFEM
    MODI_MODELE_XFEM = self.get_cmd('MODI_MODELE_XFEM')
    POST_RUPTURE = self.get_cmd('POST_RUPTURE')
    DETRUIRE = self.get_cmd('DETRUIRE')
    # La macro compte pour 1 dans la numerotation des commandes
    self.set_icmd(1)

    # parametre
    eps = 1e-15

    try:
        TEST_MAIL = args['TEST_MAIL']
    except KeyError:
        TEST_MAIL = None
    OPERATION = args['OPERATION']

#------------------------------------------------------------------
# CAS 1 : METHODE_PROPA = 'SIMPLEXE' OU 'UPWIND' OU 'GEOMETRIQUE'
#         TEST_MAIL = 'OUI'
#

    if (((METHODE_PROPA == 'SIMPLEXE') or (METHODE_PROPA == 'UPWIND') or (METHODE_PROPA == 'GEOMETRIQUE' and OPERATION == 'RIEN'))
       and TEST_MAIL == 'OUI'):

#      Ok. I should make several crack propagation and check for the
#      distance between each propagated front and the corresponding one
#      at the beginning of the propagation.
        UTMESS('A', 'XFEM2_60')

        Fissures = args['FISSURE']
        Nbfissure = len(Fissures)
        Damax = args['DA_MAX']

        print('-------------------------------------------')
        print('NOMBRE DE FISSURES A TRAITER : ', Nbfissure)
        for numfis, Fiss in enumerate(Fissures):
            print('FISSURE ', numfis + 1, '  : ', Fiss['FISS_ACTUELLE'].get_name())
        print('-------------------------------------------')

# Recuperation des donnees
        mcsimp = {}
        mcsimp['MODELE'] = args['MODELE']
        mcsimp['RAYON'] = args['RAYON']
        mcsimp['DA_MAX'] = args['DA_MAX']
        mcsimp['TEST_MAIL'] = TEST_MAIL
        mcsimp['ZONE_MAJ'] = args['ZONE_MAJ']
        mcsimp['TOLERANCE'] = args['TOLERANCE']
        if mcsimp['ZONE_MAJ'] == 'TORE':
            if args['RAYON_TORE'] is not None:
                mcsimp['RAYON_TORE'] = args['RAYON_TORE']

        FissAct = [Fiss['FISS_ACTUELLE'] for Fiss in Fissures]

        mcsimp['LISTE_FISS'] = FissAct
        mcsimp['NB_CYCLES'] = 1
        mcsimp['DA_FISS'] = Damax

        StepTot = args['ITERATIONS']
        __Fis = [None] * (StepTot * len(FissAct))
        __Mod = [None] * StepTot

        MOD_SAIN = mcsimp['MODELE'].getSaneModel()

        FissNou = [Fiss['FISS_PROPAGEE'] for Fiss in Fissures]

        for NumStep in range(0, StepTot):

            aster.affiche('MESSAGE', ' ------------------------')
            texte = ' TEST_MAIL - ITERATION %d' % (NumStep + 1)
            aster.affiche('MESSAGE', texte)
            aster.affiche('MESSAGE', ' ------------------------')

            ListeFiss = []
            mcsimp['DISTANCE'] = args['DA_MAX'] * (NumStep + 1)

            for numfis in range(0, len(FissAct)):
                if NumStep == 0:
                    fiss = FissAct[numfis]
                else:
                    mcsimp['MODELE'] = __Mod[NumStep - 1]
                    fiss = __Fis[(NumStep - 1) * len(FissAct) + numfis]

                mcsimp['FISS_INITIALE'] = FissAct[numfis]

                mcsimp['FISS_PROP'] = fiss

                Coorfo = fiss.sdj.FONDFISS.get()
                nb_pt_fiss = len(Coorfo) // 4

                TABLE_BETA = nb_pt_fiss * [0.]
                TABLE_GAMMA = nb_pt_fiss * [0.]
                TABLE_VIT = nb_pt_fiss * [Damax]

                mcsimp['ANGLE_BETA']   = TABLE_BETA
                mcsimp['ANGLE_GAMMA']   = TABLE_GAMMA
                mcsimp['VITESSE'] = TABLE_VIT

                if NumStep == StepTot - 1:
                    #self.DeclareOut('nomfiss', FissNou[numfis])
                    nomfiss = PROPA_XFEM(
                        METHODE=METHODE_PROPA, INFO=INFO, **mcsimp)
                    self.register_result(nomfiss, FissNou[numfis])
                else:
                    __Fis[numfis + NumStep * len(FissAct)] = PROPA_XFEM(
                        METHODE=METHODE_PROPA, INFO=INFO, **mcsimp)
                    ListeFiss.append(__Fis[numfis + NumStep * len(FissAct)])

            if NumStep < StepTot - 1:
                aster.affiche('MESSAGE', ' ------------------------')
                aster.affiche(
                    'MESSAGE', ' CREATION DU MODELE FISSURE TEMPORAIRE')
                aster.affiche('MESSAGE', ' ')
                __Mod[NumStep] = MODI_MODELE_XFEM(
                    MODELE_IN=MOD_SAIN, FISSURE=(ListeFiss))
                mcsimp['LISTE_FISS'] = ListeFiss
                aster.affiche('MESSAGE', ' ')
                aster.affiche('MESSAGE', ' ------------------------')
                aster.affiche('MESSAGE', ' ')

#
# CALCULS ET RECUPERATION DES PARAMETRES POUR LA PROPAGATION
#

# CAS 2: METHODE_PROPA = 'SIMPLEXE' OU 'UPWIND' OU 'GEOMETRIQUE' ET TEST_MAIL = 'NON'
# CAS 3: METHODE_PROPA = 'MAILLAGE'
# CAS 4: METHODE_PROPA = 'DETECTION'
    if(OPERATION == 'DETECT_COHESIF'):
        Fissures = args['FISSURE']
        Nbfissure = len(Fissures)
        resultat = args['RESULTAT']
        tab_BETA = [None] * Nbfissure
        tab_GAMMA   = [None]*Nbfissure
        TABLE_BETA = [None] * Nbfissure
        TABLE_GAMMA   = [None]*Nbfissure
        TABLE_VIT = [None] * Nbfissure

        CRITERE_ANGLE = args['CRIT_ANGL_BIFURCATION']
#
        for numfis, Fiss in enumerate(Fissures):
            tab_BETA[numfis] = {}
            tab_GAMMA[numfis] = {}
            fiss0 = Fiss['FISS_ACTUELLE']
            nb_pts_fo = Fiss['NB_POINT_FOND']
            __TABDIR = DETEC_FRONT(
                RESULTAT=resultat, FISSURE=fiss0, NB_POINT_FOND=nb_pts_fo,)
#
#     Conversion table_sdaster > table langage Python
            tab_conv = __TABDIR.EXTR_TABLE()
            table_vit = tab_conv.VIT.values()
#
#     cas d'un fond unique
            TABLE_VIT[numfis] = table_vit
#     on recupere la table pour BETA
            __SIF = Fiss['TABLE']
            # ATTENTION : POST_RUPTURE sort un resultat en DEGRES!
            __SIF2 = POST_RUPTURE(TABLE=__SIF,
                                  reuse=__SIF,
                                  OPERATION='ANGLE_BIFURCATION',
                                  CRITERE=CRITERE_ANGLE,
                                  NOM_PARA='BETA',)
            # il est necessaire d avoir MATER mais on ne l a pas on s en passe
            tab_sif = __SIF2.EXTR_TABLE()
            # On convertit en radians pour beta
            table_temp = tab_sif.BETA.values()
            table_beta = [table_temp[i]*pi/180. for i in range(len(table_temp))]
            # si seulement deux points, alors cas test extrude
            # donc on considere l angle uniforme
            # (temporaire car cas 2d non implemente pour X-FEM cohesif)
            if len(table_beta) == 2:
                angle_moyen = (table_beta[0] + table_beta[1])/2.
                table_beta[0] = angle_moyen
                table_beta[1] = angle_moyen
            # fin de l etape de lissage
            # On convertit en radians egalement pour gamma
            if 'GAMMA' in tab_sif.para :
                table_temp = tab_sif.GAMMA.values()
                table_gamma = [table_temp[i]*pi/180. for i in range(len(table_temp))]
            n = len(table_beta)
#
#     debut bloc de conversion de la table
            if ('ABSC_CURV' in tab_sif.para):
                absc = tab_sif.ABSC_CURV.values()
                presence_colonne_absc = True
            else:
#       si la colonne ABSC_CURV n'existe pas, les abscisses curvilignes
#       sont recalculees plus tard
                absc = [0.] * len(tab_sif)
                presence_colonne_absc = False
#
#       pour l'instant fond unique seulement
            tab_BETA[numfis][1] = [[absc[j], table_beta[j]] for j in range(n)]
            if 'GAMMA' in tab_sif.para :
                tab_GAMMA[numfis][1] = [[absc[j],table_gamma[j]] for j in range(n)]
#     calcul de beta aux points physiques
#     effectué juste avant le calcul

    elif (TEST_MAIL == 'NON') or (METHODE_PROPA == 'MAILLAGE'):

        Fissures = args['FISSURE']
        Nbfissure = len(Fissures)

        print('-------------------------------------------')
        print('NOMBRE DE FISSURES A TRAITER : ', Nbfissure)
        for numfis, Fiss in enumerate(Fissures):
            print('FISSURE ', numfis + 1, '  : ', Fiss['FISS_ACTUELLE'].get_name())
        print('-------------------------------------------')

# Recuperation des donnees
        if (OPERATION != 'PROPA_COHESIF'):
            LOI_PROPA = args['LOI_PROPA']
            coef_M = LOI_PROPA['M']
            coef_C = LOI_PROPA['C']
            coef_DELTA_K_SEUIL = LOI_PROPA['DELTA_K_SEUIL']
            MATER = LOI_PROPA['MATER']
            COMP_LINE = args['COMP_LINE']

        Damax = args['DA_MAX']
        CRITERE_ANGLE = args['CRIT_ANGL_BIFURCATION']

# Initialisations
        tab_BETA = [None] * Nbfissure
        tab_GAMMA   = [None]*Nbfissure
        tab_VIT = [None] * Nbfissure

        TABLE_BETA = [None] * Nbfissure
        TABLE_GAMMA = [None]*Nbfissure
        TABLE_VIT = [None] * Nbfissure

        Vmfiss = {}

        __TAB_CUMUL = [None] * Nbfissure

        for numfis, Fiss in enumerate(Fissures):

            fiss0 = Fiss['FISS_ACTUELLE']

# Recuperation des K et de G
            SIF = Fiss['TABLE']
            __tabsif = SIF.EXTR_TABLE()

            if (('K1' or 'G' or 'K2') not in __tabsif.para):
                UTMESS('F', 'RUPTURE1_44')

            __table = __tabsif.values()

            if (min(__table['G']) < 0.):
                UTMESS('F', 'RUPTURE1_46')

# Verification que le calcul porte sur seulement un instant
            if 'INST' in __tabsif.para:
                inst_tab = __tabsif['INST'].values()['INST']
                l_inst_tab = set(inst_tab)
                if len(l_inst_tab) > 1:
                    UTMESS('F', 'XFEM2_70', valk=fiss0.get_name())

# Recuperation du nombre de fonds de fissure
            Fondmult = fiss0.sdj.FONDMULT.get()
            Nbfond = len(Fondmult) // 2

            if (('NUME_FOND' in __tabsif.para and
                (max(__table['NUME_FOND']) != Nbfond or len(set(__table['NUME_FOND'])) != Nbfond))
               or ('NUME_FOND' not in __tabsif.para and Nbfond != 1)):
                UTMESS('A', 'XFEM_42', valk=fiss0.get_name())

# Calcul des angles de bifurcation, des avancees et du nombre de cycles

#     copie de SIF
            __COPIE_SIF = CALC_TABLE(TABLE=SIF,
                                     ACTION=_F(OPERATION='EXTR',
                                               NOM_PARA=__tabsif.para))

#     beta et gamma
            if not 'BETA' in __tabsif.para and CRITERE_ANGLE in ('ANGLE_IMPO','ANGLE_IMPO_GETA_GAMMA'):
                UTMESS('F','XFEM2_19',valk = fiss0.get_name())

            if not 'GAMMA' in __tabsif.para and CRITERE_ANGLE in ('ANGLE_IMPO_GAMMA','ANGLE_IMPO_GETA_GAMMA'):
                UTMESS('F','XFEM_95',valk = fiss0.get_name())
            if CRITERE_ANGLE == 'ANGLE_IMPO' : CRITERE='SITT_MAX'
            elif CRITERE_ANGLE == 'ANGLE_IMPO_GAMMA' : CRITERE='SITT_MAX_DEVER'
            elif CRITERE_ANGLE == 'ANGLE_IMPO_BETA_GAMMA' : CRITERE='SITT_MAX_DEVER'
            else : CRITERE=CRITERE_ANGLE

#           BOOLEEN POUR SIMPLIFIER LES TESTS PAR LA SUITE
            if CRITERE=='SITT_MAX_DEVER' : calc_gamma=True
            else : calc_gamma=False
            if CRITERE_ANGLE not in ('ANGLE_IMPO_BETA_GAMMA','ANGLE_IMPO'):
               if 'BETA' in __tabsif.para or 'GAMMA' in  __tabsif.para :
                  UTMESS('A','XFEM2_18',valk = fiss0.get_name())

            if (OPERATION != 'PROPA_COHESIF'):
#         Si CRITERE_ANGLE = ANGLE_IMPO_GAMMA il faut calculer le BETA, donc donner le bon mot-clé à post_rupture
               __COPIE_SIF = POST_RUPTURE(TABLE=__COPIE_SIF,
                                          reuse=__COPIE_SIF,
                                          OPERATION='ANGLE_BIFURCATION',
                                          CRITERE=CRITERE,
                                          NOM_PARA='ANGLE_BETA',
                                          MATER=MATER)

#         Keq
               __COPIE_SIF = POST_RUPTURE(TABLE=__COPIE_SIF,
                                          reuse=__COPIE_SIF,
                                          OPERATION='K_EQ',
                                          CUMUL='CUMUL_G',
                                          NOM_PARA='K_EQ',
                                          MATER=MATER)


#         DKeq
               CMIN = COMP_LINE['COEF_MULT_MINI']
               CMAX = COMP_LINE['COEF_MULT_MAXI']

               __TAB_DKEQ_VIT = POST_RUPTURE(TABLE=__COPIE_SIF,
                                             OPERATION='COMPTAGE_CYCLES',
                                             NOM_PARA=('K_EQ'),
                                             COMPTAGE='UNITAIRE',
                                             COEF_MULT_MINI=CMIN,
                                             COEF_MULT_MAXI=CMAX)

#         Da/Dt
               __TAB_DKEQ_VIT = POST_RUPTURE(TABLE=__TAB_DKEQ_VIT,
                                             reuse=__TAB_DKEQ_VIT,
                                             OPERATION='LOI_PROPA',
                                             LOI='PARIS',
                                             C=coef_C,
                                             M=coef_M,
                                             DELTA_K_SEUIL=coef_DELTA_K_SEUIL)

#         somme Da/Dt
               __TAB_CUMUL[numfis] = POST_RUPTURE(TABLE=__TAB_DKEQ_VIT,
                                                  OPERATION='CUMUL_CYCLES')
               tab_cumul = __TAB_CUMUL[numfis].EXTR_TABLE()

#         recuperation des vitesses Da/Dt et des angles de bifurcation beta
               table_vit = tab_cumul.DELTA_A.values()
            else:
                __COPIE_SIF = POST_RUPTURE(TABLE=__COPIE_SIF,
                                           reuse=__COPIE_SIF,
                                           OPERATION='ANGLE_BIFURCATION',
                                           CRITERE=CRITERE,
                                           NOM_PARA='ANGLE_BETA')

                tab_cumul = __COPIE_SIF.EXTR_TABLE()

            if CRITERE_ANGLE not in ['ANGLE_IMPO','ANGLE_IMPO_GAMMA','ANGLE_IMPO_BETA_GAMMA'] :
               table_temp = tab_cumul.ANGLE_BETA.values()
               table_beta = [table_temp[i]*pi/180. for i in range(len(table_temp))]
               if calc_gamma :
                  table_temp = tab_cumul.ANGLE_GAMMA.values()
                  table_gamma = [table_temp[i]*pi/180. for i in range(len(table_temp))]

            elif (CRITERE_ANGLE =='ANGLE_IMPO') :
               table_beta = __tabsif.BETA.values()
               if calc_gamma :
                  table_temp = tab_cumul.ANGLE_GAMMA.values()
                  table_gamma = [table_temp[i]*pi/180. for i in range(len(table_temp))]
               else :
                  table_gamma = None

            elif(CRITERE_ANGLE == 'ANGLE_IMPO_GAMMA') :
               table_gamma = __tabsif.GAMMA.values()
               table_temp = tab_cumul.ANGLE_BETA.values()
               table_beta = [table_temp[i]*pi/180. for i in range(len(table_temp))]

            elif(CRITERE_ANGLE == 'ANGLE_IMPO_BETA_GAMMA') :
               table_beta = __tabsif.BETA.values()
               table_gamma = __tabsif.GAMMA.values()

            n = len(table_beta)
            if OPERATION == 'PROPA_COHESIF':
                table_vit = [Damax for i in range(n)]

#     vitesse maximale de la fissure numfis
            Vmfiss[numfis] = max(table_vit)

            tab_BETA[numfis] = {}
            if calc_gamma :
               tab_GAMMA[numfis] = {}
            tab_VIT[numfis] = {}

#     Stockage de Da/Dt de beta et de gamma
            # Si METHODE_PROPA !='MAILLAGE'
            if TEST_MAIL == 'NON':

<<<<<<< HEAD
                if not 'K3' in __tabsif.para and Fiss.get('NB_POINT_FOND') != None:
=======
                if not 'K3' in __tabsif.para and Fiss['NB_POINT_FOND'] is not None:
>>>>>>> 7b5df21d
                    UTMESS('A', 'XFEM2_73')
                    Fiss['NB_POINT_FOND'] = None

#       Stockage de Da/Dt de beta et de gamma en fonction de l'abscisse curviligne
#       pour permettre ensuite de trouver ces parametres aux points "physiques"
#       par interpolation lineaire
<<<<<<< HEAD
                if Fiss.get('NB_POINT_FOND') != None:
=======
                if Fiss['NB_POINT_FOND'] is not None:
>>>>>>> 7b5df21d

                    if ('ABSC_CURV' in tab_cumul.para):
                        absc = tab_cumul.ABSC_CURV.values()
                        presence_colonne_absc = True
                    else:
#           si la colonne ABSC_CURV n'existe pas, les abscisses curvilignes
#           sont recalculees plus tard
                        absc = [0.] * len(tab_cumul)
                        presence_colonne_absc = False

                    if 'NUME_FOND' in tab_cumul.para:
#             cas d'un fond multiple
                        tab_nume_fond = tab_cumul.NUME_FOND.values()
                        list_nume_fond = list(set(tab_nume_fond))

                        if calc_gamma :
                           for fond_i in list_nume_fond :
                              tab_BETA[numfis][fond_i]=[[absc[j],table_beta[j]] for j in range(n) if tab_nume_fond[j]==fond_i]
                              tab_GAMMA[numfis][fond_i]=[[absc[j],table_gamma[j]] for j in range(n) if tab_nume_fond[j]==fond_i]
                              tab_VIT[numfis][fond_i]=[[absc[j],table_vit[j]] for j in range(n) if tab_nume_fond[j]==fond_i]

                        else :
                           for fond_i in list_nume_fond :
                              tab_BETA[numfis][fond_i]=[[absc[j],table_beta[j]] for j in range(n) if tab_nume_fond[j]==fond_i]
                              tab_VIT[numfis][fond_i]=[[absc[j],table_vit[j]] for j in range(n) if tab_nume_fond[j]==fond_i]

                    else:
#             cas d'un fond unique
                        if calc_gamma :
                           tab_BETA[numfis][1] = [[absc[j],table_beta[j]] for j in range(n)]
                           tab_GAMMA[numfis][1] = [[absc[j],table_gamma[j]] for j in range(n)]
                           tab_VIT[numfis][1] = [[absc[j],table_vit[j]] for j in range(n)]

                        else :
                           tab_BETA[numfis][1] = [[absc[j],table_beta[j]] for j in range(n)]
                           tab_VIT[numfis][1] = [[absc[j],table_vit[j]] for j in range(n)]
                else:
                    if calc_gamma :
                       TABLE_BETA[numfis] = table_beta
                       TABLE_GAMMA[numfis] = table_gamma
                       TABLE_VIT[numfis]  = table_vit
                    else :
                       TABLE_BETA[numfis] = table_beta
                       TABLE_VIT[numfis]  = table_vit

            # Si METHODE_PROPA=='MAILLAGE'
            else:
                if ('ABSC_CURV' in tab_cumul.para):
                    absc = tab_cumul.ABSC_CURV.values()
                else:
                    # si modele 3D: il faut necessairement la colonne
                    # 'ABSC_CURV'
                    if 'K3' in tab_cumul.para:
                        UTMESS('F', 'XFEM2_20')
                    else:
                        absc = [0.] * len(tab_cumul)

                if 'NUME_FOND' in tab_cumul.para:
#           cas d'un fond multiple
                    tab_nume_fond = tab_cumul.NUME_FOND.values()
                    list_nume_fond = list(set(tab_nume_fond))

                    for fond_i in list_nume_fond:
                        if calc_gamma :
                           tab_BETA[numfis][fond_i]=[[absc[j],table_beta[j]] for j in range(n) if tab_nume_fond[j]==fond_i]
                           tab_GAMMA[numfis][fond_i]=[[absc[j],table_gamma[j]] for j in range(n) if tab_nume_fond[j]==fond_i]
                           tab_VIT[numfis][fond_i]=[[absc[j],table_vit[j]] for j in range(n) if tab_nume_fond[j]==fond_i]
                        else :
                           tab_BETA[numfis][fond_i]=[[absc[j],table_beta[j]] for j in range(n) if tab_nume_fond[j]==fond_i]
                           tab_VIT[numfis][fond_i]=[[absc[j],table_vit[j]] for j in range(n) if tab_nume_fond[j]==fond_i]
                else:
#           cas d'un fond unique
                    tab_BETA[numfis][1] = [[absc[j], table_beta[j]]
                                           for j in range(n)]
                    tab_VIT[numfis][1] = [[absc[j], table_vit[j]]
                                          for j in range(n)]
            if OPERATION != 'PROPA_COHESIF':
                DETRUIRE(CONCEPT=_F(NOM=__TAB_DKEQ_VIT), INFO=1)
            DETRUIRE(CONCEPT=_F(NOM=__COPIE_SIF), INFO=1)

#   verification que la vitesse maximale est superieure a 0
        if max(Vmfiss.values()) < eps:
            UTMESS('F', 'XFEM2_74')

#     CALCUL DU NOMBRE DE CYCLES EQUIVALENTS
        if OPERATION != 'PROPA_COHESIF':
            __TAB_PILO = POST_RUPTURE(OPERATION='PILO_PROPA',
                                      TABLE=[__TAB_CUMUL[i]
                                             for i in range(Nbfissure)],
                                      DELTA_A_MAX=Damax)

            NBCYCLE = __TAB_PILO.EXTR_TABLE().DELTA_CYCLE.values()[0]

            DETRUIRE(CONCEPT=_F(NOM=__TAB_PILO), INFO=1)

#
# PROPAGATION
#

# CAS 2: METHODE_PROPA = 'SIMPLEXE' OU 'UPWIND' OU 'GEOMETRIQUE' ET
# TEST_MAIL = 'NON'
    if TEST_MAIL == 'NON':
        if CRITERE_ANGLE == 'ANGLE_IMPO_GAMMA' : CRITERE='SITT_MAX_DEVER'
        elif CRITERE_ANGLE == 'ANGLE_IMPO_BETA_GAMMA' : CRITERE='SITT_MAX_DEVER'
        else : CRITERE=CRITERE_ANGLE

#      BOOLEEN POUR SIMPLIFIER LES TESTS PAR LA SUITE
        if CRITERE=='SITT_MAX_DEVER' : calc_gamma=True
        else : calc_gamma=False
        for numfis, Fiss in enumerate(Fissures):

            Coorfo = Fiss['FISS_ACTUELLE'].sdj.FONDFISS.get()

#     Si NB_POINT_FOND: calcul de beta et Da/Dt aux points "physiques"
<<<<<<< HEAD
            if (Fiss.get('NB_POINT_FOND') != None):
=======
            if (Fiss['NB_POINT_FOND'] is not None):
>>>>>>> 7b5df21d

                TABLE_BETA[numfis] = []
                if calc_gamma :
                   TABLE_GAMMA[numfis] = []
                if (OPERATION != 'DETECT_COHESIF'):
                    TABLE_VIT[numfis] = []

                NbPointFond = Fiss['NB_POINT_FOND']

                Fondmult = Fiss['FISS_ACTUELLE'].sdj.FONDMULT.get()
                Nbfond = len(Fondmult) // 2

                if (len(Fiss['NB_POINT_FOND']) != Nbfond):
                    UTMESS('F', 'XFEM2_78')

                for i in range(Nbfond):
                    NI = Fondmult[2 * i]
                    NF = Fondmult[2 * i + 1]

                    absmax = Coorfo[4 * NF - 1]

#           verification de la coherence entre le nombre de valeurs de beta pour chaque fond et
#           le nombre de points indiques dans NB_POINT_FOND
                    if calc_gamma :
                       if ((len(tab_BETA[numfis][i+1]) != NbPointFond[i]) or (len(tab_GAMMA[numfis][i+1]) != NbPointFond[i])):
                          UTMESS('F','XFEM2_75',vali=i+1,valk=fiss0.get_name())
                    else :
                       if (len(tab_BETA[numfis][i+1]) != NbPointFond[i]) :
                          UTMESS('F','XFEM2_75',vali=i+1,valk=fiss0.get_name())

                    if not presence_colonne_absc:
# cas ou la colonne ABSC_CURV n'existe pas la table SIF: calcul des
# abscisses curvilignes
                        if calc_gamma :
                           for j in range(NbPointFond[i]):
                              tab_BETA[numfis][i+1][j][0] = absmax/(NbPointFond[i]-1)*j
                              tab_GAMMA[numfis][i+1][j][0] = absmax/(NbPointFond[i]-1)*j
                              if (OPERATION!='DETECT_COHESIF') :
                                 tab_VIT[numfis][i+1][j][0]  = absmax/(NbPointFond[i]-1)*j
                        else :
                           for j in range(NbPointFond[i]):
                              tab_BETA[numfis][i+1][j][0] = absmax/(NbPointFond[i]-1)*j
                              if (OPERATION!='DETECT_COHESIF') :
                                 tab_VIT[numfis][i+1][j][0]  = absmax/(NbPointFond[i]-1)*j

#           interpolation lineaire
                    if calc_gamma :
                       for j in range(NF-NI+1) :
                          abscurv_pt = Coorfo[4*(NI+j)-1]
                          TABLE_BETA[numfis].append(InterpolationLineaire(abscurv_pt,tab_BETA[numfis][i+1]))
                          TABLE_GAMMA[numfis].append(InterpolationLineaire(abscurv_pt,tab_GAMMA[numfis][i+1]))
                          if (OPERATION!='DETECT_COHESIF') :
                             TABLE_VIT[numfis].append(InterpolationLineaire(abscurv_pt,tab_VIT[numfis][i+1]))
                    else :
                       for j in range(NF-NI+1) :
                          abscurv_pt = Coorfo[4*(NI+j)-1]
                          TABLE_BETA[numfis].append(InterpolationLineaire(abscurv_pt,tab_BETA[numfis][i+1]))
                          if (OPERATION!='DETECT_COHESIF') :
                             TABLE_VIT[numfis].append(InterpolationLineaire(abscurv_pt,tab_VIT[numfis][i+1]))

            else:
# il doit y avoir autant de valeurs de beta et de gamma que de points au fond de
# fissure
                if calc_gamma :
                   if ((len(TABLE_BETA[numfis]) != len(Coorfo)//4) or (len(TABLE_GAMMA[numfis]) != len(Coorfo)//4)):
                      UTMESS('F','XFEM2_80')

                else :
                   if (len(TABLE_BETA[numfis]) != len(Coorfo)//4):
                      UTMESS('F','XFEM2_80')

#       Si 2D: verification de l'orientation du repere (VNOR,VDIR)
            if (OPERATION != 'DETECT_COHESIF'):
                if (not 'K3' in __tabsif.para) and (not CRITERE_ANGLE == 'ANGLE_IMPO_BETA_GAMMA') :
                    Basefond = Fiss['FISS_ACTUELLE'].sdj.BASEFOND.get()
                    for fond in range(len(Basefond) // 4):
                        VNOR = (Basefond[4 * fond + 0], Basefond[4 * fond + 1])
                        VDIR = (Basefond[4 * fond + 2], Basefond[4 * fond + 3])
        #           produit vectoriel
                        ZLOC = VDIR[0] * VNOR[1] - VDIR[1] * VNOR[0]
                        if ZLOC < 0.:
        #               correction de l'angle beta
                            TABLE_BETA[numfis][
                                fond] = - TABLE_BETA[numfis][fond]

#     APPEL A PROPA_XFEM pour la propagation
        mcsimp = {}
        mcsimp['OPERATION'] = OPERATION
        mcsimp['MODELE'] = args['MODELE']
        mcsimp['TEST_MAIL'] = TEST_MAIL
        mcsimp['ZONE_MAJ'] = args['ZONE_MAJ']
        if mcsimp['ZONE_MAJ'] == 'TORE':
<<<<<<< HEAD
            if args.get('RAYON_TORE') != None:
=======
            if args['RAYON_TORE'] is not None:
>>>>>>> 7b5df21d
                mcsimp['RAYON_TORE'] = args['RAYON_TORE']

        FissAct = [Fiss['FISS_ACTUELLE'] for Fiss in Fissures]

        mcsimp['LISTE_FISS'] = FissAct
        if OPERATION != 'DETECT_COHESIF':
            mcsimp['DA_MAX'] = args['DA_MAX']
            if OPERATION != 'PROPA_COHESIF':
                mcsimp['NB_CYCLES'] = NBCYCLE
                mcsimp['RAYON'] = args['RAYON']

        FissNou = [Fiss['FISS_PROPAGEE'] for Fiss in Fissures]

        for numfis in range(0, len(FissAct)):
            mcsimp['FISS_PROP'] = FissAct[numfis]
            mcsimp['ANGLE_BETA']       = TABLE_BETA[numfis]
            if calc_gamma :
               mcsimp['ANGLE_GAMMA']       = TABLE_GAMMA[numfis]
            mcsimp['VITESSE'] = TABLE_VIT[numfis]
            if (OPERATION != 'PROPA_COHESIF') and (OPERATION != 'DETECT_COHESIF'):
                mcsimp['DA_FISS'] = Vmfiss[numfis] * NBCYCLE
            #self.DeclareOut('nomfiss', FissNou[numfis])
            nomfiss = PROPA_XFEM(METHODE=METHODE_PROPA, INFO=INFO, **mcsimp)
            self.register_result(nomfiss, FissNou[numfis])

#------------------------------------------------------------------
# CAS 3 : METHODE_PROPA = 'MAILLAGE'
#
    if METHODE_PROPA == 'MAILLAGE':

        print('AVANCE MAXIMALE DU FOND DE FISSURE', Damax)
        print('NOMBRE DE CYCLES DE FATIGUE', NBCYCLE)

        it = args['ITERATION']
        mm = [None] * Nbfissure
        __MMX = [None] * Nbfissure

# DEUXIEME BOUCLE SUR LES FISSURES : PROPAGATION
        for numfis, Fiss in enumerate(Fissures):
            DETRUIRE(CONCEPT=_F(NOM=__TAB_CUMUL[numfis]), INFO=1)
            fiss0 = Fiss['FISS_ACTUELLE']
            print('-------------------------------------------')
            print('TRAITEMENT DE LA FISSURE ', fiss0.get_name())
            print('-------------------------------------------')
            MAIL_FISS1 = Fiss['MAIL_ACTUEL']
            dime = MAIL_FISS1.sdj.DIME.get()[5]
            MFOND = Fiss['GROUP_MA_FOND']
            MFISS = Fiss['GROUP_MA_FISS']

#------------------------------------------------------------------
# CAS 3a : MODELE 3D
#
            if dime == 3:
                mm[numfis] = MAIL_PY()
                mm[numfis].FromAster(MAIL_FISS1)

# Recuperation des informations sur le maillage
                nbno = mm[numfis].dime_maillage[0]
                nbma = mm[numfis].dime_maillage[2]
                groupma = mm[numfis].gma
                Fondmult = fiss0.sdj.FONDMULT.get()
                Nbfond = len(Fondmult) // 2
                Coorfo = fiss0.sdj.FONDFISS.get()

# Recuperation de la liste des noeuds du fond
                connex = mm[numfis].co
                linomma = list(mm[numfis].correspondance_mailles)
                lisnofo = []
                # recuperation des noeud du fond de fissure
                inofo = 1
                FmPrec = []
                lmafo = groupma[MFOND + '_' + str(it - 1)]
                for i in range(len(lmafo)):
                    ma_i = linomma[lmafo[i]]
                    no_i = connex[lmafo[i]]
                    if i == 0:
                        FmPrec.append(no_i[0])
                        lisnofo.append(no_i[0])
                        lisnofo.append(no_i[1])
                    # si on reste sur le meme fond
                    elif lisnofo[inofo] == no_i[0]:
                        lisnofo.append(no_i[1])
                        inofo += 1
                    # si on change de fond
                    elif lisnofo[inofo] == no_i[0] - 1:
                        FmPrec.append(no_i[0] - 1)
                        FmPrec.append(no_i[0])
                        lisnofo.append(no_i[0])
                        lisnofo.append(no_i[1])
                        inofo += 2
                    # le maillage en entree n'est pas bien ordonne
                    else:
                        UTMESS('F', 'RUPTURE1_51')
                FmPrec.append(lisnofo[-1])
                nbnofo = len(lisnofo)

# Dans le cas de la separation d'un front en deux
# on cherche les points du front les plus proches des nouvelles extremites
# des fronts de fissures
                FmAct = [-1] * 2 * Nbfond
                for j in range(2 * Nbfond):
                    xyz = Coorfo[4 * (Fondmult[j] - 1):4 * Fondmult[j] - 1]
                    xyzk = mm[numfis].cn[nbno - nbnofo + 0]
                    dist0 = -1
                    k0 = 0
                    for k in range(nbnofo):
                        xyzk = mm[numfis].cn[nbno - nbnofo + k]
                        if (xyz[0] - xyzk[0]) ** 2 + (xyz[1] - xyzk[1]) ** 2 + (xyz[2] - xyzk[2]) ** 2 <= dist0 or dist0 == -1:
                            dist0 = (xyz[0] - xyzk[0]) ** 2 + (
                                xyz[1] - xyzk[1]) ** 2 + (xyz[2] - xyzk[2]) ** 2
                            k0 = k
                    FmAct[j] = nbno - nbnofo + k0

# Correction de la position des noeuds les plus proches des bords libres
                    mm[numfis].cn[FmAct[j]][0] = Coorfo[
                        4 * (Fondmult[j] - 1) + 0]
                    mm[numfis].cn[FmAct[j]][1] = Coorfo[
                        4 * (Fondmult[j] - 1) + 1]
                    mm[numfis].cn[FmAct[j]][2] = Coorfo[
                        4 * (Fondmult[j] - 1) + 2]

# Critere pour calculer le nombre de noeuds total et par fond
                # nombre total de noeuds constant
                # repartition par fonds en fonction de leurs distance
                # curviligne
                abstot = 0.
                nbnofobis = 0
                nbptfo = [0] * Nbfond
                for j in range(Nbfond):
                    abstot += Coorfo[4 * Fondmult[2 * j + 1] - 1]
                for j in range(Nbfond):
                    absmax = Coorfo[4 * Fondmult[2 * j + 1] - 1]
                    nbptfo[j] = int(nbnofo * absmax / abstot)
                    nbnofobis += nbptfo[j]
                # pour eviter les cas comme 10.2 (10) + 10.4 (10) + 10.4 (10) =
                # 31 (30)
                if nbnofobis < nbnofo:
                    liste = []
                    for j in range(Nbfond):
                        absmax = Coorfo[4 * Fondmult[2 * j + 1] - 1]
                        liste.append([nbnofo * absmax / abstot - nbptfo[j], j])
                    # on ordonne les fonds en fonction de la longueur
                    # curviligne
                    liste.sort()
                    for i in range(nbnofo - nbnofobis):
                        nbptfo[liste[i][1]] += 1
                        nbnofobis += 1
                nbnofo = nbnofobis

# Creation des points a partir desquels nous allons calculer le nouveau fond

                numptfo = [[0] * nbptfo[i] for i in range(Nbfond)]
                abscf = [[0.] * nbptfo[i] for i in range(Nbfond)]
                ALPHABET = nom_points_fonds(nbnofo)
                inofo = 0
                for j in range(Nbfond):
                    absmax = Coorfo[4 * Fondmult[2 * j + 1] - 1]
                    Coorfoj = Coorfo[
                        4 * (Fondmult[2 * j] - 1):4 * Fondmult[2 * j + 1]]
                    abscf[j][0] = 0
                    abscf[j][-1] = absmax
                    numptfo[j][0] = FmAct[2 * j]
                    numptfo[j][-1] = FmAct[2 * j + 1]
                    for i in range(1, nbptfo[j] - 1):
                        abscf[j][i] = i * absmax / (nbptfo[j] - 1)
                        xyz = InterpolFondFiss(abscf[j][i], Coorfoj)
                        numptfo[j][i] = nbno
                        LesNoeudsEnPlus = NP.array([[xyz[0], xyz[1], xyz[2]]])
                        mm[numfis].cn = NP.concatenate(
                            (mm[numfis].cn, LesNoeudsEnPlus))
                        NomNoeudsEnPlus = (
                            'PS%s%i' % (ALPHABET[inofo], it),)
                        mm[numfis].correspondance_noeuds = tuple(
                            mm[numfis].correspondance_noeuds) + NomNoeudsEnPlus
                        inofo += 1
                        nbno += 1
                nbmafo = nbnofo - Nbfond
                nbno += nbnofo

# Recuperation des informations importantes pour la propagation
                Basefo = fiss0.sdj.BASEFOND.get()
                Listfo = fiss0.sdj.FONDFISS.get()

# Boucle sur le fond : calcul des coordonnees des points propages
                inofo = 0
                A = [0, 0, 0]
                B = [0, 0, 0]
                Damaxbis = Damax

                for j in range(Nbfond):
                    for i in range(len(numptfo[j])):
                        Xf = mm[numfis].cn[numptfo[j][i]][0]
                        Yf = mm[numfis].cn[numptfo[j][i]][1]
                        Zf = mm[numfis].cn[numptfo[j][i]][2]
                        C = [Xf, Yf, Zf]
                        VPVNi = InterpolBaseFiss(
                            abscf[j][i], Basefo[6 * (Fondmult[2 * j] - 1):6 * Fondmult[2 * j + 1]], Listfo[4 * (Fondmult[2 * j] - 1):4 * Fondmult[2 * j + 1]])
                        # Calcul des points propages
                        beta = InterpolationLineaire(
                            abscf[j][i], tab_BETA[numfis][j + 1])
                        Vloc = NBCYCLE * \
                            InterpolationLineaire(
                                abscf[j][i], tab_VIT[numfis][j + 1])
                        Xf2 = Xf + \
                            (VPVNi[3] * cos(beta) + VPVNi[
                             0] * sin(beta)) * Vloc
                        Yf2 = Yf + \
                            (VPVNi[4] * cos(beta) + VPVNi[
                             1] * sin(beta)) * Vloc
                        Zf2 = Zf + \
                            (VPVNi[5] * cos(beta) + VPVNi[
                             2] * sin(beta)) * Vloc
                        D = [Xf2, Yf2, Zf2]
                        # Verification de la convexite du fond
                        if i > 0:
                            AB = [B[0] - A[0], B[1] - A[1], B[2] - A[2]]
                            AC = [C[0] - A[0], C[1] - A[1], C[2] - A[2]]
                            AD = [D[0] - A[0], D[1] - A[1], D[2] - A[2]]
                            CD = [D[0] - C[0], D[1] - C[1], D[2] - C[2]]
                            # Calcul de produits scalaires pour savoir si cest un cas problematique
                            # Calcul de E1 et E2 base orthonorme dans le plan
                            # ABC
                            E1 = NORMEV(AB)
                            ACE1 = DDOT(AC, E1)
                            E2 = [AC[k] - ACE1 * E1[k] for k in range(3)]
                            E2 = NORMEV(E2)
                            # produit scalaire entre E2 (normal a AB) et CD
                            # pour savoir si convexe
                            PS = DDOT(E2, CD)
                            # Si fissure non convexe, verification de la grandeur du pas Damax
                            # (en effet les mailles peuvent avoir leurs aretes qui se croisent
                            # ce qui risque de poser des problemes lors de
                            # lusage de DEFI_FISS)
                            if PS < 0:
            # Recherche du point dintersection M, AM=xE1
                                x = (DDOT(AD, E2) * DDOT(AC, E1) - DDOT(
                                    AC, E2) * DDOT(AD, E1)) / DDOT(CD, E2)
                                alpha = 1.2
                                Crit1 = x / (alpha * DDOT(AB, E1))
                                Crit2 = sqrt(((x - DDOT(AC, E1)) ** 2 + DDOT(AC, E2) ** 2) / (
                                    DDOT(CD, E1) ** 2 + DDOT(CD, E2) ** 2))
                                if Crit1 < 1:
                                    Damaxbis = min(Damaxbis, Damax * Crit1)
                                if Crit2 < 1:
                                    Damaxbis = min(Damaxbis, Damax * Crit2)
                        A = C
                        B = D
                        LesNoeudsEnPlus = NP.array([[Xf2, Yf2, Zf2]])
                        NomNoeudsEnPlus = (
                            'NX%s%i' % (ALPHABET[inofo], it + 1),)
                        mm[numfis].cn = NP.concatenate(
                            (mm[numfis].cn, LesNoeudsEnPlus))
                        mm[numfis].correspondance_noeuds = tuple(
                            mm[numfis].correspondance_noeuds) + NomNoeudsEnPlus
                        inofo += 1

# 2eme Calcul des points avec le nouveau DAMAX si fissure problematique
                if Damaxbis < Damax:
                    UTMESS('F', 'XFEM_70', valr=[Damax, Damaxbis])

# Ajouts Maille levre (quad4)
                imafo = 0
                nbma += 2 * nbmafo
                fsi = mm[numfis].gma['%s_%i' % (MFISS, it - 1)]
                for j in range(Nbfond):
                    for i in range(len(numptfo[j]) - 1):
                        i1 = numptfo[j][i]
                        i2 = numptfo[j][i + 1]
                        i3 = nbno - nbnofo + imafo + j + 1
                        i4 = nbno - nbnofo + imafo + j
                        mm[numfis].co.append(NP.array([i1, i2, i3, i4]))
                        typ_maille = mm[numfis].dic['QUAD4']
                        mm[numfis].tm = NP.concatenate(
                            (mm[numfis].tm, NP.array([typ_maille])))
                        mm[numfis].correspondance_mailles += (
                            'MX%s%i' % (ALPHABET[imafo], it + 1),)
                        mm[numfis].gma['%s_%i' % (MFISS, it)] = NP.concatenate(
                            (fsi, NP.array([nbma - 2 * nbmafo + imafo])))
                        fsi = mm[numfis].gma['%s_%i' % (MFISS, it)]
                        imafo += 1

# Ajout Maille fond (SEG2)
                imafo = 0
                for j in range(Nbfond):
                    for i in range(len(numptfo[j]) - 1):
                        i3 = nbno - nbnofo + imafo + j
                        i4 = nbno - nbnofo + imafo + j + 1
                        mm[numfis].co.append(NP.array([i3, i4]))
                        typ_maille = mm[numfis].dic['SEG2']
                        mm[numfis].tm = NP.concatenate(
                            (mm[numfis].tm, NP.array([typ_maille])))
                        mm[numfis].correspondance_mailles += (
                            'MF%s%i' % (ALPHABET[imafo], it + 1),)
                        imafo += 1
                mm[numfis].gma['%s_%i' %
                               (MFOND, it)] = NP.arange(nbma - nbmafo, nbma)

#------------------------------------------------------------------
# CAS 3b : MODELE 2D
#
            if dime == 2:
                mm[numfis] = MAIL_PY()
                FISS_A = '%s_%i' % (MFISS, (it - 1))
                DEFI_GROUP(reuse=MAIL_FISS1,
                           MAILLAGE=MAIL_FISS1,
                           CREA_GROUP_NO=_F(OPTION='NOEUD_ORDO',
                                            NOM='Nds_Plan',
                                            GROUP_MA=FISS_A,), INFO=2)
                DEFI_GROUP(reuse=MAIL_FISS1,
                           MAILLAGE=MAIL_FISS1,
                           DETR_GROUP_MA=_F(NOM='A',),
                           CREA_GROUP_MA=_F(OPTION='APPUI',
                                            NOM='A',
                                            TYPE_APPUI='TOUT',
                                            GROUP_NO='Nds_Plan',), INFO=2)
                DEFI_GROUP(reuse=MAIL_FISS1,
                           MAILLAGE=MAIL_FISS1,
                           DETR_GROUP_NO=_F(NOM='Nds_Plan',),)

                mm[numfis].FromAster(MAIL_FISS1)

                (nno, ndim) = mm[numfis].cn.shape

    # Recuperation des informations sur le maillage
                nbno = mm[numfis].dime_maillage[0]
                nbma = mm[numfis].dime_maillage[2]
                coord = mm[numfis].cn
                linomno = list(mm[numfis].correspondance_noeuds)
                linomno = list(map(lambda x: x.rstrip(), linomno))
                l_coorf = [[linomno[i], coord[i]] for i in range(0, nbno)]
                d_coorf = dict(l_coorf)

    # Coordonnees du point propage
                Xf = d_coorf['NXA%i' % (it)][0]
                Yf = d_coorf['NXA%i' % (it)][1]

                VPVNi = fiss0.sdj.BASEFOND.get()
                Vloc = NBCYCLE * tab_VIT[numfis][1][0][1]
                beta = tab_BETA[numfis][1][0][1]
                Xf2 = Xf + (VPVNi[2] * cos(beta) + VPVNi[0] * sin(beta)) * Vloc
                Yf2 = Yf + (VPVNi[3] * cos(beta) + VPVNi[1] * sin(beta)) * Vloc

                LesNoeudsEnPlus = NP.array([[Xf2, Yf2]])
                NomNoeudsEnPlus = ('NXA%i' % (it + 1),)
                mm[numfis].cn = NP.concatenate(
                    (mm[numfis].cn, LesNoeudsEnPlus))
                mm[numfis].correspondance_noeuds = tuple(
                    linomno) + NomNoeudsEnPlus
                ALPHABET = nom_points_fonds(1)

    # Ajout Maille levre (SEG2)
                NomMaillesEnPlus = ('MX%s%i' % (ALPHABET[0], it + 1),)
                NoeudsMailles = [NP.array([nbno - 1, nbno])]
                typ_maille = mm[numfis].dic['SEG2']
                mm[numfis].tm = NP.concatenate(
                    (mm[numfis].tm, NP.array([typ_maille])))
                mm[numfis].correspondance_mailles += NomMaillesEnPlus
                mm[numfis].co += NoeudsMailles
                fsi = mm[numfis].gma['%s_%i' % (MFISS, it - 1)]
                fsi = NP.concatenate((fsi, NP.array([nbma])))
                mm[numfis].gma['%s_%i' % (MFISS, it)] = fsi.astype(int)

# Ajout Maille fond (POI1)
                NomMaillesEnPlus = ('MF%s%i' % (ALPHABET[0], it + 1),)
                NoeudsMailles = [NP.array([nbno])]
                typ_maille = mm[numfis].dic['POI1']
                mm[numfis].tm = NP.concatenate(
                    (mm[numfis].tm, NP.array([typ_maille] * 1)))
                mm[numfis].correspondance_mailles += NomMaillesEnPlus
                mm[numfis].co += NoeudsMailles
                mm[numfis].gma['%s_%i' %
                               (MFOND, it)] = NP.array([nbma + 1], dtype=int)
# Fin du 2D

            if INFO == 2:
                texte = "Maillage produit par l operateur PROPA_FISS"
                aster.affiche('MESSAGE', texte)
                print(mm[numfis])

# Sauvegarde maillage xfem
<<<<<<< HEAD
            MAIL_FISS2 = Fiss.get('MAIL_PROPAGE')
            #if MAIL_FISS2 != None:
                #self.DeclareOut('ma_xfem2', MAIL_FISS2)
=======
            MAIL_FISS2 = Fiss['MAIL_PROPAGE']
            if MAIL_FISS2 is not None:
                self.DeclareOut('ma_xfem2', MAIL_FISS2)
>>>>>>> 7b5df21d

            unit = mm[numfis].ToAster()
            ma_xfem2 = LIRE_MAILLAGE(FORMAT='ASTER',UNITE=unit)
            if MAIL_FISS2 != None:
                self.register_result(ma_xfem2, MAIL_FISS2)

            if numfis == 0:
                __MMX[0] = LIRE_MAILLAGE(FORMAT='ASTER',UNITE=unit)
            else:
                __MMX[numfis] = ASSE_MAILLAGE(MAILLAGE_1=__MMX[numfis - 1],
                                              MAILLAGE_2=ma_xfem2,
                                              OPERATION='SUPERPOSE')

# Sauvegarde maillage concatene
<<<<<<< HEAD
        MAIL_TOTAL = args.get('MAIL_TOTAL')
        #if MAIL_TOTAL != None:
            #self.DeclareOut('ma_tot', MAIL_TOTAL)
=======
        MAIL_TOTAL = args['MAIL_TOTAL']
        if MAIL_TOTAL is not None:
            self.DeclareOut('ma_tot', MAIL_TOTAL)
>>>>>>> 7b5df21d
        MAIL_STRUC = args['MAIL_STRUC']
        ma_tot = ASSE_MAILLAGE(MAILLAGE_1=MAIL_STRUC,
                               MAILLAGE_2=__MMX[Nbfissure - 1],
                               OPERATION='SUPERPOSE',)
        if MAIL_TOTAL != None:
            self.register_result(ma_tot, MAIL_TOTAL)

#------------------------------------------------------------------
# CAS 4 : METHODE_PROPA = 'INITIALISATION'
#
    if METHODE_PROPA == 'INITIALISATION':
        form = args['FORM_FISS']
        MFOND = args['GROUP_MA_FOND']
        MFISS = args['GROUP_MA_FISS']

# 4-a : demi-droite
        if form == 'DEMI_DROITE':
            PF = args['PFON']
            DTAN = args['DTAN']
            PI = NP.array([[PF[0] - DTAN[0], PF[1] - DTAN[1]], ])

            ndim = 2
            mm = MAIL_PY()
            mm.__init__()

# Ajout des noeuds
            LesNoeudsEnPlus = NP.concatenate((PI, NP.array([PF[0:2]])))
            NomNoeudsEnPlus = ['NXA0', 'NXA1']
            mm.cn = LesNoeudsEnPlus
            mm.correspondance_noeuds = tuple(NomNoeudsEnPlus)
            ALPHABET = nom_points_fonds(1)

# Ajout Maille levre (SEG2)
            it = 1
            nbma = 0
            nbno = 0
            NomMaillesEnPlus = ['MX%s%i' % (ALPHABET[0], it)]
            num_maille = [nbma + 1]
            num_maille.append(nbma + 1)
            NoeudsMailles = [NP.array([nbno, nbno + 1])]
            typ_maille = mm.dic['SEG2']
            NbMailleAjoute = 1
            mm.tm = NP.concatenate(
                (mm.tm, NP.array([typ_maille] * NbMailleAjoute)))
            mm.correspondance_mailles += tuple(NomMaillesEnPlus)
            mm.co += NoeudsMailles
            mm.gma['%s_0' % (MFISS)] = NP.array([nbma], dtype=int)

# Ajout Maille fond (POI1)
            NomMaillesEnPlus = ['MF%s%i' % (ALPHABET[0], it)]
            num_maille = [nbma + 2]
            NoeudsMailles = [NP.array([nbno + 1])]
            typ_maille = mm.dic['POI1']
            mm.tm = NP.concatenate((mm.tm, NP.array([typ_maille] * 1)))
            mm.correspondance_mailles += tuple(NomMaillesEnPlus)
            mm.co += NoeudsMailles
            mm.gma['%s_0' % (MFOND)] = NP.array([nbma + 1], dtype=int)

# 4-b : demi-plan
        if form == 'DEMI_PLAN':
            P0 = args['POINT_ORIG']
            P1 = args['POINT_EXTR']
            dpropa = args['DTAN']
            nbpt = args['NB_POINT_FOND']
            ALPHABET = nom_points_fonds(nbpt)
            Q0 = NP.array(
                [[P0[0] - dpropa[0], P0[1] - dpropa[1], P0[2] - dpropa[2]]])

            mm = MAIL_PY()
            mm.__init__()
            x = [None] * nbpt
            y = [None] * nbpt
            z = [None] * nbpt
            xx = [None] * nbpt
            yy = [None] * nbpt
            zz = [None] * nbpt
            LesNoeudsEnPlus = Q0
            NomNoeudsEnPlus = ['NXA0']
            mm.cn = LesNoeudsEnPlus
            mm.correspondance_noeuds = tuple(NomNoeudsEnPlus)

            for i in range(1, nbpt):
                x[i] = P0[0] + i * (P1[0] - P0[0]) / (nbpt - 1)
                y[i] = P0[1] + i * (P1[1] - P0[1]) / (nbpt - 1)
                z[i] = P0[2] + i * (P1[2] - P0[2]) / (nbpt - 1)
                xx[i] = x[i] - dpropa[0]
                yy[i] = y[i] - dpropa[1]
                zz[i] = z[i] - dpropa[2]
                LesNoeudsEnPlus = NP.array([[xx[i], yy[i], zz[i]]])
                NomNoeudsEnPlus = ['NX%s0' % (ALPHABET[i])]
                mm.cn = NP.concatenate((mm.cn, LesNoeudsEnPlus))
                mm.correspondance_noeuds = tuple(
                    list(mm.correspondance_noeuds) + NomNoeudsEnPlus)
            LesNoeudsEnPlus = NP.array([P0])
            NomNoeudsEnPlus = ['NXA1']
            mm.cn = NP.concatenate((mm.cn, LesNoeudsEnPlus))
            mm.correspondance_noeuds = tuple(
                list(mm.correspondance_noeuds) + NomNoeudsEnPlus)
            for i in range(1, nbpt):
                LesNoeudsEnPlus = NP.array([[x[i], y[i], z[i]]])
                NomNoeudsEnPlus = ['NX%s1' % (ALPHABET[i])]
                mm.cn = NP.concatenate((mm.cn, LesNoeudsEnPlus))
                mm.correspondance_noeuds = tuple(
                    list(mm.correspondance_noeuds) + NomNoeudsEnPlus)

# Ajout Maille levre (quad4)
            NomMaillesEnPlus = []
            num_maille = []
            NoeudsMailles = []
            for ifond in range(nbpt - 1):
                NomMaillesEnPlus.append('MX%s1' % (ALPHABET[ifond]))
                num_maille.append([ifond + 1])
                num_maille.append(ifond + 1)
                i1 = ifond
                i2 = ifond + 1
                i3 = nbpt + ifond
                i4 = nbpt + ifond + 1
                NoeudsMailles.append(NP.array([i1, i2, i4, i3]))

            typ_maille = mm.dic['QUAD4']
            NbMailleAjoute = nbpt - 1
            mm.tm = NP.concatenate(
                (mm.tm, NP.array([typ_maille] * NbMailleAjoute)))
            mm.correspondance_mailles += tuple(NomMaillesEnPlus)
            mm.co += NoeudsMailles
            mm.gma['%s_0' % (MFISS)] = NP.arange(nbpt - 1)

# Ajout Maille fond (SEG2)
            NomMaillesEnPlus = []
            num_maille = []
            NoeudsMailles = []
            for ifond in range(nbpt - 1):
                NomMaillesEnPlus.append('MF%s1' % (ALPHABET[ifond]))
                num_maille.append([ifond + nbpt])
                num_maille.append(ifond + nbpt)
                i3 = nbpt + ifond
                i4 = nbpt + ifond + 1
                NoeudsMailles.append(NP.array([i3, i4]))

            typ_maille = mm.dic['SEG2']
            NbMailleAjoute = nbpt - 1
            mm.tm = NP.concatenate(
                (mm.tm, NP.array([typ_maille] * NbMailleAjoute)))
            mm.correspondance_mailles += tuple(NomMaillesEnPlus)
            mm.co += NoeudsMailles
            mm.gma['%s_0' % (MFOND)] = NP.arange(nbpt - 1, 2 * (nbpt - 1))

# 4-c : ellipse
        if form == 'ELLIPSE':
            P0 = args['CENTRE']
            alpha0 = args['ANGLE_ORIG']
            alpha1 = args['ANGLE_EXTR']
            vect_x = args['VECT_X']
            vect_y = args['VECT_Y']
            gdax = args['DEMI_GRAND_AXE']
            ptax = args['DEMI_PETIT_AXE']
            normale = NP.cross(vect_x, vect_y)
            verif = NP.dot(vect_x, vect_y)
            if abs(verif) > 0.01:
                UTMESS('F', 'RUPTURE1_52')
            nbpt = args['NB_POINT_FOND']
            ALPHABET = nom_points_fonds(nbpt)

            mm = MAIL_PY()
            mm.__init__()
            LesNoeudsEnPlus = NP.array([[P0[0], P0[1], P0[2]]])
            NomNoeudsEnPlus = ['NXA0']
            mm.cn = LesNoeudsEnPlus
            mm.correspondance_noeuds = tuple(NomNoeudsEnPlus)

# Coordonnees des noeuds
            matr = NP.asarray([vect_x, vect_y, normale])
            matr2 = NP.transpose(matr)
            alpha0 = alpha0 * NP.pi / 180.
            alpha1 = alpha1 * NP.pi / 180.
            for i in range(nbpt):
                alphai = alpha0 + i * (alpha1 - alpha0) / (nbpt - 1)
                coor_r1 = NP.asarray(
                    [gdax * cos(alphai), ptax * sin(alphai), 0])
                coor_r0 = NP.dot(matr2, coor_r1) + P0
                LesNoeudsEnPlus = NP.array(
                    [[coor_r0[0], coor_r0[1], coor_r0[2]]])
                NomNoeudsEnPlus = ['NX%s1' % (ALPHABET[i])]
                mm.cn = NP.concatenate((mm.cn, LesNoeudsEnPlus))
                mm.correspondance_noeuds = tuple(
                    list(mm.correspondance_noeuds) + NomNoeudsEnPlus)

# Ajout Maille levre (TRIA3)
            NomMaillesEnPlus = []
            num_maille = []
            NoeudsMailles = []
            typ_maille = mm.dic['TRIA3']
            for ifond in range(nbpt - 1):
                NomMaillesEnPlus.append('MX%s1' % (ALPHABET[ifond]))
                num_maille.append([ifond + 1])
                num_maille.append(ifond + 1)
                i1 = 0
                i2 = ifond + 1
                i3 = ifond + 2
                NoeudsMailles.append(NP.array([i1, i2, i3]))
            NbMailleAjoute = nbpt - 1
            mm.tm = NP.concatenate(
                (mm.tm, NP.array([typ_maille] * NbMailleAjoute)))
            mm.correspondance_mailles += tuple(NomMaillesEnPlus)
            mm.co += NoeudsMailles
            mm.gma['%s_0' % (MFISS)] = NP.arange(NbMailleAjoute)

# Ajout Maille fond (SEG2)
            NomMaillesEnPlus = []
            num_maille = []
            NoeudsMailles = []
            typ_maille = mm.dic['SEG2']
            for ifond in range(nbpt - 1):
                NomMaillesEnPlus.append('MF%s1' % (ALPHABET[ifond]))
                num_maille.append([ifond + nbpt])
                num_maille.append(ifond + nbpt)
                i3 = ifond + 1
                i4 = ifond + 2
                NoeudsMailles.append(NP.array([i3, i4]))

            NbMailleAjoute = nbpt - 1
            mm.tm = NP.concatenate(
                (mm.tm, NP.array([typ_maille] * NbMailleAjoute)))
            mm.correspondance_mailles += tuple(NomMaillesEnPlus)
            mm.co += NoeudsMailles
            mm.gma['%s_0' % (MFOND)] = NP.arange(nbpt - 1, 2 * (nbpt - 1))

        if INFO == 2:
            texte = "Maillage produit par l operateur PROPA_FISS"
            aster.affiche('MESSAGE', texte)
            print(mm)

# Sauvegarde (maillage xfem et maillage concatene)
<<<<<<< HEAD
        MAIL_FISS2 = args.get('MAIL_FISS')
        #if MAIL_FISS2 != None:
            #self.DeclareOut('ma_xfem2', MAIL_FISS2)
=======
        MAIL_FISS2 = args['MAIL_FISS']
        if MAIL_FISS2 is not None:
            self.DeclareOut('ma_xfem2', MAIL_FISS2)
>>>>>>> 7b5df21d
        unit = mm.ToAster()
        self.DeclareOut('ma_xfem2', MAIL_FISS2)
        ma_xfem2 = LIRE_MAILLAGE(FORMAT='ASTER',UNITE=unit)
        self.register_result(ma_xfem2, MAIL_FISS2)
        if MAIL_FISS2 != None:
            self.register_result(ma_xfem2, MAIL_FISS2)

<<<<<<< HEAD
        MAIL_TOTAL = args.get('MAIL_TOTAL')
        #if MAIL_TOTAL != None:
            #self.DeclareOut('ma_tot', MAIL_TOTAL)
=======
        MAIL_TOTAL = args['MAIL_TOTAL']
        if MAIL_TOTAL is not None:
            self.DeclareOut('ma_tot', MAIL_TOTAL)
>>>>>>> 7b5df21d
        MAIL_STRUC = args['MAIL_STRUC']
        ma_tot = ASSE_MAILLAGE(MAILLAGE_1=MAIL_STRUC,
                               MAILLAGE_2=ma_xfem2,
                               OPERATION='SUPERPOSE')
        if MAIL_TOTAL != None:
            self.register_result(ma_tot, MAIL_TOTAL)

    return<|MERGE_RESOLUTION|>--- conflicted
+++ resolved
@@ -642,22 +642,14 @@
             # Si METHODE_PROPA !='MAILLAGE'
             if TEST_MAIL == 'NON':
 
-<<<<<<< HEAD
-                if not 'K3' in __tabsif.para and Fiss.get('NB_POINT_FOND') != None:
-=======
-                if not 'K3' in __tabsif.para and Fiss['NB_POINT_FOND'] is not None:
->>>>>>> 7b5df21d
+                if not 'K3' in __tabsif.para and Fiss.get('NB_POINT_FOND') is not None:
                     UTMESS('A', 'XFEM2_73')
                     Fiss['NB_POINT_FOND'] = None
 
 #       Stockage de Da/Dt de beta et de gamma en fonction de l'abscisse curviligne
 #       pour permettre ensuite de trouver ces parametres aux points "physiques"
 #       par interpolation lineaire
-<<<<<<< HEAD
-                if Fiss.get('NB_POINT_FOND') != None:
-=======
-                if Fiss['NB_POINT_FOND'] is not None:
->>>>>>> 7b5df21d
+                if Fiss.get('NB_POINT_FOND') is not None:
 
                     if ('ABSC_CURV' in tab_cumul.para):
                         absc = tab_cumul.ABSC_CURV.values()
@@ -772,11 +764,7 @@
             Coorfo = Fiss['FISS_ACTUELLE'].sdj.FONDFISS.get()
 
 #     Si NB_POINT_FOND: calcul de beta et Da/Dt aux points "physiques"
-<<<<<<< HEAD
-            if (Fiss.get('NB_POINT_FOND') != None):
-=======
-            if (Fiss['NB_POINT_FOND'] is not None):
->>>>>>> 7b5df21d
+            if (Fiss.get('NB_POINT_FOND') is not None):
 
                 TABLE_BETA[numfis] = []
                 if calc_gamma :
@@ -869,11 +857,7 @@
         mcsimp['TEST_MAIL'] = TEST_MAIL
         mcsimp['ZONE_MAJ'] = args['ZONE_MAJ']
         if mcsimp['ZONE_MAJ'] == 'TORE':
-<<<<<<< HEAD
-            if args.get('RAYON_TORE') != None:
-=======
-            if args['RAYON_TORE'] is not None:
->>>>>>> 7b5df21d
+            if args.get('RAYON_TORE') is not None:
                 mcsimp['RAYON_TORE'] = args['RAYON_TORE']
 
         FissAct = [Fiss['FISS_ACTUELLE'] for Fiss in Fissures]
@@ -1254,15 +1238,7 @@
                 print(mm[numfis])
 
 # Sauvegarde maillage xfem
-<<<<<<< HEAD
             MAIL_FISS2 = Fiss.get('MAIL_PROPAGE')
-            #if MAIL_FISS2 != None:
-                #self.DeclareOut('ma_xfem2', MAIL_FISS2)
-=======
-            MAIL_FISS2 = Fiss['MAIL_PROPAGE']
-            if MAIL_FISS2 is not None:
-                self.DeclareOut('ma_xfem2', MAIL_FISS2)
->>>>>>> 7b5df21d
 
             unit = mm[numfis].ToAster()
             ma_xfem2 = LIRE_MAILLAGE(FORMAT='ASTER',UNITE=unit)
@@ -1277,15 +1253,7 @@
                                               OPERATION='SUPERPOSE')
 
 # Sauvegarde maillage concatene
-<<<<<<< HEAD
         MAIL_TOTAL = args.get('MAIL_TOTAL')
-        #if MAIL_TOTAL != None:
-            #self.DeclareOut('ma_tot', MAIL_TOTAL)
-=======
-        MAIL_TOTAL = args['MAIL_TOTAL']
-        if MAIL_TOTAL is not None:
-            self.DeclareOut('ma_tot', MAIL_TOTAL)
->>>>>>> 7b5df21d
         MAIL_STRUC = args['MAIL_STRUC']
         ma_tot = ASSE_MAILLAGE(MAILLAGE_1=MAIL_STRUC,
                                MAILLAGE_2=__MMX[Nbfissure - 1],
@@ -1519,15 +1487,7 @@
             print(mm)
 
 # Sauvegarde (maillage xfem et maillage concatene)
-<<<<<<< HEAD
         MAIL_FISS2 = args.get('MAIL_FISS')
-        #if MAIL_FISS2 != None:
-            #self.DeclareOut('ma_xfem2', MAIL_FISS2)
-=======
-        MAIL_FISS2 = args['MAIL_FISS']
-        if MAIL_FISS2 is not None:
-            self.DeclareOut('ma_xfem2', MAIL_FISS2)
->>>>>>> 7b5df21d
         unit = mm.ToAster()
         self.DeclareOut('ma_xfem2', MAIL_FISS2)
         ma_xfem2 = LIRE_MAILLAGE(FORMAT='ASTER',UNITE=unit)
@@ -1535,15 +1495,7 @@
         if MAIL_FISS2 != None:
             self.register_result(ma_xfem2, MAIL_FISS2)
 
-<<<<<<< HEAD
         MAIL_TOTAL = args.get('MAIL_TOTAL')
-        #if MAIL_TOTAL != None:
-            #self.DeclareOut('ma_tot', MAIL_TOTAL)
-=======
-        MAIL_TOTAL = args['MAIL_TOTAL']
-        if MAIL_TOTAL is not None:
-            self.DeclareOut('ma_tot', MAIL_TOTAL)
->>>>>>> 7b5df21d
         MAIL_STRUC = args['MAIL_STRUC']
         ma_tot = ASSE_MAILLAGE(MAILLAGE_1=MAIL_STRUC,
                                MAILLAGE_2=ma_xfem2,
