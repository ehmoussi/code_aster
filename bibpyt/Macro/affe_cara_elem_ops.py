--- conflicted
+++ resolved
@@ -64,109 +64,56 @@
     if (VERIF):
         motclef_cara_elem['VERIF'] = VERIF
     #
-<<<<<<< HEAD
-    if POUTRE != None:
+    if POUTRE is not None:
         motclef_cara_elem['POUTRE'] = force_list(POUTRE)
     #
-    if BARRE != None:
+    if BARRE is not None:
         motclef_cara_elem['BARRE'] = force_list(BARRE)
     #
-    if COQUE != None:
+    if COQUE is not None:
         motclef_cara_elem['COQUE'] = force_list(COQUE)
     #
-    if CABLE != None:
+    if CABLE is not None:
         motclef_cara_elem['CABLE'] = force_list(CABLE)
     #
-    if DISCRET != None:
+    if DISCRET is not None:
         motclef_cara_elem['DISCRET'] = force_list(DISCRET)
     #
-    if DISCRET_2D != None:
+    if DISCRET_2D is not None:
         motclef_cara_elem['DISCRET_2D'] = force_list(DISCRET_2D)
     #
-    if ORIENTATION != None:
+    if ORIENTATION is not None:
         motclef_cara_elem['ORIENTATION'] = force_list(ORIENTATION)
     #
-    if MASSIF != None:
+    if MASSIF is not None:
         motclef_cara_elem['MASSIF'] = force_list(MASSIF)
     #
-    if POUTRE_FLUI != None:
+    if POUTRE_FLUI is not None:
         motclef_cara_elem['POUTRE_FLUI'] = force_list(POUTRE_FLUI)
     #
-    if GRILLE != None:
+    if GRILLE is not None:
         motclef_cara_elem['GRILLE'] = force_list(GRILLE)
     #
-    if MEMBRANE != None:
+    if MEMBRANE is not None:
         motclef_cara_elem['MEMBRANE'] = force_list(MEMBRANE)
     #
-    if RIGI_PARASOL != None:
+    if RIGI_PARASOL is not None:
         motclef_cara_elem['RIGI_PARASOL'] = force_list(RIGI_PARASOL)
     #
-    if RIGI_MISS_3D != None:
+    if RIGI_MISS_3D is not None:
         motclef_cara_elem['RIGI_MISS_3D'] = force_list(RIGI_MISS_3D)
     #
-    if MASS_AJOU != None:
+    if MASS_AJOU is not None:
         motclef_cara_elem['MASS_AJOU'] = force_list(MASS_AJOU)
     #
-    if MASS_REP != None:
+    if MASS_REP is not None:
         motclef_cara_elem['MASS_REP'] = force_list(MASS_REP)
     #
-    if GEOM_FIBRE != None:
+    if GEOM_FIBRE is not None:
         motclef_cara_elem['GEOM_FIBRE'] = GEOM_FIBRE
     #
-    if MULTIFIBRE != None:
+    if MULTIFIBRE is not None:
         motclef_cara_elem['MULTIFIBRE'] = force_list(MULTIFIBRE)
-=======
-    if POUTRE is not None:
-        motclef_cara_elem['POUTRE']         = POUTRE.List_F()
-    #
-    if BARRE is not None:
-        motclef_cara_elem['BARRE']          = BARRE.List_F()
-    #
-    if COQUE is not None:
-        motclef_cara_elem['COQUE']          = COQUE.List_F()
-    #
-    if CABLE is not None:
-        motclef_cara_elem['CABLE']          = CABLE.List_F()
-    #
-    if DISCRET is not None:
-        motclef_cara_elem['DISCRET']        = DISCRET.List_F()
-    #
-    if DISCRET_2D is not None:
-        motclef_cara_elem['DISCRET_2D']     = DISCRET_2D.List_F()
-    #
-    if ORIENTATION is not None:
-        motclef_cara_elem['ORIENTATION']    = ORIENTATION.List_F()
-    #
-    if MASSIF is not None:
-        motclef_cara_elem['MASSIF']         = MASSIF.List_F()
-    #
-    if POUTRE_FLUI is not None:
-        motclef_cara_elem['POUTRE_FLUI']    = POUTRE_FLUI.List_F()
-    #
-    if GRILLE is not None:
-        motclef_cara_elem['GRILLE']         = GRILLE.List_F()
-    #
-    if MEMBRANE is not None:
-        motclef_cara_elem['MEMBRANE']       = MEMBRANE.List_F()
-    #
-    if RIGI_PARASOL is not None:
-        motclef_cara_elem['RIGI_PARASOL']   = RIGI_PARASOL.List_F()
-    #
-    if RIGI_MISS_3D is not None:
-        motclef_cara_elem['RIGI_MISS_3D']   = RIGI_MISS_3D.List_F()
-    #
-    if MASS_AJOU is not None:
-        motclef_cara_elem['MASS_AJOU']      = MASS_AJOU.List_F()
-    #
-    if MASS_REP is not None:
-        motclef_cara_elem['MASS_REP']       = MASS_REP.List_F()
-    #
-    if GEOM_FIBRE is not None:
-        motclef_cara_elem['GEOM_FIBRE']     = GEOM_FIBRE
-    #
-    if MULTIFIBRE is not None:
-        motclef_cara_elem['MULTIFIBRE']     = MULTIFIBRE.List_F()
->>>>>>> 7b5df21d
     #
     nomres = CARA_ELEM(**motclef_cara_elem)
     #
