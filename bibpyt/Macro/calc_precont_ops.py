--- conflicted
+++ resolved
@@ -364,17 +364,7 @@
 
         # 1.5 Modele contenant uniquement les cables de precontrainte
         # ---------------------------------------------------------
-<<<<<<< HEAD
         objma = MODELE.getSupportMesh()
-        print objma
-=======
-        __MOD = MODELE.nom.ljust(8)
-        __MOD1 = __MOD + '.MODELE    .LGRF        '
-        __LMAIL = aster.getvectjev(__MOD1)
-        __MAIL = __LMAIL[0].strip()
-
-        objma = self.get_sd_avant_etape(__MAIL, self)
->>>>>>> 3447b1dc
         __M_CA = AFFE_MODELE(MAILLAGE=objma,
                              AFFE=affe_mo)
 
