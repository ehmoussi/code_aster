--- conflicted
+++ resolved
@@ -918,42 +918,12 @@
 
     __macou = DEFI_GROUP(reuse=__macou, MAILLAGE=__macou, **motscles)
 
-<<<<<<< HEAD
-    if RESULTAT.getType().lower() in ('evol_elas', 'evol_noli', 'mode_meca',
-                                     'comb_fourier', 'mult_elas', 'fourier_elas'):
-        __mocou = AFFE_MODELE(MAILLAGE=__macou,
-                              AFFE=_F(TOUT='OUI',
-                                      PHENOMENE='MECANIQUE',
-                                      MODELISATION='BARRE',),
-                              DISTRIBUTION=_F(METHODE='CENTRALISE'),
-                              )
-    elif RESULTAT.getType().lower() in ('evol_ther', 'evol_varc',):
-        __mocou = AFFE_MODELE(MAILLAGE=__macou,
-                              AFFE=_F(TOUT='OUI',
-                                      PHENOMENE='THERMIQUE',
-                                      MODELISATION='PLAN',),)
-=======
 
     # issue27543 : l'utilisation d'un modèle n'est pas utile et elle
     # engendrait dans le cas thermique l'émission des alarmes MODELE1_3 et MODELE1_53
     # Dans le cas où il y aurait besoin de réintroduire les modèles, j'ai remplacé
     # la modélisation PLAN par COQUE (laissée en commentaire) ce qui permet également
     # de supprimer les alarmes.
-
-    #if AsType(RESULTAT).__name__ in ('evol_elas', 'evol_noli', 'mode_meca',
-                                     #'comb_fourier', 'mult_elas', 'fourier_elas'):
-        #__mocou = AFFE_MODELE(MAILLAGE=__macou,
-                              #AFFE=_F(TOUT='OUI',
-                                      #PHENOMENE='MECANIQUE',
-                                      #MODELISATION='BARRE',),
-                              #DISTRIBUTION=_F(METHODE='CENTRALISE'),
-                              #)
-    #elif AsType(RESULTAT).__name__ in ('evol_ther', 'evol_varc',):
-        #__mocou = AFFE_MODELE(MAILLAGE=__macou,
-                              #AFFE=_F(TOUT='OUI',
-                                      #PHENOMENE='THERMIQUE',
-                                      #MODELISATION='COQUE',),)
->>>>>>> 21377dab
 
     motscles = {}
     motscles.update(mcORDR)
