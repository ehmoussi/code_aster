# coding=utf-8
# --------------------------------------------------------------------
# Copyright (C) 1991 - 2018 - EDF R&D - www.code-aster.org
# This file is part of code_aster.
#
# code_aster is free software: you can redistribute it and/or modify
# it under the terms of the GNU General Public License as published by
# the Free Software Foundation, either version 3 of the License, or
# (at your option) any later version.
#
# code_aster is distributed in the hope that it will be useful,
# but WITHOUT ANY WARRANTY; without even the implied warranty of
# MERCHANTABILITY or FITNESS FOR A PARTICULAR PURPOSE.  See the
# GNU General Public License for more details.
#
# You should have received a copy of the GNU General Public License
# along with code_aster.  If not, see <http://www.gnu.org/licenses/>.
# --------------------------------------------------------------------

import os

#
# script PYTHON de creation du résultat local
#

#
# verification que les points de la ligne de coupe sont dans la matiere


def crea_grp_matiere(self, groupe, newgrp, iocc, m, __remodr, NOM_CHAM, LIGN_COUPE, __macou):

    import aster
    from code_aster.Cata.Syntax import _F
    from Noyau.N_utils import AsType
    from Utilitai.Utmess import UTMESS
    POST_RELEVE_T = self.get_cmd('POST_RELEVE_T')
    DEFI_GROUP = self.get_cmd('DEFI_GROUP')

    motscles = {}
    if m['NOM_CMP'] != None:
        motscles['NOM_CMP'] = m['NOM_CMP']
    else:
        motscles['TOUT_CMP'] = 'OUI'
    motscles['OPERATION'] = 'EXTRACTION'

    __tab = POST_RELEVE_T(ACTION=_F(INTITULE=newgrp,
                                    RESULTAT=__remodr,
                                    NOM_CHAM=NOM_CHAM,
                                    GROUP_NO=groupe, **motscles))

    # dictb=table initiale (contenant éventuellement des noeuds hors matière)
    dictb = __tab.EXTR_TABLE()
    # listenoe_b=liste ordonnee des noeuds de la ligne de coupe (avec doublons)
    listenoe_b = dictb.NOEUD.values()
    # lno_b2=liste des noeuds de la ligne de coupe après élimination des doublons
    # (attention, on perd l'ordre des noeuds)
    lno_b2 = set(listenoe_b)

    # dictc=table (extraite de dictb) contenant uniquement des noeuds dans la
    # matière
    if m['NOM_CMP'] != None:
        dictc = getattr(dictb, m['NOM_CMP'][0]).NON_VIDE()
        lno_c2 = set(dictc.NOEUD.values())
    else:  # TOUT_CMP='OUI'
        # on garde uniquement les composantes pour conserver les noeuds où il y
        # a des valeurs
        a_suppr = set(
            ['INTITULE', 'RESU', 'NOM_CHAM', 'NUME_ORDRE', 'INST', 'ABSC_CURV', 'COOR_X', 'COOR_Y', 'COOR_Z'])
        new_para = set(dictb.para)
        new_para.difference_update(a_suppr)

        lno_c2 = set()
        for comp in new_para.difference(['NOEUD']):
            dictc = getattr(dictb, comp).NON_VIDE()
            lno_c2.update(dictc.NOEUD.values())

    # on réordonne la liste des noeuds de lno_c2 (selon leur position dans listenoe_b) => l_matiere
    # l_horsmat=liste des noeuds hors matière
    l_matiere = [j for j in listenoe_b if j in lno_c2]
    nderm = l_matiere.index(l_matiere[len(l_matiere) - 1])
    l_horsmat = [j for j in listenoe_b if j not in lno_c2]

    # si on est en présence de noeuds hors matière,
    # on emet une alarme pour informer l'utilisateur
    nbpoin = m['NB_POINTS']
    reste = nbpoin - len(l_matiere)
    if len(l_horsmat) > 0:

        nderh = l_horsmat.index(l_horsmat[len(l_horsmat) - 1])
        cnom = aster.getvectjev(__macou.nom.ljust(8) + '.NOMNOE')
        l_coor = aster.getvectjev(__macou.nom.ljust(8) + '.COORDO    .VALE')
        indent = os.linesep + ' ' * 12
        l_surlig = []
        l_horslig = []
        for j in l_matiere[:nderm + 1]:
            nuno = cnom.index(j.ljust(8))
            text_coordo = '(%f, %f, %f)' % tuple(l_coor[3 * nuno:3 * nuno + 3])
            l_surlig.append(text_coordo)
        for j in l_horsmat[:nderh + 1]:
            nuno = cnom.index(j.ljust(8))
            text_coordo = '(%f, %f, %f)' % tuple(l_coor[3 * nuno:3 * nuno + 3])
            l_horslig.append(text_coordo)
        UTMESS('A', 'POST0_8', valk=[
               indent.join(l_surlig), indent.join(l_horslig)])

    elif reste > 0:

        cnom = aster.getvectjev(__macou.nom.ljust(8) + '.NOMNOE')
        l_coor = aster.getvectjev(__macou.nom.ljust(8) + '.COORDO    .VALE')
        indent = os.linesep + ' ' * 12
        l_surlig = []
        for j in l_matiere[:nderm + 1]:
            nuno = cnom.index(j.ljust(8))
            text_coordo = '(%f, %f, %f)' % tuple(l_coor[3 * nuno:3 * nuno + 3])
            l_surlig.append(text_coordo)
        UTMESS('A', 'POST0_24', vali=[
               iocc, reste], valk=[indent.join(l_surlig)])

    __macou = DEFI_GROUP(reuse=__macou, MAILLAGE=__macou,
                         CREA_GROUP_NO=_F(NOM=newgrp, NOEUD=l_matiere[:nderm + 1]),)

    return


def crea_resu_local(self, dime, NOM_CHAM, m, resin, mail, nomgrma):

    from Utilitai.Utmess import UTMESS
    from math import pi, sqrt, atan2, asin
    import aster
    from code_aster.Cata.Syntax import _F
    MODI_REPERE = self.get_cmd('MODI_REPERE')

    epsi = 0.00000001

    if NOM_CHAM == 'DEPL':
        if dime == 2:
            LCMP = ['DX', 'DY']
            TYPE_CHAM = 'VECT_2D'
        elif dime == 3:
            LCMP = ['DX', 'DY', 'DZ']
            TYPE_CHAM = 'VECT_3D'
    elif NOM_CHAM in ('SIGM_NOEU', 'SIEF_ELNO', 'SIGM_ELNO'):
        if dime == 2:
            LCMP = ['SIXX', 'SIYY', 'SIZZ', 'SIXY']
            TYPE_CHAM = 'TENS_2D'
        elif dime == 3:
            LCMP = ['SIXX', 'SIYY', 'SIZZ', 'SIXY', 'SIXZ', 'SIYZ']
            TYPE_CHAM = 'TENS_3D'
    elif NOM_CHAM in ('FLUX_ELNO', 'FLUX_NOEU',):
        if dime == 2:
            LCMP = ['FLUX', 'FLUY', ]
            TYPE_CHAM = 'VECT_2D'
        elif dime == 3:
            LCMP = ['FLUX', 'FLUY', 'FLUZ', ]
            TYPE_CHAM = 'VECT_3D'
        else:
            assert 0
    else:
        assert 0

    if m['TYPE'] == 'SEGMENT' and m['REPERE'] != 'CYLINDRIQUE':

        if m['REPERE'] == 'LOCAL':
            # --- determination des angles nautiques
            cx1 = m['COOR_EXTR'][0] - m['COOR_ORIG'][0]
            cx2 = m['COOR_EXTR'][1] - m['COOR_ORIG'][1]
            cx3 = 0.
            if dime == 3:
                cx3 = m['COOR_EXTR'][2] - m['COOR_ORIG'][2]
            nvx = sqrt(cx1 ** 2 + cx2 ** 2 + cx3 ** 2)
            if abs(nvx) < epsi:
                UTMESS('F', 'POST0_1')
            cx1 = cx1 / nvx
            cx2 = cx2 / nvx
            cx3 = cx3 / nvx
            if m['VECT_Y']:
                cy1 = m['VECT_Y'][0]
                cy2 = m['VECT_Y'][1]
                cy3 = 0.
                if dime == 3:
                    cy3 = m['VECT_Y'][2]
            else:
                UTMESS('F', 'POST0_50')
            nvy = sqrt(cy1 ** 2 + cy2 ** 2 + cy3 ** 2)
            if abs(nvy) < epsi:
                UTMESS('F', 'POST0_2')
            cy1 = cy1 / nvy
            cy2 = cy2 / nvy
            cy3 = cy3 / nvy
            if ((abs(cx1 - cy1) < epsi and abs(cx2 - cy2) < epsi and abs(cx3 - cy3) < epsi) or
               (abs(cx1 + cy1) < epsi and abs(cx2 + cy2) < epsi and abs(cx3 + cy3) < epsi)):
                UTMESS('F', 'POST0_3')
            if abs(cx1 * cy1 + cx2 * cy2 + cx3 * cy3) > epsi:
                cz1 = cx2 * cy3 - cx3 * cy2
                cz2 = cx3 * cy1 - cx1 * cy3
                cz3 = cx1 * cy2 - cx2 * cy1
                nvz = sqrt(cz1 ** 2 + cz2 ** 2 + cz3 ** 2)
                cz1 = cz1 / nvz
                cz2 = cz2 / nvz
                cz3 = cz3 / nvz
                cy1 = cz2 * cx3 - cz3 * cx2
                cy2 = cz3 * cx1 - cz1 * cx3
                cy3 = cz1 * cx2 - cz2 * cx1
                nvy = sqrt(cy1 ** 2 + cy2 ** 2 + cy3 ** 2)
                cy1 = cy1 / nvy
                cy2 = cy2 / nvy
                cy3 = cy3 / nvy
                UTMESS('A', 'POST0_4', valr=[cy1, cy2, cy3])
            else:
                cz1 = cx2 * cy3 - cx3 * cy2
                cz2 = cx3 * cy1 - cx1 * cy3
                cz3 = cx1 * cy2 - cx2 * cy1
            beta = 0.
            gamma = 0.
            if dime == 2:
                alpha = atan2(cx2, cx1)
            else:
                if cx1 ** 2 + cx2 ** 2 > epsi:
                    alpha = atan2(cx2, cx1)
                    beta = -asin(cx3)
                    gamma = atan2(cy3, cz3)
                else:
                    alpha = atan2(-cy1, cy2)
                    beta = -asin(cx3)
                    gamma = 0.
            alpha = alpha * 180 / pi
            beta = beta * 180 / pi
            gamma = gamma * 180 / pi

        elif m['REPERE'] == 'UTILISATEUR':
            alpha = m['ANGL_NAUT'][0]
            beta = m['ANGL_NAUT'][1]
            gamma = m['ANGL_NAUT'][2]

        motscles = {}
        motscles['MODI_CHAM'] = []
        motscles['AFFE'] = []
        motscles['MODI_CHAM'].append(
            _F(NOM_CHAM=NOM_CHAM, NOM_CMP=LCMP, TYPE_CHAM=TYPE_CHAM),)
        ANGL_NAUT = []
        ANGL_NAUT.append(alpha)
        if dime == 3:
            ANGL_NAUT.append(beta)
            ANGL_NAUT.append(gamma)
        motscles['AFFE'].append(_F(ANGL_NAUT=ANGL_NAUT),)
        __remodr = MODI_REPERE(
            RESULTAT=resin, REPERE='UTILISATEUR', **motscles)

    if m['TYPE'] == 'ARC':
        if m['REPERE'] == 'CYLINDRIQUE':
            motscles = {}
            motscles['MODI_CHAM'] = []
            motscles['AFFE'] = []
            motscles['MODI_CHAM'].append(
                _F(NOM_CHAM=NOM_CHAM, NOM_CMP=LCMP, TYPE_CHAM=TYPE_CHAM),)
            ORIGINE = []
            ORIGINE.append(m['CENTRE'][0])
            ORIGINE.append(m['CENTRE'][1])
            if dime == 3:
                ORIGINE.append(m['CENTRE'][2])
                AXE_Z = []
                AXE_Z.append(m['DNOR'][0])
                AXE_Z.append(m['DNOR'][1])
                AXE_Z.append(m['DNOR'][2])
                motscles['AFFE'].append(_F(ORIGINE=ORIGINE, AXE_Z=AXE_Z),)
            elif dime == 2:
                motscles['AFFE'].append(_F(ORIGINE=ORIGINE,),)
            __remodr = MODI_REPERE(
                RESULTAT=resin, REPERE='CYLINDRIQUE', **motscles)
        else:
            UTMESS('F', 'POST0_5', valk=[m['TYPE'], m['REPERE']])

    if m['TYPE'][:5] == 'GROUP' or m['TYPE'] == 'SEGMENT':

        if m['TYPE'][:5] == 'GROUP' and m['REPERE'] == 'LOCAL':
        # determination du repère local (v1,v2,v3)
        # ---------------------------------------
            noma = mail.nom
            collgrma = aster.getcolljev(noma.ljust(8) + '.GROUPEMA')
            collcnx = aster.getcolljev(noma.ljust(8) + '.CONNEX')
            coord = aster.getvectjev(noma.ljust(8) + '.COORDO    .VALE')
            cnom = aster.getvectjev(noma.ljust(8) + '.NOMNOE')

            numa = collgrma[nomgrma.ljust(24)]
            dictu = {}
#     initialisations
            for ima in numa:
                n1 = collcnx[ima][0]
                n2 = collcnx[ima][1]
                dictu[n1] = []
                dictu[n2] = []
#     determination du vecteur tangent (v1) + normalisation
            for ima in numa:
                vectu1 = []
                vectu2 = []
                n1 = collcnx[ima][0]
                n2 = collcnx[ima][1]
                ux = coord[3 * (n2 - 1)] - coord[3 * (n1 - 1)]
                uy = coord[3 * (n2 - 1) + 1] - coord[3 * (n1 - 1) + 1]
                vectu1.append(ux)
                vectu1.append(uy)
                vectu2.append(ux)
                vectu2.append(uy)
                if dime == 3:
                    uz = coord[3 * (n2 - 1) + 2] - coord[3 * (n1 - 1) + 2]
                    vectu1.append(uz)
                    vectu2.append(uz)
                dictu[n1].append(vectu1)
                dictu[n2].append(vectu2)
            for i in dictu:
                if len(dictu[i]) == 2:
                    dictu[i][0][0] = dictu[i][0][0] + dictu[i][1][0]
                    dictu[i][0][1] = dictu[i][0][1] + dictu[i][1][1]
                    if dime == 3:
                        dictu[i][0][2] = dictu[i][0][2] + dictu[i][1][2]
                    del dictu[i][1]
            for i in dictu:
                if dime == 2:
                    norm = sqrt(dictu[i][0][0] ** 2 + dictu[i][0][1] ** 2)
                    dictu[i][0][0] = dictu[i][0][0] / norm
                    dictu[i][0][1] = dictu[i][0][1] / norm
                elif dime == 3:
                    norm = sqrt(
                        dictu[i][0][0] ** 2 + dictu[i][0][1] ** 2 + dictu[i][0][2] ** 2)
                    dictu[i][0][0] = dictu[i][0][0] / norm
                    dictu[i][0][1] = dictu[i][0][1] / norm
                    dictu[i][0][2] = dictu[i][0][2] / norm
#     determination du vecteur normal (v2):
#     on projete VECT_Y sur le plan orthogonal au vecteur v1.
#     (ce vecteur normal est obtenu par 2 produits vectoriels successifs en 3D)
            if dime == 3:
                norm = sqrt(m['VECT_Y'][0] ** 2 + m[
                            'VECT_Y'][1] ** 2 + m['VECT_Y'][2] ** 2)
                tmpy = [m['VECT_Y'][0] / norm, m[
                    'VECT_Y'][1] / norm, m['VECT_Y'][2] / norm]
            j = 0
            __resu = [None] * (len(dictu) + 1)
            __resu[0] = resin
            for i in dictu:
                j = j + 1
                vecty = []
                if dime == 2:
                    vecty.append(-dictu[i][0][1])
                    vecty.append(dictu[i][0][0])
                    dictu[i].append(vecty)
                elif dime == 3:
                    # v3= v1 vectoriel vect_y
                    vectz = []
                    vectz.append(
                        dictu[i][0][1] * tmpy[2] - dictu[i][0][2] * tmpy[1])
                    vectz.append(
                        dictu[i][0][2] * tmpy[0] - dictu[i][0][0] * tmpy[2])
                    vectz.append(
                        dictu[i][0][0] * tmpy[1] - dictu[i][0][1] * tmpy[0])
                    normz = sqrt(vectz[0] ** 2 + vectz[1] ** 2 + vectz[2] ** 2)
                    vectz[0] = vectz[0] / normz
                    vectz[1] = vectz[1] / normz
                    vectz[2] = vectz[2] / normz
                    vecty.append(
                        vectz[1] * dictu[i][0][2] - vectz[2] * dictu[i][0][1])
                    vecty.append(
                        vectz[2] * dictu[i][0][0] - vectz[0] * dictu[i][0][2])
                    vecty.append(
                        vectz[0] * dictu[i][0][1] - vectz[1] * dictu[i][0][0])
                    normy = sqrt(vecty[0] ** 2 + vecty[1] ** 2 + vecty[2] ** 2)
                    vecty[0] = vecty[0] / normy
                    vecty[1] = vecty[1] / normy
                    vecty[2] = vecty[2] / normy
                    dictu[i].append(vecty)
                    dictu[i].append(vectz)
                cx1 = dictu[i][0][0]
                cx2 = dictu[i][0][1]
                cy1 = dictu[i][1][0]
                cy2 = dictu[i][1][1]
                if dime == 3:
                    cx3 = dictu[i][0][2]
                    cy3 = dictu[i][1][2]
                    cz1 = dictu[i][2][0]
                    cz2 = dictu[i][2][1]
                    cz3 = dictu[i][2][2]

        # determination des angles nautiques (alpha,beta,gamma)
        # ----------------------------------------------------
                beta = 0.
                gamma = 0.
                if dime == 2:
                    alpha = atan2(cx2, cx1)
                else:
                    if cx1 ** 2 + cx2 ** 2 > epsi:
                        alpha = atan2(cx2, cx1)
                        beta = -asin(cx3)
                        gamma = atan2(cy3, cz3)
                    else:
                        alpha = atan2(-cy1, cy2)
                        beta = -asin(cx3)
                        gamma = 0.
                alpha = alpha * 180 / pi
                beta = beta * 180 / pi
                gamma = gamma * 180 / pi
                motscles = {}
                motscles['MODI_CHAM'] = []
                motscles['AFFE'] = []
                noeu = dictu.keys()
                motscles['MODI_CHAM'].append(
                    _F(NOM_CHAM=NOM_CHAM, NOM_CMP=LCMP, TYPE_CHAM=TYPE_CHAM,),)
                ANGL_NAUT = []
                ANGL_NAUT.append(alpha)
                if dime == 3:
                    ANGL_NAUT.append(beta)
                    ANGL_NAUT.append(gamma)
                motscles['AFFE'].append(
                    _F(ANGL_NAUT=ANGL_NAUT, NOEUD=cnom[noeu[j - 1] - 1]),)
                __resu[j] = MODI_REPERE(
                    RESULTAT=__resu[j - 1], REPERE='UTILISATEUR', **motscles)
            __remodr = __resu[j]

        motscles = {}
        motscles['MODI_CHAM'] = []
        motscles['AFFE'] = []
        motscles['MODI_CHAM'].append(
            _F(NOM_CHAM=NOM_CHAM, NOM_CMP=LCMP, TYPE_CHAM=TYPE_CHAM),)
        if m['REPERE'] == 'CYLINDRIQUE':
            if dime == 3:
                motscles['AFFE'].append(
                    _F(ORIGINE=m['ORIGINE'], AXE_Z=m['AXE_Z']),)
            elif dime == 2:
                motscles['AFFE'].append(_F(ORIGINE=m['ORIGINE'],),)
            __remodr = MODI_REPERE(
                RESULTAT=resin, REPERE='CYLINDRIQUE', **motscles)
        elif m['REPERE'] == 'UTILISATEUR':
            alpha = m['ANGL_NAUT'][0]
            beta = m['ANGL_NAUT'][1]
            gamma = m['ANGL_NAUT'][2]
            ANGL_NAUT = []
            ANGL_NAUT.append(alpha)
            if dime == 3:
                ANGL_NAUT.append(beta)
                ANGL_NAUT.append(gamma)
            motscles['AFFE'].append(_F(ANGL_NAUT=ANGL_NAUT),)
            __remodr = MODI_REPERE(
                RESULTAT=resin, REPERE='UTILISATEUR', **motscles)

    return __remodr

#
# script PYTHON de creation des noeuds d'une ligne de coupe 'arc'


def crea_noeu_lig_coup(dimension, pt1, pt2, anglj, dnor):
    from Utilitai.Utmess import UTMESS
    from math import pi, sin, cos, sqrt

    a = pt1[0] - pt2[0]
    b = pt1[1] - pt2[1]
    eps = 0.00000001
    anglr = anglj * pi / 180.
    if dimension == 2:
        r = sqrt(a ** 2 + b ** 2)
        if abs(r) < eps:
            UTMESS('F', 'POST0_6')
        x = pt2[0] + a * cos(anglr) - b * sin(anglr)
        y = pt2[1] + b * cos(anglr) + a * sin(anglr)
        return x, y
    elif dimension == 3:
        c = pt1[2] - pt2[2]
        r = sqrt(a ** 2 + b ** 2 + c ** 2)
        if abs(r) < eps:
            UTMESS('F', 'POST0_6')
        d1 = dnor[0]
        d2 = dnor[1]
        d3 = dnor[2]
        d = sqrt(d1 ** 2 + d2 ** 2 + d3 ** 2)
        if abs(r) < eps:
            UTMESS('F', 'POST0_7')
        x = pt2[0] + a * cos(anglr) + sin(anglr) * (c * d2 - b * d3) / d
        y = pt2[1] + b * cos(anglr) + sin(anglr) * (a * d3 - c * d1) / d
        z = pt2[2] + c * cos(anglr) + sin(anglr) * (b * d1 - a * d2) / d
        return x, y, z
#
# determination de la distance min entre 2 points consécutifs de la ligne
# de coupe


def dist_min_deux_points(mail):
    from math import sqrt
    import aster
    nno = aster.getvectjev(mail.nom.ljust(8) + '.DIME')[0]
    l_coor1 = []
    l_coor2 = []
    for i in range(nno - 1):
        l_coor1 = aster.getvectjev(
            mail.nom.ljust(8) + '.COORDO    .VALE', 3 * (i), 3)
        l_coor2 = aster.getvectjev(
            mail.nom.ljust(8) + '.COORDO    .VALE', 3 * (i + 1), 3)
        d = sqrt((l_coor1[0] - l_coor2[0]) ** 2 + (
            l_coor1[1] - l_coor2[1]) ** 2 + (l_coor1[2] - l_coor2[2]) ** 2)
        if i == 0:
            dist = d
        else:
            dist = min(d, dist)
    return dist

#
# script PYTHON de creation d un maillage de ligne de coupe


def crea_mail_lig_coup(dimension, lignes, groups, arcs):

    from Utilitai.Utmess import UTMESS

# construction du maillage au format Aster des segments de lignes de coupe

    resu = []
    nblig = len(lignes)
    nbngr = len(groups)
    nbarc = len(arcs)

    resu.append('TITRE')
    resu.append('FINSF')
    resu.append('COOR_%dD' % dimension)
    epsi = 0.00000001

# creation des noeuds
    nbno = 0
    for i in range(nblig):
        pt1 = lignes[i][0]
        pt2 = lignes[i][1]
        nbp_lig_coupe = lignes[i][2]
        for j in range(nbp_lig_coupe):
            if dimension == 2:
                x = pt1[0] + j * (pt2[0] - pt1[0]) / (nbp_lig_coupe - 1)
                y = pt1[1] + j * (pt2[1] - pt1[1]) / (nbp_lig_coupe - 1)
                nbno = nbno + 1
                noeud = '  N%d   %21.14E    %21.14E' % (nbno, x, y)
                resu.append(noeud)
            elif dimension == 3:
                x = pt1[0] + j * (pt2[0] - pt1[0]) / (nbp_lig_coupe - 1)
                y = pt1[1] + j * (pt2[1] - pt1[1]) / (nbp_lig_coupe - 1)
                z = pt1[2] + j * (pt2[2] - pt1[2]) / (nbp_lig_coupe - 1)
                nbno = nbno + 1
                noeud = '  N%d   %21.14E    %21.14E    %21.14E' % (
                    nbno, x, y, z)
                resu.append(noeud)
    for i in range(nbngr):
        for pt in groups[i][1:]:
            if dimension == 2:
                nbno = nbno + 1
                noeud = '  N%d   %21.14E    %21.14E' % (nbno, pt[0], pt[1])
                resu.append(noeud)
            elif dimension == 3:
                nbno = nbno + 1
                noeud = '  N%d   %21.14E    %21.14E    %21.14E' % (
                    nbno, pt[0], pt[1], pt[2])
                resu.append(noeud)
    angles = [None] * nbarc
    for i in range(nbarc):
        pt1 = arcs[i][0]
        pt2 = arcs[i][1]
        nbp_lig_coupe = arcs[i][2]
        angle = arcs[i][3]
        if abs(angle - 360.) < epsi:
            nbpt = nbp_lig_coupe + 1
        else:
            nbpt = nbp_lig_coupe
        if dimension == 3:
            dnor = arcs[i][4]
        angles[i] = []
        for j in range(nbp_lig_coupe):
            anglj = j * angle / (nbpt - 1)
            angles[i].append(anglj)
            if dimension == 2:
                nbno = nbno + 1
                x, y = crea_noeu_lig_coup(dimension, pt1, pt2, anglj, dnor=[])
                noeud = '  N%d   %21.14E    %21.14E' % (nbno, x, y)
                resu.append(noeud)
            elif dimension == 3:
                nbno = nbno + 1
                x, y, z = crea_noeu_lig_coup(dimension, pt1, pt2, anglj, dnor)
                noeud = '  N%d   %21.14E    %21.14E    %21.14E' % (
                    nbno, x, y, z)
                resu.append(noeud)
    resu.append('FINSF')

# creation des mailles
    nbma = 0
    for i in range(nblig):
        nbp_lig_coupe = lignes[i][2]
        resu.append('SEG2')
        for j in range(nbp_lig_coupe - 1):
            nbma = nbma + 1
            maille = '  M%d N%d N%d' % (nbma, nbma + i, nbma + 1 + i)
            resu.append(maille)
        resu.append('FINSF')
    for i in range(nbngr):
        resu.append('SEG2')
        for pt in groups[i][1:-1]:
            nbma = nbma + 1
            maille = '  M%d N%d N%d' % (
                nbma, nbma + nblig + i, nbma + nblig + 1 + i)
            resu.append(maille)
        resu.append('FINSF')
    nprec = 0

    for i in range(nbarc):
        nbp_lig_coupe = arcs[i][2]
        angle = arcs[i][3]
        resu.append('SEG2')
        nbmai = nbma + nblig + nbngr + nprec + i + 1
        for j in range(nbp_lig_coupe - 1):
            nbma = nbma + 1
            maille = '  M%d N%d N%d' % (
                nbma, nbma + nblig + nbngr + nprec + i, nbma + nblig + nbngr + nprec + 1 + i)
            resu.append(maille)
        if abs(angle - 360.) < epsi:
            nbma = nbma + 1
            maille = '  M%d N%d N%d' % (
                nbma, nbma + nblig + nbngr + nprec + i, nbmai)
            nprec = nprec - 1
            resu.append(maille)
        resu.append('FINSF')

# creation des groupes de mailles (1 par ligne de coupe)
    nbma = 0
    for i in range(nblig):
        resu.append('GROUP_MA')
        resu.append('  LICOU%d' % (i + 1))
        nbp_lig_coupe = lignes[i][2]
        for j in range(nbp_lig_coupe - 1):
            nbma = nbma + 1
            resu.append('  M%d' % nbma)
        resu.append('')
        resu.append('FINSF')
    for i in range(nbngr):
        resu.append('GROUP_MA')
        resu.append(groups[i][0])
        nbp_lig_coupe = len(groups[i]) - 1
        for j in range(nbp_lig_coupe - 1):
            nbma = nbma + 1
            resu.append('  M%d' % nbma)
        resu.append('')
        resu.append('FINSF')
    arcgma = []
    for i in range(nbarc):
        resu.append('GROUP_MA')
        k = nblig + i
        resu.append('  LICOU%d' % (k + 1))
        arcgma.append('LICOU%d' % (k + 1))
        nbp_lig_coupe = arcs[i][2]
        angle = arcs[i][3]
        if abs(angle - 360.) < epsi:
            nbpt = nbp_lig_coupe + 1
        else:
            nbpt = nbp_lig_coupe
        for j in range(nbpt - 1):
            nbma = nbma + 1
            resu.append('  M%d' % nbma)
        resu.append('')
        resu.append('FINSF')
    resu.append('FIN')
    resu.append('')

    return resu, arcgma, angles, nbno


#
def macr_lign_coupe_ops(self, LIGN_COUPE, RESULTAT=None, CHAM_GD=None, 
                        NOM_CHAM=None, MODELE=None, **args):
    """
       Ecriture de la macro MACR_LIGN_COUPE
    """
    from code_aster.Cata.Syntax import _F
    from Noyau.N_utils import AsType
    import aster
    import math
    from Utilitai.UniteAster import UniteAster
    from Utilitai.Utmess import UTMESS, MasquerAlarme, RetablirAlarme
    ier = 0

    # La valeur par défaut n'est pas dans le catalogue, sinon le mot-clé devient
    # obligatoire dans AsterStudy
    UNITE_MAILLAGE = args.get("UNITE_MAILLAGE") or 25

    # On importe les definitions des commandes a utiliser dans la macro
    LIRE_MAILLAGE = self.get_cmd('LIRE_MAILLAGE')
    DEFI_GROUP = self.get_cmd('DEFI_GROUP')
    AFFE_MODELE = self.get_cmd('AFFE_MODELE')
    PROJ_CHAMP = self.get_cmd('PROJ_CHAMP')
    POST_RELEVE_T = self.get_cmd('POST_RELEVE_T')
    CREA_TABLE = self.get_cmd('CREA_TABLE')
    CREA_RESU = self.get_cmd('CREA_RESU')
    COPIER = self.get_cmd('COPIER')

    # La macro compte pour 1 dans la numerotation des commandes
    self.set_icmd(1)

    #
    MasquerAlarme('ALGORITH12_43')
    MasquerAlarme('CALCULEL2_63')
    MasquerAlarme('CALCULEL2_64')
    MasquerAlarme('MODELISA5_53')
    MasquerAlarme('MODELE1_58')
    MasquerAlarme('MODELE1_63')
    MasquerAlarme('MODELE1_64')

    mcORDR = {}

    l_mode_meca_sans_modele = False

    if RESULTAT != None:
        if args.has_key('NUME_ORDRE') and args['NUME_ORDRE'] != None:
            mcORDR['NUME_ORDRE'] = args['NUME_ORDRE']
        elif args.has_key('NUME_MODE') and args['NUME_MODE'] != None:
            mcORDR['NUME_MODE'] = args['NUME_MODE']
        elif args.has_key('LIST_ORDRE') and args['LIST_ORDRE'] != None:
            mcORDR['LIST_ORDRE'] = args['LIST_ORDRE']
        elif args.has_key('INST') and args['INST'] != None:
            mcORDR['INST'] = args['INST']
            mcORDR['CRITERE'] = args['CRITERE']
            mcORDR['PRECISION'] = args['PRECISION']
        elif args.has_key('LIST_INST') and args['LIST_INST'] != None:
            mcORDR['LIST_INST'] = args['LIST_INST']
            mcORDR['CRITERE'] = args['CRITERE']
            mcORDR['PRECISION'] = args['PRECISION']
        else:
            mcORDR['TOUT_ORDRE'] = 'OUI'


        nomresu = RESULTAT.nom
        type_resu = RESULTAT.getType().lower()
        iret, ibid, n_modele = aster.dismoi('MODELE', nomresu, 'RESULTAT', 'F')
        n_modele = n_modele.strip()
        if n_modele in ('', '#AUCUN'):
            if MODELE == None:
                if (type_resu != 'mode_meca'):
                    UTMESS('F', 'POST0_9', valk=nomresu)
                # si le résultat en entrée est un mode_meca et qu'il ne contient pas de modèle (il est obtenu par sous-structuration, par exemple)
                # on passe le message fatal et on récupérera directement le
                # maillage (ou squelette)
                else:
                    l_mode_meca_sans_modele = True
                    UTMESS('I', 'POST0_23', valk=nomresu)
            else:
                n_modele = MODELE.nom
        iret, ibid, l_mailla = aster.dismoi(
            'NOM_MAILLA', nomresu, 'RESULTAT', 'F')

    elif CHAM_GD != None:
        mcORDR['TOUT_ORDRE'] = 'OUI'
        if MODELE == None:
            UTMESS('F', 'POST0_10')
        else:
            n_modele = MODELE.nom

        # récupération de la grandeur du champ
        n_cham = CHAM_GD.nom
        catagd = aster.getvectjev("&CATA.GD.NOMGD")
        desc = aster.getvectjev('%-19s.DESC' % n_cham)
        if desc != None:
            nomgd = catagd[desc[0] - 1]
        else:
            celd = aster.getvectjev('%-19s.CELD' % n_cham)
            nomgd = catagd[celd[0] - 1]

        # détermination du type de résultat à créer
        if nomgd[:6] == 'TEMP_R':
            TYPE_RESU = 'EVOL_THER'
            if not NOM_CHAM:
                NOM_CHAM = 'TEMP'
        elif nomgd[:6] == 'DEPL_R':
            TYPE_RESU = 'EVOL_ELAS'
            if not NOM_CHAM:
                NOM_CHAM = 'DEPL'
        elif nomgd[:6] == 'NEUT_R':
            TYPE_RESU = 'EVOL_VARC'
            if not NOM_CHAM:
                NOM_CHAM = 'NEUT'
        elif nomgd[:6] == 'EPSI_R':
            TYPE_RESU = 'EVOL_ELAS'
        elif nomgd[:6] == 'VAR2_R':
            TYPE_RESU = 'EVOL_NOLI'
        elif nomgd[:6] == 'VARI_R':
            TYPE_RESU = 'EVOL_NOLI'
        elif nomgd[:6] == 'SIEF_R':
            if not NOM_CHAM:
                TYPE_RESU = 'EVOL_ELAS'
                NOM_CHAM = 'DEPL'
            elif NOM_CHAM[:4] == 'SIGM':
                TYPE_RESU = 'EVOL_ELAS'
            elif NOM_CHAM[:4] == 'SIEF':
                TYPE_RESU = 'EVOL_NOLI'
        else:
            assert 0, 'grandeur imprevue : ' + nomgf

        # création d'un concept résultat à partir du champ CHAM_GD
        __resuch = CREA_RESU(OPERATION='AFFE',
                             NOM_CHAM=NOM_CHAM, TYPE_RESU=TYPE_RESU,
                             AFFE=_F(CHAM_GD=CHAM_GD, INST=0.),)
        RESULTAT = __resuch
        iret, ibid, l_mailla = aster.dismoi('NOM_MAILLA', n_cham, 'CHAMP', 'F')

    # Maillage sur lequel s'appuie le résultat à projeter
    n_mailla = l_mailla.strip()
    # le maillage est-il 2D ou 3D ?
    iret, dime, kbid = aster.dismoi('DIM_GEOM', n_mailla, 'MAILLAGE', 'F')
    collgrma = aster.getcolljev(n_mailla.ljust(8) + '.GROUPEMA')
    typma = aster.getvectjev(n_mailla.ljust(8) + '.TYPMAIL')
    connex = aster.getcolljev(n_mailla.ljust(8) + '.CONNEX')
    ltyma = aster.getvectjev("&CATA.TM.NOMTM")

    lignes = []
    groups = []
    arcs = []
    minidim = dime

    for m in LIGN_COUPE:
        if m['TYPE'] == 'SEGMENT':
            lignes.append((m['COOR_ORIG'], m['COOR_EXTR'], m['NB_POINTS']))
            minidim = min(minidim, len(m['COOR_ORIG']), len(m['COOR_EXTR']))
            if minidim != dime:
                UTMESS('F', 'POST0_11')

        elif m['TYPE'] == 'ARC':
            minidim = min(minidim, len(m['COOR_ORIG']), len(m['CENTRE']))
            if minidim != dime:
                UTMESS('F', 'POST0_11')
            if dime == 2:
                arcs.append(
                    (m['COOR_ORIG'], m['CENTRE'], m['NB_POINTS'], m['ANGLE'],))
            elif dime == 3:
                if str(m['DNOR']) == 'None':
                    UTMESS('F', 'POST0_12')
                arcs.append(
                    (m['COOR_ORIG'], m['CENTRE'], m['NB_POINTS'], m['ANGLE'], m['DNOR']))

        elif m['TYPE'] == 'GROUP_NO':
            ngrno = m['GROUP_NO'].ljust(24)
            collgrno = aster.getcolljev(n_mailla.ljust(8) + '.GROUPENO')
            if ngrno not in collgrno.keys():
                UTMESS('F', 'POST0_13', valk=[ngrno, n_mailla])
            grpn = collgrno[ngrno]
            l_coor_group = [ngrno, ]
            for node in grpn:
                l_coor_group.append(
                    aster.getvectjev(n_mailla.ljust(8) + '.COORDO    .VALE', 3 * (node - 1), 3))
            groups.append(l_coor_group)

        elif m['TYPE'] == 'GROUP_MA':
            ngrma = m['GROUP_MA'].ljust(24)
            if ngrma not in collgrma.keys():
                UTMESS('F', 'POST0_14', valk=[ngrma, n_mailla])
            grpm = collgrma[ngrma]
            for ma in grpm:
                if ltyma[typma[ma - 1] - 1][:3] != 'SEG':
                    nomma = aster.getvectjev(n_mailla.ljust(8) + '.NOMMAI')
                    UTMESS('F', 'POST0_15', valk=[ngrma, nomma[ma - 1]])
            __mailla = COPIER(CONCEPT=m['MAILLAGE'])

            m2 = m.cree_dict_valeurs(m.mc_liste)
            argsup = {}
            if m2.get('GROUP_NO_ORIG'):
                argsup['GROUP_NO_ORIG'] = m2.get('GROUP_NO_ORIG')
            if m2.get('GROUP_NO_EXTR'):
                argsup['GROUP_NO_EXTR'] = m2.get('GROUP_NO_EXTR')
            if m2.get('NOEUD_ORIG'):
                argsup['NOEUD_ORIG'] = m2.get('NOEUD_ORIG')
            if m2.get('NOEUD_EXTR'):
                argsup['NOEUD_EXTR'] = m2.get('NOEUD_EXTR')
            if m2.get('VECT_ORIE'):
                argsup['VECT_ORIE'] = m2.get('VECT_ORIE')

            __mailla = DEFI_GROUP(reuse=__mailla, MAILLAGE=__mailla,
                                  DETR_GROUP_NO=_F(NOM=str(m['GROUP_MA'])),
                                  CREA_GROUP_NO=_F(OPTION='NOEUD_ORDO', NOM=str(m['GROUP_MA']),
                                                   GROUP_MA=m['GROUP_MA'], ORIGINE='SANS', **argsup))

            collgrno = aster.getcolljev(__mailla.nom.ljust(8) + '.GROUPENO')
            grpn = collgrno[str(m['GROUP_MA']).ljust(24)]
            l_coor_group = [ngrma, ]
            for node in grpn:
                l_coor_group.append(
                    aster.getvectjev(n_mailla.ljust(8) + '.COORDO    .VALE', 3 * (node - 1), 3))
            groups.append(l_coor_group)

    if arcs != [] and (lignes != [] or groups != []):
        UTMESS('F', 'POST0_16')

    # Création du maillage des NB_POINTS segments entre COOR_ORIG et COOR_EXTR
    # ainsi que des segments reliant les noeuds issus des group_no demandés
    # par appel au script python crea_mail_lig_coup
    # le maillage est ensuite recopié dans l unité logique UNITE_MAILLAGE

    resu_mail, arcgma, angles, nbno = crea_mail_lig_coup(
        dime, lignes, groups, arcs)
    UL = UniteAster()
    nomFichierSortie = UL.Nom(UNITE_MAILLAGE)
    fproc = open(nomFichierSortie, 'w')
    fproc.write(os.linesep.join(resu_mail))
    fproc.close()
    from code_aster.RunManager import ReservedUnitUsed
    ReservedUnitUsed(UNITE_MAILLAGE)

    # Lecture du maillage de seg2 contenant toutes les lignes de coupe
    __macou = LIRE_MAILLAGE(FORMAT='ASTER',UNITE=UNITE_MAILLAGE,)

    # distance min entre 2 points de la ligne de coupe (utile pour PROJ_CHAMP)
    dmin = dist_min_deux_points(__macou)

    motscles = {}
    iocc = 1
    motscles['CREA_GROUP_NO'] = []
    for m in LIGN_COUPE:
        if m['TYPE'] in ('GROUP_NO', 'GROUP_MA'):
            motscles['CREA_GROUP_NO'].append(
                _F(GROUP_MA=m[m['TYPE']].ljust(24),))
        else:
            motscles['CREA_GROUP_NO'].append(_F(GROUP_MA='LICOU' + str(iocc),))
            iocc = iocc + 1

    __macou = DEFI_GROUP(reuse=__macou, MAILLAGE=__macou, **motscles)


    # issue27543 : l'utilisation d'un modèle n'est pas utile et elle
    # engendrait dans le cas thermique l'émission des alarmes MODELE1_3 et MODELE1_53
    # Dans le cas où il y aurait besoin de réintroduire les modèles, j'ai remplacé
    # la modélisation PLAN par COQUE (laissée en commentaire) ce qui permet également
    # de supprimer les alarmes.

    motscles = {}
    motscles.update(mcORDR)
    motscles['VIS_A_VIS'] = []
    if args.has_key('VIS_A_VIS') and args['VIS_A_VIS'] != None:
        for v in args['VIS_A_VIS']:
            if v['GROUP_MA_1'] != None:
                motscles['VIS_A_VIS'].append(
                    _F(GROUP_MA_1=v['GROUP_MA_1'], TOUT_2='OUI'),)
            elif v['MAILLE_1'] != None:
                motscles['VIS_A_VIS'].append(
                    _F(MAILLE_1=v['MAILLE_1'], TOUT_2='OUI'),)

    if NOM_CHAM[5:9] == 'ELGA':
        UTMESS('A', 'POST0_18', valk=[NOM_CHAM, ])

    if (l_mode_meca_sans_modele == False):
        # on utilise le modèle pour projeter le champ
        if CHAM_GD != None:
            MODELE_1 = MODELE
        elif RESULTAT != None:
            MODELE_1 = RESULTAT.getModel()

        __recou = PROJ_CHAMP(METHODE='COLLOCATION',
                             RESULTAT=RESULTAT,
                             MODELE_1=MODELE_1,
                             DISTANCE_MAX=m['DISTANCE_MAX'],
                             # issue27543 #MODELE_2=__mocou,
                             MAILLAGE_2=__macou,
                             TYPE_CHAM='NOEU',
                             NOM_CHAM=NOM_CHAM, **motscles)

    else:
        # on utilise directement le maillage (ou squelette) pour projeter le
        # champ
        if n_mailla in self.get_global_contexte().keys():
            MAILLAGE_1 = self.get_global_contexte()[n_mailla]
        else:
            MAILLAGE_1 = self.jdc.current_context[n_mailla]

        __recou = PROJ_CHAMP(METHODE='COLLOCATION',
                             RESULTAT=RESULTAT,
                             MAILLAGE_1=MAILLAGE_1,
                             DISTANCE_MAX=m['DISTANCE_MAX'],
                             # issue27543 #MODELE_2=__mocou,
                             MAILLAGE_2=__macou,
                             TYPE_CHAM='NOEU',
                             NOM_CHAM=NOM_CHAM, **motscles)

    __remodr = __recou
    icham = 0
    ioc2 = 0
    mcACTION = []
    angtab = []

<<<<<<< HEAD
    if RESULTAT.getType().lower() in ('evol_ther', 'evol_elas', 'evol_noli', 'mode_meca', 'evol_varc',
                                     'comb_fourier', 'mult_elas', 'fourier_elas'):
=======
    if AsType(RESULTAT).__name__ in ('evol_ther', 'evol_elas', 'evol_noli', 'mode_meca', 'evol_varc',
                                     'comb_fourier', 'mult_elas', 'fourier_elas','dyna_trans'):
>>>>>>> 18288933

        if NOM_CHAM in ('DEPL', 'SIEF_ELNO', 'SIGM_NOEU', 'SIGM_ELNO', 'FLUX_ELNO', 'FLUX_NOEU'):
            icham = 1
        iocc = 0
        for m in LIGN_COUPE:

            iocc = iocc + 1
            motscles = {}
            motscles['OPERATION'] = m['OPERATION']
            if m['NOM_CMP'] != None:
                motscles['NOM_CMP'] = m['NOM_CMP']
                if m['TRAC_NOR'] != None:
                    motscles['TRAC_NOR'] = m['TRAC_NOR']
                elif m['TRAC_DIR'] != None:
                    motscles['TRAC_DIR'] = m['TRAC_DIR']
                    motscles['DIRECTION'] = m['DIRECTION']
            elif m['INVARIANT'] != None:
                motscles['INVARIANT'] = m['INVARIANT']
            elif m['RESULTANTE'] != None:
                motscles['RESULTANTE'] = m['RESULTANTE']
            elif m['ELEM_PRINCIPAUX'] != None:
                motscles['ELEM_PRINCIPAUX'] = m['ELEM_PRINCIPAUX']
            else:
                motscles['TOUT_CMP'] = 'OUI'

            # on définit le groupe de noeud pour post_releve_t
            if m['TYPE'] in ('GROUP_NO', 'GROUP_MA'):
                groupe = m[m['TYPE']].ljust(8)
                nomgrma = groupe
            else:
                ioc2 = ioc2 + 1
                groupe = 'LICOU' + str(ioc2)
                nomgrma = ' '
                newgrp = 'LICOF' + str(ioc2)
                crea_grp_matiere(
                    self, groupe, newgrp, iocc, m, __remodr, NOM_CHAM, LIGN_COUPE, __macou)
                groupe = newgrp

            # on definit l'intitulé
            if m['INTITULE'] != None:
                intitl = m['INTITULE']
            elif m['TYPE'] in ('GROUP_NO', 'GROUP_MA'):
                intitl = groupe
            else:
                intitl = 'l.coupe' + str(ioc2)

            # Expression des contraintes aux noeuds ou des déplacements dans le
            # repere local
            if m['REPERE'] != 'GLOBAL':

                if icham == 1:

                    if m['REPERE'] == 'POLAIRE':
                        mcACTION.append(_F(INTITULE=intitl,
                                        RESULTAT=__remodr,
                                        REPERE=m['REPERE'],
                                        GROUP_NO=groupe,
                                        NOM_CHAM=NOM_CHAM, **motscles),)
                    else:
                        __remodr = crea_resu_local(
                            self, dime, NOM_CHAM, m, __recou, __macou, nomgrma)
                        mcACTION.append(_F(INTITULE=intitl,
                                        RESULTAT=__remodr,
                                        GROUP_NO=groupe,
                                        NOM_CHAM=NOM_CHAM, **motscles),)

                else:
                    UTMESS('A', 'POST0_17', valk=[NOM_CHAM, m['REPERE']])
                    mcACTION.append(_F(INTITULE=intitl,
                                       RESULTAT=__recou,
                                       GROUP_NO=groupe,
                                       NOM_CHAM=NOM_CHAM, **motscles),)

            # Expression des contraintes aux noeuds ou des déplacements dans le
            # repere global
            else:

                mcACTION.append(_F(INTITULE=intitl,
                                   RESULTAT=__recou,
                                   GROUP_NO=groupe,
                                   NOM_CHAM=NOM_CHAM, **motscles),)

    else:
        assert 0

    __tabitm = POST_RELEVE_T(ACTION=mcACTION,)

    # on repasse par les tables python pour supprimer les paramètres inutiles
    # NOEUD (car il est propre au maillage de la ligne) et RESU

    self.DeclareOut('nomres', self.sd)
    dictab = __tabitm.EXTR_TABLE()
    # Ajout de la colonne theta
    if len(arcgma) > 0 and 'ABSC_CURV' in dictab.para:
        coltab = []
        val = dictab['ABSC_CURV'].values()['ABSC_CURV']
        nbi = len(val) / nbno
        nba = len(angles)
        tmp = []
        for k in range(nba):
            for j in range(nbi):
                for i in range(len(angles[k])):
                    tmp.append(angles[k][i])
        dictab['ANGLE'] = tmp

    if 'RESU' in dictab.para:
        del dictab['RESU']
    if 'NOEUD' in dictab.para:
        del dictab['NOEUD']
    dprod = dictab.dict_CREA_TABLE()
    # Remove TITRE key from the dictionary so that the newly created table uses
    # the user-given concept name in its title
    dprod.pop('TITRE')

    nomres = CREA_TABLE(**dprod)

    RetablirAlarme('ALGORITH12_43')
    RetablirAlarme('CALCULEL2_63')
    RetablirAlarme('CALCULEL2_64')
    RetablirAlarme('MODELISA5_53')
    RetablirAlarme('MODELE1_58')
    RetablirAlarme('MODELE1_63')
    RetablirAlarme('MODELE1_64')
    return nomres<|MERGE_RESOLUTION|>--- conflicted
+++ resolved
@@ -979,13 +979,8 @@
     mcACTION = []
     angtab = []
 
-<<<<<<< HEAD
     if RESULTAT.getType().lower() in ('evol_ther', 'evol_elas', 'evol_noli', 'mode_meca', 'evol_varc',
-                                     'comb_fourier', 'mult_elas', 'fourier_elas'):
-=======
-    if AsType(RESULTAT).__name__ in ('evol_ther', 'evol_elas', 'evol_noli', 'mode_meca', 'evol_varc',
                                      'comb_fourier', 'mult_elas', 'fourier_elas','dyna_trans'):
->>>>>>> 18288933
 
         if NOM_CHAM in ('DEPL', 'SIEF_ELNO', 'SIGM_NOEU', 'SIGM_ELNO', 'FLUX_ELNO', 'FLUX_NOEU'):
             icham = 1
