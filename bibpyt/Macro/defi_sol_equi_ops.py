--- conflicted
+++ resolved
@@ -641,11 +641,7 @@
 
     legendeT = 's' + str(s) + 'v' + str(v) + 'a' + str(a)
     legende = '-acce' + str(a) + '-sol' + str(s) + '-cvar=' + str(v)
-<<<<<<< HEAD
-    if args.get('TABLE_MATER_ELAS') != None:
-=======
-    if args['TABLE_MATER_ELAS'] != None:
->>>>>>> e62d0b8c
+    if args.get('TABLE_MATER_ELAS') is not None:
         nom_para_table_elas = ['Y','M','RHO','Emax','NU','AH','GDgam']
         if Byrne :
             nom_para_table_elas.append('N1')
@@ -1298,11 +1294,7 @@
         for j in range(1, NCOU + 2):
 
             affmat.append(_F(GROUP_MA=__TMAT['M', j], MATER=tSOLH[j]))
-<<<<<<< HEAD
-            if "MAILLAGE" not in args or args['MAILLAGE'] is None:
-=======
-            if args['MAILLAGE'] is None:
->>>>>>> e62d0b8c
+            if args.get("MAILLAGE") is None:
               affmat.append(_F(GROUP_MA='L'+__TMAT['M', j], MATER=tSOLH[j]))
               #affmat.append(_F(GROUP_MA='G'+__TMAT['M', j], MATER=tSOLH[j]))
               #affmat.append(_F(GROUP_MA='D'+__TMAT['M', j], MATER=tSOLH[j]))
