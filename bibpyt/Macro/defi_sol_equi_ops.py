--- conflicted
+++ resolved
@@ -239,10 +239,6 @@
 
 
     if 'DSP' in args:
-<<<<<<< HEAD
-=======
-      if args['DSP'] is not None  :
->>>>>>> 7b5df21d
         TSM = args['DUREE']
 
 
@@ -255,12 +251,7 @@
     # type de modelisation : 2D ou 3D
     dime = "2D"
     if "FONC_SIGNAL_X" in args:
-<<<<<<< HEAD
         dime = "3D"
-=======
-        if args['FONC_SIGNAL_X'] is not None  :
-            dime = "3D"
->>>>>>> 7b5df21d
 
     if dime == "2D":
         name_dime = ("",)
@@ -280,8 +271,7 @@
         # Possibilite d utiliser des masses penalisées :
         # lmassp ='OUI' ou 'NON'
       if dime == "2D":
-<<<<<<< HEAD
-          if args.get('UNITE_TRAN_INIT') != None :
+          if args.get('UNITE_TRAN_INIT') is not None :
             ltranin = 'OUI'
             input = 'RA'
             lliaison = 'NON'
@@ -290,17 +280,6 @@
         # Possibilite d utiliser une longueur caracteristique :
         # llcara ='OUI' ou 'NON'
             if 'LONG_CARA' in args:
-=======
-          if args['UNITE_TRAN_INIT'] is not None :
-            ltranin = 'OUI'
-            input = 'RA'
-            lliaison = 'NON'
-            if args['MASS_PENA'] is not None:
-              lmassp = 'OUI'
-        # Possibilite d utiliser une longueur caracteristique :
-        # llcara ='OUI' ou 'NON'
-            if args['LONG_CARA'] is not None :
->>>>>>> 7b5df21d
               llcara = 'OUI'
 
 # Possibilite de faire une verification en temporel avec coeff Rayleigh :
@@ -494,11 +473,7 @@
                + ' non multiple de 4')
        aster.affiche('MESSAGE', text)
 
-<<<<<<< HEAD
     if 'FREQ_COUP' in args:
-=======
-    if args['FREQ_COUP'] is not None:
->>>>>>> 7b5df21d
         fcoup = args['FREQ_COUP']
     else:
         fcoup = fmax
@@ -550,11 +525,7 @@
 ### Option DSP
     if 'DSP' in args  :
 
-<<<<<<< HEAD
       if "LIST_FREQ_SPEC_OSCI" in args:
-=======
-      if args['LIST_FREQ_SPEC_OSCI'] is not None:
->>>>>>> 7b5df21d
         __SAX[0] = CALC_FONCTION(
           SPEC_OSCI=_F(FONCTION= __fonc_dsp, NATURE_FONC     ='DSP',DUREE=TSM ,
                        METHODE='RICE', NATURE = 'ACCE',
@@ -588,11 +559,7 @@
           COMB=_F(FONCTION=__fonc_acce[n], COEF=coefu * coefzpa))
 
 
-<<<<<<< HEAD
         if "LIST_FREQ_SPEC_OSCI" in args:
-=======
-        if args['LIST_FREQ_SPEC_OSCI'] is not None:
->>>>>>> 7b5df21d
           __SAX[n] = CALC_FONCTION(
             SPEC_OSCI=_F(FONCTION=__ACCEX[n],AMOR_REDUIT=0.05,LIST_FREQ=args['LIST_FREQ_SPEC_OSCI'],NORME=9.81))
         else:
@@ -674,11 +641,7 @@
 
     legendeT = 's' + str(s) + 'v' + str(v) + 'a' + str(a)
     legende = '-acce' + str(a) + '-sol' + str(s) + '-cvar=' + str(v)
-<<<<<<< HEAD
     if args.get('TABLE_MATER_ELAS') is not None:
-=======
-    if args['TABLE_MATER_ELAS'] is not None:
->>>>>>> 7b5df21d
         nom_para_table_elas = ['Y','M','RHO','Emax','NU','AH','GDgam']
         if Byrne :
             nom_para_table_elas.append('N1')
@@ -755,11 +718,7 @@
         __lpara = DEFI_LIST_REEL(VALE=tuple(l_para))
 
         for j in range(1, nbmat + 1):
-<<<<<<< HEAD
             if args.get('LIST_EPSI'):
-=======
-            if args['LIST_EPSI'] is not None:
->>>>>>> 7b5df21d
               __GG[j] = CALC_FONCTION(
               COMB=_F(FONCTION=__GG0[j], COEF=1.), LIST_PARA=args['LIST_EPSI'],
               NOM_PARA='EPSI', NOM_RESU='G_Gmax',
@@ -854,11 +813,7 @@
             CMP2 = 'DX'
 
 # Lecture du maillage
-<<<<<<< HEAD
     if mail0 is not None:
-=======
-    if args['MAILLAGE'] is not None:
->>>>>>> 7b5df21d
       if dime == "2D":
           __mailla = CREA_MAILLAGE(MAILLAGE=mail0,
                                  CREA_POI1=(
@@ -1656,11 +1611,7 @@
 ######## cas classique et DSP
         else:
           if dime == "2D":
-<<<<<<< HEAD
               if 'LIST_FREQ' in args:
-=======
-              if args['LIST_FREQ'] is not None:
->>>>>>> 7b5df21d
                 __DYNHARM = DYNA_VIBRA    (TYPE_CALCUL='HARM', BASE_CALCUL='PHYS',
                                        MODELE=__MODELE,
                                        CHAM_MATER=__CHAMPMAH,
@@ -1696,11 +1647,7 @@
                                                   ),
                                        )
           else:
-<<<<<<< HEAD
               if 'LIST_FREQ' in args:
-=======
-              if args['LIST_FREQ'] is not None:
->>>>>>> 7b5df21d
                 __DYNHARM = DYNA_VIBRA    (TYPE_CALCUL='HARM', BASE_CALCUL='PHYS',
                                        MODELE=__MODELE,
                                        CHAM_MATER=__CHAMPMAH,
@@ -1991,11 +1938,7 @@
                                           FONCTION=__formFDT2[n],
                                           INTERPOL='LIN',
                                           PROL_DROITE='CONSTANT', PROL_GAUCHE='CONSTANT',)
-<<<<<<< HEAD
             elif 'LIST_FREQ' in args:
-=======
-            elif args['LIST_FREQ'] is not None:
->>>>>>> 7b5df21d
               __FDT_RACL[n] = CALC_FONC_INTERP(NOM_PARA='FREQ',
                                           LIST_PARA=args['LIST_FREQ'],
                                           FONCTION=__formFDT[n],
@@ -2069,11 +2012,7 @@
                     PROL_DROITE='CONSTANT', PROL_GAUCHE='CONSTANT', )
                 DETRUIRE(CONCEPT=_F(NOM=__AX_RAf[n],))
 
-<<<<<<< HEAD
                 if "LIST_FREQ_SPEC_OSCI" in args:
-=======
-                if args['LIST_FREQ_SPEC_OSCI'] is not None:
->>>>>>> 7b5df21d
                   __SAX_RA[n] = CALC_FONCTION(
                     SPEC_OSCI=_F(FONCTION=__AX_RA[n],AMOR_REDUIT=0.05,LIST_FREQ=args['LIST_FREQ_SPEC_OSCI'],NORME=9.81))
                 else:
@@ -2088,11 +2027,7 @@
                 PROL_DROITE='CONSTANT', PROL_GAUCHE='CONSTANT', )
               DETRUIRE(CONCEPT=_F(NOM= __AHX_RAf,))
 
-<<<<<<< HEAD
               if "LIST_FREQ_SPEC_OSCI" in args:
-=======
-              if args['LIST_FREQ_SPEC_OSCI'] is not None:
->>>>>>> 7b5df21d
                 __SAX_RA[n] = CALC_FONCTION(
                   SPEC_OSCI=_F(FONCTION= __PAX_RA, NATURE_FONC ='DSP', DUREE = TSM,
                            METHODE ='RICE', NATURE = 'ACCE', LIST_FREQ=args['LIST_FREQ_SPEC_OSCI'],
@@ -2196,11 +2131,7 @@
             #MODIF POR DSP: calcul des DSP puis SRO
             if 'DSP' in args:
 
-<<<<<<< HEAD
               if "LIST_FREQ_SPEC_OSCI" in args:
-=======
-              if args['LIST_FREQ_SPEC_OSCI'] is not None:
->>>>>>> 7b5df21d
 
                 __SAX_CL[n] = CALC_FONCTION(
                    SPEC_OSCI=_F(FONCTION=__PAX_CL, NATURE_FONC ='DSP', DUREE = TSM,
@@ -2219,11 +2150,7 @@
                              METHODE ='RICE', NATURE = 'ACCE',  AMOR_REDUIT=0.05,NORME=9.81))
             else:
 
-<<<<<<< HEAD
                 if "LIST_FREQ_SPEC_OSCI" in args:
-=======
-                if args['LIST_FREQ_SPEC_OSCI'] is not None:
->>>>>>> 7b5df21d
                   __SAX_CL[n] = CALC_FONCTION(
                     SPEC_OSCI=_F(FONCTION=__AX_CL[n],AMOR_REDUIT=0.05,LIST_FREQ=args['LIST_FREQ_SPEC_OSCI'],NORME=9.81))
                   __SAX_BH[n] = CALC_FONCTION(
@@ -2259,11 +2186,7 @@
 
         # Calcul des contraintes et deformations dans tous les elements de
         # la colonne
-<<<<<<< HEAD
         if 'LIST_FREQ' in args:
-=======
-        if args['LIST_FREQ'] is not None:
->>>>>>> 7b5df21d
           __DYNHARM = CALC_CHAMP(
             RESULTAT=__DYNHARM,
             reuse=__DYNHARM,
@@ -3012,11 +2935,7 @@
             for k in range(1, NCOU + 1):
                 if dime == "2D":
                     if 'DSP' in args:
-<<<<<<< HEAD
                       if "LIST_FREQ_SPEC_OSCI" in args:
-=======
-                      if args['LIST_FREQ_SPEC_OSCI'] is not None:
->>>>>>> 7b5df21d
                         __SPEC[k] = CALC_FONCTION(
                             SPEC_OSCI=_F(FONCTION=__paxa[k], AMOR_REDUIT=0.05,
                             LIST_FREQ=args['LIST_FREQ_SPEC_OSCI'],NORME=9.81))
@@ -3024,11 +2943,7 @@
                         __SPEC[k] = CALC_FONCTION(
                             SPEC_OSCI=_F(FONCTION=__paxa[k], AMOR_REDUIT=0.05,  NORME=9.81))
                     else:
-<<<<<<< HEAD
                       if "LIST_FREQ_SPEC_OSCI" in args:
-=======
-                      if args['LIST_FREQ_SPEC_OSCI'] is not None:
->>>>>>> 7b5df21d
                         __SPEC[k] = CALC_FONCTION(
                             SPEC_OSCI=_F(FONCTION=__axa[k],AMOR_REDUIT=0.05,LIST_FREQ=args['LIST_FREQ_SPEC_OSCI'],NORME=9.81))
                       else:
@@ -3036,11 +2951,7 @@
                             SPEC_OSCI=_F(FONCTION=__axa[k], AMOR_REDUIT=0.05, NORME=9.81))
 
                 elif dime == "3D":
-<<<<<<< HEAD
                     if "LIST_FREQ_SPEC_OSCI" in args:
-=======
-                    if args['LIST_FREQ_SPEC_OSCI'] is not None:
->>>>>>> 7b5df21d
                           __SPECX[k] = CALC_FONCTION(
                             SPEC_OSCI=_F(FONCTION=__axaX[k],AMOR_REDUIT=0.05,LIST_FREQ=args['LIST_FREQ_SPEC_OSCI'],NORME=9.81))
                           __SPECY[k] = CALC_FONCTION(
@@ -3667,11 +3578,7 @@
 
                 __AX_CLv = CALC_FONCTION(
                     COMB=(_F(FONCTION=__AXrCLv, COEF=1.,), _F(FONCTION=__AX_RA, COEF=1.,),), LIST_PARA=__linst,)
-<<<<<<< HEAD
                 if "LIST_FREQ_SPEC_OSCI" in args:
-=======
-                if args['LIST_FREQ_SPEC_OSCI'] is not None:
->>>>>>> 7b5df21d
                   __SAX_CLv = CALC_FONCTION(
                     SPEC_OSCI=_F(FONCTION=__AX_CLv,AMOR_REDUIT=0.05,LIST_FREQ=args['LIST_FREQ_SPEC_OSCI'],NORME=9.81))
                 else:
