# coding=utf-8
# --------------------------------------------------------------------
# Copyright (C) 1991 - 2019 - EDF R&D - www.code-aster.org
# This file is part of code_aster.
#
# code_aster is free software: you can redistribute it and/or modify
# it under the terms of the GNU General Public License as published by
# the Free Software Foundation, either version 3 of the License, or
# (at your option) any later version.
#
# code_aster is distributed in the hope that it will be useful,
# but WITHOUT ANY WARRANTY; without even the implied warranty of
# MERCHANTABILITY or FITNESS FOR A PARTICULAR PURPOSE.  See the
# GNU General Public License for more details.
#
# You should have received a copy of the GNU General Public License
# along with code_aster.  If not, see <http://www.gnu.org/licenses/>.
# --------------------------------------------------------------------

# person_in_charge: mathieu.courtois at edf.fr

"""Commande CALC_FONCTION"""

import os
import traceback
import math

import numpy as NP

from Noyau.N_types import force_list
from Noyau.N_utils import AsType
from code_aster.Cata.Syntax import _F
from code_aster.Objects import Function, FunctionComplex, Surface

from Cata_Utils.t_fonction import (
    t_fonction, t_nappe,
    homo_support_nappe, enveloppe, fractile, moyenne,
    FonctionError, ParametreError, InterpolationError, ProlongementError,
)
from Utilitai import liss_enveloppe as LISS
from Utilitai.calc_coherency import calc_cohefromdata
from Utilitai.random_signal_utils import (ACCE2SRO, DSP2SRO, SRO2DSP,
                                acce_filtre_CP, f_phase_forte)

from Utilitai.Utmess import UTMESS, ASSERT
from Macro.defi_inte_spec_ops import tocomplex

def calc_fonction_prod(DERIVE=None, EXTRACTION=None, INTEGRE=None, INVERSE=None, COMB=None, COMB_C=None, MULT=None,
                       ENVELOPPE=None, FRACTILE=None, PROL_SPEC_OSCI=None, SPEC_OSCI=None, ASSE=None, FFT=None,
                       COMPOSE=None, CORR_ACCE=None, COHERENCE=None,
                       PUISSANCE=None, LISS_ENVELOP=None, ABS=None, REGR_POLYNOMIALE=None, DSP=None, MOYENNE=None,
                       INTERPOL_FFT=None, **args):
    if (INTEGRE     != None): return Function
    if (DERIVE      != None): return Function
    if (INVERSE     != None): return Function
    if (COMB        != None):
        comb = COMB[0]['FONCTION']
        if type(comb) not in (list, tuple):
            type(COMB[0]['FONCTION'])
            type_vale=type(COMB[0]['FONCTION'])
        else:
            type_vale=type(COMB[0]['FONCTION'][0])
        for mcfact in COMB :
            if(type(mcfact['FONCTION'])!=type_vale):
                raise AsException("CALC_FONCTION/COMB : pas de types hétérogènes nappe/fonction")
        return type_vale
    if (COMB_C      != None):
        vale=COMB_C[0]['FONCTION']
        if type(vale) is list: vale = vale[0]
        if(type(vale) == Surface):
            for mcfact in COMB_C[1:] :
                if(type(mcfact['FONCTION'])!=Surface):
                    raise AsException("CALC_FONCTION/COMB_C : pas de types hétérogènes nappe/fonction")
            return Surface
        else:
            for mcfact in COMB_C :
                if(type(mcfact['FONCTION'])==Surface):
                    raise AsException("CALC_FONCTION/COMB_C : pas de types hétérogènes nappe/fonction")
            return FunctionComplex
    if (ENVELOPPE   != None):
        if type(ENVELOPPE[0]['FONCTION']) not in (list, tuple):
            return type(ENVELOPPE[0]['FONCTION'])
        else:
            return type(ENVELOPPE[0]['FONCTION'][0])
    if (FRACTILE    != None):
        if type(FRACTILE[0]['FONCTION']) not in (list, tuple):
            return type(FRACTILE[0]['FONCTION'])
        else:
            return type(FRACTILE[0]['FONCTION'][0])
    if (MOYENNE    != None):
        if type(MOYENNE[0]['FONCTION']) not in (list, tuple):
            return type(MOYENNE[0]['FONCTION'])
        else:
            return type(MOYENNE[0]['FONCTION'][0])
    if (EXTRACTION  != None):
        return Function
    if (PROL_SPEC_OSCI   != None):
        return Function
    if (SPEC_OSCI   != None):
        if (SPEC_OSCI[0]['TYPE_RESU'] == "NAPPE"):
            return Surface
        else:
            if (SPEC_OSCI[0]['AMOR_REDUIT'] != None):
                if len(SPEC_OSCI[0]['AMOR_REDUIT']) == 1:
                    return Function
                else:
                    return Surface
            else:
                return Surface
    if (DSP         != None): return Function
    if (COMPOSE     != None): return Function
    if (ASSE        != None): return Function
    if (MULT        != None):
        comb = MULT[0]['FONCTION']
        if type(comb) not in (list, tuple):
            type_vale=type(MULT[0]['FONCTION'])
        else:
            type_vale=type(MULT[0]['FONCTION'][0])
        for mcfact in MULT:
            if type(MULT[0]['FONCTION']) not in (list, tuple):
                type_test = type(MULT[0]['FONCTION'])
            else:
                type_test = type(MULT[0]['FONCTION'][0])
            if(type_test != type_vale):
                raise AsException("CALC_FONCTION/MULT : pas de types hétérogènes nappe/fonction")
        return type_vale
    if (FFT         != None):
        vale=FFT[0]['FONCTION']
        if (type(vale) == Function )  : return FunctionComplex
        if (type(vale) == FunctionComplex) : return Function
    if (INTERPOL_FFT   != None): return Function
    if (CORR_ACCE   != None): return Function
    if (COHERENCE   != None): return Function
    if (LISS_ENVELOP!= None): return Surface
    if (REGR_POLYNOMIALE != None): return Function
    if (PUISSANCE   != None):
        if type(PUISSANCE[0]['FONCTION']) not in (list, tuple):
            return type(PUISSANCE[0]['FONCTION'])
        else:
            return type(PUISSANCE[0]['FONCTION'][0])
    if (ABS         != None): return Function
    raise AsException("type de concept resultat non prevu")


def calc_fonction_ops(self, **args):
    """Corps de la macro CALC_FONCTION"""
    args = _F(args)
    self.set_icmd(1)
    # éléments de contexte
    ctxt = Context()

    operation = CalcFonctionOper.factory(self, ctxt, args)
    try:
<<<<<<< HEAD
        result = operation.run()
    except InterpolationError, msg:
=======
        operation.run()
    except InterpolationError as msg:
>>>>>>> 3447b1dc
        UTMESS('F', 'FONCT0_27', valk=(ctxt.f, str(msg)))
    except ParametreError as msg:
        UTMESS('F', 'FONCT0_28', valk=(ctxt.f, str(msg)))
    except ProlongementError as msg:
        UTMESS('F', 'FONCT0_29', valk=(ctxt.f, str(msg)))
    except FonctionError as msg:
        UTMESS('F', 'FONCT0_30',
               valk=(ctxt.f, str(msg), traceback.format_exc()))
    return result

class CalcFonctionOper(object):
    """Base of all CALC_FONCTION operations.

    Subclasses must implement the '_run' method and, if necessary, may
    overload the '_build_data' method.
    """

    @staticmethod
    def factory(macro, ctxt, kwargs):
        """Factory that returns the operation object
        Subclasses must be named 'CalcFonction_KEYWORD'
        """
        types = CalcFonctionOper.__subclasses__()
        try:
            for class_ in types:
                keyw = class_.__name__.replace('CalcFonction_', '')
                if kwargs[keyw]:
                    return class_(macro, keyw, ctxt, kwargs)
        except KeyError:
            UTMESS('F', 'DVP_1')

    def __init__(self, macro, oper, ctxt, kwargs):
        """Initialization"""
        self.macro = macro
        self.oper = oper
        self.ctxt = ctxt
        self.args = kwargs
        if type(self.args[self.oper]) in (list, tuple):
            if len(self.args[self.oper]) == 1:
                self.kw = self.args[self.oper][0]
            else:
                self.kw = self.args[self.oper]
        else:
            self.kw = self.args[self.oper]
        self.resu = None
        self._lf = []
        self._dat = None
        self.typres = calc_fonction_prod(**kwargs)

    def _build_data(self):
        """Read keywords to build the data"""
        self._build_list_fonc()

    def _run(self):
        """Use the input functions from 'self._lf' and the data from
        'self._dat' to compute the result function 'self.resu'."""
        raise NotImplementedError('must be defined in a subclass')

    def run(self):
        """Run the operator"""
        self._build_data()
        self.ctxt.f = [func.nom for func in self._lf]
        self._run()
        return self.build_result()

    def build_result(self):
        """Create the result function"""
        macr = self.macro
        DEFI_FONCTION = macr.get_cmd('DEFI_FONCTION')
        IMPR_FONCTION = macr.get_cmd('IMPR_FONCTION')
        DEFI_NAPPE = macr.get_cmd('DEFI_NAPPE')
        macr.DeclareOut('result', macr.sd)
        # common keywords to DEFI_FONCTION & DEFI_NAPPE
        para = self.resu.para
        for p in ('NOM_PARA', 'NOM_RESU', 'PROL_DROITE', 'PROL_GAUCHE',
                  'INTERPOL'):
            if self.args[p] is not None:
                para[p] = self.args[p]

        if self.typres is not Surface:
            if self.typres is FunctionComplex:
                mcval = 'VALE_C'
            else:
                mcval = 'VALE'
            para[mcval] = self.resu.tabul()
            result = DEFI_FONCTION(**para)
        else:
            intf = self.args['INTERPOL_FONC']
            prdf = self.args['PROL_DROITE_FONC']
            prgf = self.args['PROL_GAUCHE_FONC']
            def_fonc = []
            for f_i in self.resu.l_fonc :
                def_fonc.append(_F(VALE=f_i.tabul(),
                                   INTERPOL=intf or f_i.para['INTERPOL'],
                                   PROL_DROITE=prdf or f_i.para['PROL_DROITE'],
                                   PROL_GAUCHE=prgf or f_i.para['PROL_GAUCHE'],))
            npf = 'NOM_PARA_FONC'
            if self.args[npf] is not None:
                para[npf] = self.args[npf]
            result = DEFI_NAPPE(PARA=self.resu.vale_para.tolist(),
                                DEFI_FONCTION=def_fonc,
                                **para)
        if self.args['INFO'] > 1:
            IMPR_FONCTION(FORMAT='TABLEAU', UNITE=6,
                          COURBE=_F(FONCTION=result),)
        return result

    # utilities
    def _use_list_para(self):
        """Interpolate using LIST_PARA."""
        if self.args['LIST_PARA'] is not None:
            self.resu = self.resu.evalfonc(self.args['LIST_PARA'].Valeurs())

    def _get_mcsimp(self, mcsimp):
        """Return the list of mcsimp values for all occurrences of mcfact."""
        # only one occurrence of MCFACT or only one value in MCSIMP
        value = []
        if type(self.kw) in (list, tuple):
            kw = self.kw
        else:
            kw = (self.kw,)
        try:
<<<<<<< HEAD
            nbmf = len(kw)
        except AttributeError:
=======
            nbmf = len(self.kw)
        except TypeError:
>>>>>>> 3447b1dc
            nbmf = 1
        for mcf in kw:
            val = force_list(mcf[mcsimp])
            assert nbmf == 1 or len(val) == 1, (nbmf, val)
            value.extend(val)
        return value

    def _build_list_fonc(self, arg='real', mcsimp='FONCTION'):
        """Return the list of functions under mcfact/mcsimp converted
        as t_fonction objects.
        nappe_sdaster objects are interpolated on the same abscissa."""
        lf_in = self._get_mcsimp(mcsimp)
        all_nap = min([int(i.getType() == "NAPPE_SDASTER") for i in lf_in]) == 1
        if all_nap:
            list_fonc = [tf.convert() for tf in lf_in]
            list_fonc = homo_support_nappe(list_fonc)
        else:
            list_fonc = [tf.convert(arg) for tf in lf_in]
        self._lf = list_fonc


class CalcFonction_ABS(CalcFonctionOper):
    """Return absolute value"""
    def _run(self):
        """ABS"""
        self.resu = self._lf[0].abs()

class CalcFonction_ASSE(CalcFonctionOper):
    """Concatenate two functions"""
    def _run(self):
        """ASSE"""
        assert len(self._lf) == 2, 'exactly 2 functions required'
        fo0, fo1 = self._lf
        self.resu = fo0.cat(fo1, self.kw['SURCHARGE'])

class CalcFonction_COMB(CalcFonctionOper):
    """Combinate real functions."""
    def _run(self):
        """COMB_C"""
        coef = self._get_mcsimp('COEF')
        self.resu = 0.
        for item, cfr in zip(self._lf, coef):
            self.ctxt.f = item.nom
            self.resu = item * cfr + self.resu
        # take the parameters of the first function
        self.resu.para = self._lf[0].para.copy()
        self._use_list_para()

class CalcFonction_COMB_C(CalcFonctionOper):
    """Combinate complex functions."""
    def _build_data(self):
        """Read keywords to build the data"""
        self._build_list_fonc(arg='complex')
        coefr = self._get_mcsimp('COEF_R')
        coefc = self._get_mcsimp('COEF_C')
        self._dat = { 'R' : coefr, 'C' : coefc }

    def _run(self):
        """COMB_C"""
        self.resu = 0.
        for item, cfr, cfc in zip(self._lf, self._dat['R'], self._dat['C']):
            coef = 1.
            if cfr is not None:
                coef = complex(cfr)
            elif cfc is not None:
                coef = cfc
                if type(cfc) in (list, tuple):
                    coef = tocomplex(cfc)
            self.ctxt.f = item.nom
            self.resu = item * coef + self.resu
        # take the parameters of the first function
        self.resu.para = self._lf[0].para.copy()
        self._use_list_para()

class CalcFonction_COMPOSE(CalcFonctionOper):
    """Compose two functions"""
    def _build_data(self):
        """Read keywords to build the data"""
        self._dat = (self.kw['FONC_RESU'].convert(),
                     self.kw['FONC_PARA'].convert())

    def _run(self):
        """COMPOSE"""
        fo1, fo2 = self._dat
        self.resu = fo1[fo2]
        self.resu.para['NOM_PARA'] = fo2.para['NOM_PARA']

class CalcFonction_PROL_SPEC_OSCI(CalcFonctionOper):
    """PROL_SPEC_OSCI """
    def _run(self):
        """ run PROL_SPEC_OSCI """
        kw = self.kw
        f_in = self._lf[0]
        dmax  = kw['DEPL_MAX']
        vale_freq = self._lf[0].vale_x
        vale_sro_acce = self._lf[0].vale_y / kw['NORME']
        vale_sro_depl = vale_sro_acce * vale_freq**(-2)
        f_min = vale_freq[0]
        assert f_min > 0.0
        d_fmin = vale_sro_depl[0]
        pente = ( d_fmin - vale_sro_depl[1])/(f_min-vale_freq[1])
        freq_dmax = f_min + (dmax - d_fmin)/pente

        if d_fmin < dmax:
            if freq_dmax < 0.00 :
                dc = d_fmin - pente * f_min
                UTMESS('F','FONCT0_78', valr=[dmax, 0.0, dc])
            elif pente > 0.00:
                UTMESS('F','FONCT0_78', valr=[dmax, f_min, d_fmin])
            else :
                pass
        elif d_fmin > dmax:
            if pente < 0.00:
                dc = d_fmin - pente * f_min
                UTMESS('F','FONCT0_78', valr=[dmax, f_min, d_fmin])
            elif freq_dmax < 0.00 :
                dc = d_fmin - pente * f_min
                UTMESS('F','FONCT0_78', valr=[dmax, 0.0, dc])
            else :
                pass

        vale_sro_depl = list(vale_sro_depl)
        vale_freq = list(vale_freq)
        vale_sro_depl.insert(0,dmax)
        vale_freq.insert(0,freq_dmax)
        vale_sro_depl.insert(0,dmax)
        vale_freq.insert(0, 0.0)
        sro_prol_acce = NP.array(vale_sro_depl) * NP.array(vale_freq)**(2) * kw['NORME']
        para = f_in.para.copy()

        self.resu = t_fonction(vale_freq, sro_prol_acce, para)

class CalcFonction_CORR_ACCE(CalcFonctionOper):
    """CORR_ACCE"""
    def _run(self):
        """ run CORR_ACCE"""
        f_in = self._lf[0]
        kw = self.kw
        para = f_in.para.copy()
        assert kw['METHODE'] in ('FILTRAGE', 'POLYNOME')
        if kw['METHODE'] == 'POLYNOME':
            # suppression de la tendance de l accelero
            fres = f_in.suppr_tend()
            # calcul de la vitesse
            fres = fres.trapeze(0.)
            # calcul de la tendance de la vitesse : y = a1*x +a0
            fres = fres.suppr_tend()
            if self.kw['CORR_DEPL'] == 'OUI':
                # suppression de la tendance deplacement
                # calcul du deplacement : integration
                fres = fres.trapeze(0.)
                # calcul de la tendance du déplacement : y = a1*x +a0
                fres = fres.suppr_tend()
                # regeneration de la vitesse : derivation
                fres = fres.derive()
            # regeneration de l accelero : derivation
            self.resu = fres.derive()
            self.resu.para = para
        elif kw['METHODE'] == 'FILTRAGE':
            dt=f_in.vale_x[1]-f_in.vale_x[0]
            acce_filtre = acce_filtre_CP(f_in.vale_y, dt, kw['FREQ_FILTRE'],)
            self.resu = t_fonction(f_in.vale_x, acce_filtre, para)


class CalcFonction_DERIVE(CalcFonctionOper):
    """Derivation"""
    def _run(self):
        """DERIVE"""
        self.resu = self._lf[0].derive()

class CalcFonction_ENVELOPPE(CalcFonctionOper):
    """Return the envelop function"""
    def _run(self):
        """ENVELOPPE"""
        crit = self.kw['CRITERE']
        if self.typres is Surface:
            nap0 = self._lf[0]
            vale_para = nap0.vale_para
            para = nap0.para
            l_fonc_f = []
            for i in range(len(vale_para)):
                env = nap0.l_fonc[i]
                for nap in self._lf[1:]:
                    self.ctxt.f = nap.l_fonc[i].nom
                    env = enveloppe([env, nap.l_fonc[i]], crit)
                l_fonc_f.append(env)
            self.resu = t_nappe(vale_para, l_fonc_f, para)
        else:
            self.resu = enveloppe(self._lf, crit)

class CalcFonction_EXTRACTION(CalcFonctionOper):
    """Extract real/imaginary part"""
    def _build_data(self):
        dconv = { 'REEL' : 'real', 'IMAG' : 'imag',
                  'MODULE' : 'modul', 'PHASE' : 'phase' }
        arg = dconv[self.kw['PARTIE']]
        self._build_list_fonc(arg=arg)

    def _run(self):
        """EXTRACTION"""
        self.resu = self._lf[0]

class CalcFonction_FFT(CalcFonctionOper):
    """Fast Fourier Transform"""

    
    def _build_data(self):
        """Read keywords to build the data"""
        opts = {}
        if self.typres is Function:
            opts['arg'] = 'complex'
        self._build_list_fonc(**opts)

    def _run(self):
        """FFT"""
        kw = self.kw
        if self.typres is FunctionComplex:
            self.resu = self._lf[0].fft(kw['METHODE'])
        else:
            self.resu = self._lf[0].fft(kw['METHODE'], kw['SYME'])

class CalcFonction_INTERPOL_FFT(CalcFonctionOper):
    """Zero padding method"""
    def _build_data(self):
        """Read keywords to build the data"""
        opts = {}
        #if self.typres is fonction_sdaster:
            #opts['arg'] = 'complex'
        self._build_list_fonc(**opts)

    def _run(self):
        """INTERPOL_FFT"""
        import copy
        kw = self.kw
        t0 = self._lf[0].vale_x[0]

        dt_init = self._lf[0].vale_x[1]-t0
        N_init = len(self._lf[0].vale_x)

        dt_cible = kw['PAS_INST']
        if dt_init < dt_cible:
            UTMESS('F','FONCT0_35')
        # nombre d'intervalles
        N_init-=1
        N_sortie=int((N_init)*dt_init/dt_cible)

        if N_init*dt_init/dt_cible - N_sortie >= 0.5:
            N_sortie+=1
        # retour au nombre de valeurs
        N_sortie+=1

        # FFT
        ft = self._lf[0].fft('COMPLET')

        # suppression de la partie symetrique du signal
        N = len(ft.vale_x)
        valex = list(ft.vale_x[:N//2+1])
        valey = list(ft.vale_y[:N//2+1])

        # zero padding
        dfreq = (valex[1]-valex[0]).real
        last_freq = valex[-1]
        N_pad = N_sortie//2+1-N//2-1
        for i in range(N_pad):
            freq = last_freq + (i+1)* dfreq
            valex.append(freq)
            valey.append(0.)
        ft.vale_x = NP.array(valex)
        ft.vale_y = NP.array(valey)

        # IFFT
        self.resu = ft.fft('COMPLET', 'NON')
        self.resu.vale_x = self.resu.vale_x + t0

        # dt fin reel
        dt_fin = self.resu.vale_x[1] - self.resu.vale_x[0]

        # normalisation
        coef_norm = dt_init/dt_fin
        self.resu.vale_y = self.resu.vale_y * coef_norm

        ecart = abs(dt_fin-kw['PAS_INST'])/kw['PAS_INST']
        if ecart > kw['PRECISION']:
            UTMESS('A','FONCT0_51', valr=[dt_fin, kw['PAS_INST'], 100*ecart])

class CalcFonction_FRACTILE(CalcFonctionOper):
    """Compute the fractile of functions"""
    def _run(self):
        """FRACTILE"""
        fract = self.kw['FRACT']
        if self.typres is Surface:
            nap0 = self._lf[0]
            vale_para = nap0.vale_para
            para = nap0.para
            l_fonc_f = []
            for i in range(len(vale_para)):
                self.ctxt.f = [nap.l_fonc[i].nom for nap in self._lf]
                lfr = fractile([nap.l_fonc[i] for nap in self._lf], fract)
                l_fonc_f.append(lfr)
            self.resu = t_nappe(vale_para, l_fonc_f, para)

        else:
            self.resu = fractile(self._lf, fract)

class CalcFonction_MOYENNE(CalcFonctionOper):
    """Compute the mean of functions"""
    def _run(self):
        """MOYENNE"""
        if self.typres is Surface:
            nap0 = self._lf[0]
            vale_para = nap0.vale_para
            para = nap0.para
            l_fonc_f = []
            for i in range(len(vale_para)):
                self.ctxt.f = [nap.l_fonc[i].nom for nap in self._lf]
                lfr = moyenne([nap.l_fonc[i] for nap in self._lf])
                l_fonc_f.append(lfr)
            self.resu = t_nappe(vale_para, l_fonc_f, para)
        else:
            self.resu = moyenne(self._lf)


class CalcFonction_COHERENCE(CalcFonctionOper):
    """Compute the coherency function of two sets of signals"""
    def _build_data(self):
        """Read keywords to build the data"""
        self._build_list_fonc(mcsimp='NAPPE_1')
    def _run(self):
        """COHERENCE"""
        Mm = self.kw['NB_FREQ_LISS']
        FREQ_COUP  = self.kw['FREQ_COUP']
        para = {
            'INTERPOL': ['LIN', 'LIN'], 'NOM_PARA': 'FREQ',
            'PROL_DROITE': 'CONSTANT', 'PROL_GAUCHE': 'EXCLU',
            'NOM_RESU': 'ACCE'}
        nap1 = self._lf[0]
        assert nap1.para['NOM_PARA'] == 'NUME_ORDRE'
        vale_para1 = nap1.vale_para
        nap2 = self.kw['NAPPE_2']
        vale_para2, lfonc2 = nap2.Valeurs()
        assert len(vale_para1) == len(vale_para2), 'NAPPE_1 and NAPPE_2 must have same length.'
        assert set(vale_para2) == set(vale_para1), 'Data lists are not ordered as pairs.'

        acce1 = []
        acce2 = []
        for ii, fonc2 in enumerate(lfonc2):
            lt = nap1.l_fonc[ii].vale_x
            fonc1 = nap1.l_fonc[ii].vale_y
            assert len(lt) == len(fonc2[0]), 'Signals with same length required for NUME_ORDRE '+str(vale_para1[ii])
            assert (fonc2[0][1]-fonc2[0][0]) == (lt[1]-lt[0]), 'same time steps required'
            if self.kw['OPTION'] == "DUREE_PHASE_FORTE":
                if ii == 0:
                    p1 = self.kw['BORNE_INF']
                    p2 = self.kw['BORNE_SUP']
                    N1, N2 = f_phase_forte(lt, fonc1, p1, p2)
                    UTMESS('I', 'SEISME_79',  valr=(lt[N1], lt[N2]))
                acce2.append(fonc2[1][N1:N2])
                acce1.append(fonc1[N1:N2])
            else :
                acce2.append(fonc2[1])
                acce1.append(fonc1)
        acce1 = NP.array(acce1)
        acce2 = NP.array(acce2)
        dt = lt[1]-lt[0]
        lfreq, fcohe = calc_cohefromdata(acce1, acce2, dt, Mm)
        N1 = NP.searchsorted(lfreq, 0.0)
        N2 = len(lfreq)
        if FREQ_COUP is not None:
            if lfreq[-1] > FREQ_COUP:
                N2 = NP.searchsorted(lfreq, FREQ_COUP)
                print(self.kw['FREQ_COUP'], N2)
        f_cohe = fcohe[N1:N2]
        l_freq = lfreq[N1:N2]
        self.resu = t_fonction(l_freq, f_cohe.real, para)

class CalcFonction_INTEGRE(CalcFonctionOper):
    """Integration"""
    def _run(self):
        """INTEGRE"""
        f_in = self._lf[0]
        kw = self.kw
        assert kw['METHODE'] in ('TRAPEZE', 'SIMPSON')
        if kw['METHODE'] == 'TRAPEZE':
            self.resu = f_in.trapeze(kw['COEF'])
        elif kw['METHODE'] == 'SIMPSON':
            self.resu = f_in.simpson(kw['COEF'])

class CalcFonction_INVERSE(CalcFonctionOper):
    """Reverse"""
    def _run(self):
        """INVERSE"""
        self.resu = self._lf[0].inverse()

class CalcFonction_MULT(CalcFonctionOper):
    """Multiply the given functions."""
    def _build_data(self):
        """Read keywords to build the data"""
        opts = {}
        if self.typres is FunctionComplex:
            opts['arg'] = 'complex'
        self._build_list_fonc(**opts)

    def _run(self):
        """MULT"""
        self.resu = 1.
        for item in self._lf:
            self.ctxt.f = item.nom
            self.resu = item * self.resu
        # take the parameters of the first function
        self.resu.para = self._lf[0].para.copy()
        self._use_list_para()




class CalcFonction_PUISSANCE(CalcFonctionOper):
    """Compute f^n"""
    def _run(self):
        """PUISSANCE"""
        self.resu = self._lf[0]
        for i in range(self.kw['EXPOSANT'] - 1):
            self.resu = self.resu * self._lf[0]

class CalcFonction_SPEC_OSCI(CalcFonctionOper):
    """SPEC_OSCI"""
    def _build_data(self):
        """Read keywords to build the data"""
        CalcFonctionOper._build_list_fonc(self)
        kw = self.kw
        self._dat = {}
        # amor
        if kw['AMOR_REDUIT'] is None:
            l_amor = [0.02, 0.05, 0.1]
            UTMESS('I', 'FONCT0_31', valr=l_amor)
        else:
            l_amor = force_list(kw['AMOR_REDUIT'])
        eps = 1.e-6
        for amor in l_amor:
            if amor > (1 - eps):
                UTMESS('S', 'FONCT0_36')
        self._dat['AMOR'] = l_amor
        # freq
        if kw['LIST_FREQ'] is not None:
            l_freq = kw['LIST_FREQ'].Valeurs()
        elif kw['FREQ'] is not None:
            l_freq = force_list(kw['FREQ'])
        else:
            l_freq = []
            for i in range(56):
                l_freq.append(0.2 + 0.050 * i)
            for i in range(8):
                l_freq.append(3.0 + 0.075 * i)
            for i in range(14):
                l_freq.append(3.6 + 0.100 * i)
            for i in range(24):
                l_freq.append(5.0 + 0.125 * i)
            for i in range(28):
                l_freq.append(8.0 + 0.250 * i)
            for i in range(6):
                l_freq.append(15.0 + 0.500 * i)
            for i in range(4):
                l_freq.append(18.0 + 1.0 * i)
            for i in range(10):
                l_freq.append(22.0 + 1.500 * i)
            texte = []
            for i in range(len(l_freq) // 5):
                texte.append(' %f %f %f %f %f' % tuple(l_freq[i * 5:i * 5 + 5]))
            UTMESS('I', 'FONCT0_32', vali=len(l_freq), valk=os.linesep.join(texte))
        if min(l_freq) < 1.E-10:
            UTMESS('F', 'FONCT0_43')
        self._dat['FREQ'] = l_freq
        # check
        if abs(kw['NORME']) < 1.E-10:
            UTMESS('S', 'FONCT0_33')
        if kw['NATURE_FONC'] == 'DSP':
            ASSERT(kw['METHODE'] == 'RICE')

    def _run(self):
        """SPEC_OSCI"""
        import aster_fonctions
        f_in = self._lf[0]
        l_freq, l_amor = self._dat['FREQ'], self._dat['AMOR']
        kw = self.kw
        l_fonc_f = []
        # construction de la nappe ou de la fonction
        vale_para = l_amor
        para = {
            'INTERPOL'      : ['LIN', 'LOG'],
            'NOM_PARA_FONC' : 'FREQ',
            'NOM_PARA'      : 'AMOR',
            'PROL_DROITE'   : 'EXCLU',
            'PROL_GAUCHE'   : 'EXCLU',
            'NOM_RESU'      : kw['NATURE'] }
        para_fonc = {
            'INTERPOL' : ['LOG', 'LOG'],
            'NOM_PARA'    : 'FREQ',
            'PROL_DROITE' : 'CONSTANT',
            'PROL_GAUCHE' : 'EXCLU',
            'NOM_RESU'    : kw['NATURE'] }
        if kw['NATURE'] == 'DEPL':
            ideb = 0
        elif kw['NATURE'] == 'VITE':
            ideb = 1
        else:
            ASSERT(kw['NATURE'] == 'ACCE')
            ideb = 2
        if kw['METHODE'] == 'RICE':
            # appel à DSP2SRO
            ASSERT(kw['NATURE_FONC'] == 'DSP')
            deuxpi = 2. * math.pi
            f_dsp = t_fonction(f_in.vale_x * deuxpi, f_in.vale_y / deuxpi, f_in.para)
            for iamor in l_amor:
                spectr = DSP2SRO(f_dsp, iamor, kw['DUREE'], l_freq, ideb)
                vale_y = spectr.vale_y / kw['NORME']
                l_fonc_f.append(t_fonction(l_freq, vale_y, para_fonc))
        elif kw['METHODE'] == 'NIGAM':
            # appel à SPEC_OSCI
            ASSERT(kw['NATURE_FONC'] == 'ACCE')
            spectr = aster_fonctions.SPEC_OSCI(f_in.vale_x, f_in.vale_y, l_freq, l_amor)
            for iamor in range(len(l_amor)):
                vale_y = spectr[iamor, ideb,:] / kw['NORME']
                l_fonc_f.append(t_fonction(l_freq, vale_y, para_fonc))
        elif kw['METHODE'] == 'HARMO':
            # appel à ACCE2DSP
            ASSERT(kw['NATURE_FONC'] == 'ACCE')
            for iamor in l_amor:
                spectr = ACCE2SRO(f_in, iamor, l_freq, ideb)
                vale_y = spectr.vale_y / kw['NORME']
                l_fonc_f.append(t_fonction(l_freq, vale_y, para_fonc))
        if self.typres == Surface:
            self.resu = t_nappe(vale_para, l_fonc_f, para)
        else:
            self.resu = l_fonc_f[0]

class CalcFonction_DSP(CalcFonctionOper):
    """DSP"""
    def _run(self):
        """DSP"""
        kw = self.kw
        f_in = self._lf[0]
        vale_freq = f_in.vale_x
        vale_sro = f_in.vale_y
        f_min = f_in.vale_x[0]
        f_in = t_fonction(NP.insert(vale_freq, 0, 0.0),
                          NP.insert(vale_sro, 0, 0.0),
                          para=f_in.para)
        deuxpi = 2. * math.pi
        freq_coup = kw['FREQ_COUP']
        nbiter = kw['NB_ITER']
        SRO_args = {
            'DUREE_PHASE_FORTE' : kw['DUREE'], 'FREQ_COUP' : freq_coup,
            'NORME' : kw['NORME'], 'AMORT' : kw['AMOR_REDUIT'],
            'FMIN' : f_min, 'FONC_SPEC':  f_in, 'NITER' : kw['NB_ITER']}
        if kw['FREQ_PAS'] != None:
            SRO_args['PAS'] = kw['FREQ_PAS']
        elif kw['LIST_FREQ'] != None:
            l_freq = kw['LIST_FREQ'].Valeurs()
            if l_freq[0] <= 0.0:
                UTMESS('F', 'FONCT0_43')
            SRO_args['LIST_FREQ'] = l_freq
            SRO_args['PAS'] = None
        f_dsp, f_sro_ref = SRO2DSP(**SRO_args)
        self.resu = t_fonction(f_dsp.vale_x / deuxpi, f_dsp.vale_y * deuxpi, para=f_in.para)


class CalcFonction_LISS_ENVELOP(CalcFonctionOper):
    """LISS_ENVELOP"""
    def _build_data(self):
        """Read keywords to build the data"""
        # CalcFonctionOper._build_list_fonc(self)
        kw = self.kw
        if self.kw['NAPPE']!=None:
            self._build_list_fonc(mcsimp='NAPPE')
        elif self.kw['FONCTION']!=None:
            self._build_list_fonc(mcsimp='FONCTION')
        elif self.kw['TABLE']!=None:
            lf_in = self._get_mcsimp('TABLE')
            para_fonc = {'PROL_DROITE': 'EXCLU', 'INTERPOL': ['LIN', 'LIN'], 'PROL_GAUCHE': 'EXCLU', 'NOM_RESU': 'TOUTRESU', 'NOM_PARA': 'FREQ'}
            para_napp = {'PROL_DROITE': 'EXCLU', 'INTERPOL': ['LIN', 'LIN'], 'PROL_GAUCHE': 'EXCLU', 'NOM_RESU': 'TOUTRESU', 'NOM_PARA': 'AMOR', 'NOM_PARA_FONC': 'FREQ'}

            # conversion des tables en nappes
            l_nappe=[]
            for tab in lf_in:
                nom_para = tab.get_nom_para()
                # print nom_para
                if kw['LIST_AMOR']!=None:
                    amor = kw['LIST_AMOR']
                else:
                    amor = list(range(1,len(nom_para)))
                # error
                if 'FREQ' not in nom_para:
<<<<<<< HEAD
                    print 'error'
                nom_para.remove('FREQ')
=======
                    print('error')
                nom_para.remove('FREQ')    
>>>>>>> 3447b1dc
                # print dir(tab.EXTR_TABLE())
                dico = tab.EXTR_TABLE().values()
                l_fonc_f = []
                for para in nom_para:
                    freq = dico['FREQ']
                    # print freq
                    vale = dico[para]
                    # print vale
                    l_fonc_f.append(t_fonction(freq,vale,para_fonc))
                    # print 'fonction'
                l_nappe.append(t_nappe(amor, l_fonc_f,para_napp))
            # print 'nappe',l_nappe
            self._lf = l_nappe

    def _run(self):
        """LISS_ENVELOP"""
        kw = self.kw
        l_sp_nappe=[]
        # formatage selon les donnes d'entrees
        if kw['FONCTION']!=None:
            f_in = self._lf[0]
            if kw['LIST_AMOR']!=None:
                amor = kw['LIST_AMOR'][0]
            else:
                amor = 0.
            sp_nappe = LISS.nappe(listFreq=f_in.vale_x,
                              listeTable=[f_in.vale_y],
                              listAmor=[amor],
                              entete="")
            para_fonc = f_in.para
            para      = f_in.para.copy()
            # print 'para',para
            para['NOM_PARA'] = 'AMOR'
            para['NOM_PARA_FONC'] = para_fonc['NOM_PARA']
            l_sp_nappe = [sp_nappe]
        elif kw['NAPPE']!=None or kw['TABLE']!=None:
            for i_nappe in range(len(self._lf)):
                f_in = self._lf[i_nappe]
                sp_nappe = LISS.nappe(listFreq=f_in.l_fonc[0].vale_x,
                                  listeTable=[f.vale_y for f in f_in.l_fonc],
                                  listAmor=f_in.vale_para,
                                  entete="")
                # verification que les nappes ont les memes amortissements
                if i_nappe==0:
                    l_amor = f_in.vale_para
                    l_amor.sort()
                    erreur_amor = 0
                else:
                    if len(l_amor)==len(f_in.vale_para):
                        l_amor2 = f_in.vale_para.copy()
                        l_amor2.sort()
                        d_amor = l_amor - l_amor2
                        if max(abs(d_amor))>1e-6: erreur_amor=1
                    else:
                        erreur_amor = 1
                if erreur_amor:
                    UTMESS('F', 'FONCT0_74')
                l_sp_nappe.append(sp_nappe)
            para_fonc = f_in.l_fonc[0].para
            para      = f_in.para

        if kw['OPTION'] =='CONCEPTION':
            sp_lisse = LISS.liss_enveloppe(l_sp_nappe ,
                                        option = kw['OPTION'],
                                        fmin = kw['FREQ_MIN'],
                                        fmax = kw['FREQ_MAX'],
                                        l_freq = list(kw['LIST_FREQ']),
                                        nb_pts = kw['NB_FREQ_LISS'],
                                        zpa    = kw['ZPA'],
                                        precision=1e-3,
                                        critere='RELATIF' )
        else:
            sp_lisse = LISS.liss_enveloppe(l_sp_nappe ,
                                        option = kw['OPTION'],
                                        coef_elarg  = kw['ELARG'],
                                        fmin = kw['FREQ_MIN'],
                                        fmax = kw['FREQ_MAX'],
                                        l_freq = list(kw['LIST_FREQ']),
                                        nb_pts = kw['NB_FREQ_LISS'],
                                        zpa    = kw['ZPA'],
                                        precision=1e-3,
                                        critere='RELATIF' )

        l_fonc_f = []
        for spec in sp_lisse.listSpec:
            l_fonc_f.append(t_fonction(sp_lisse.listFreq, spec.dataVal, para_fonc))
        self.resu = t_nappe(sp_lisse.listAmor, l_fonc_f, para)

class CalcFonction_REGR_POLYNOMIALE(CalcFonctionOper):
    """Polynomial regression"""
    def _run(self):
        """REGR_POLYNOMIALE"""
        f_in = self._lf[0]
        deg = self.kw['DEGRE']
        coef = NP.polyfit(f_in.vale_x, f_in.vale_y, deg)
        if coef is None:
            raise FonctionError("La régression polynomiale n'a pas convergé.")
        # interpolation sur une liste d'abscisses
        absc = f_in.vale_x
        if self.args['LIST_PARA'] is not None:
            absc = self.args['LIST_PARA'].Valeurs()
        vale = NP.polyval(coef, absc)
        # paramètres
        para = f_in.para.copy()
        para['INTERPOL'] = ['LIN', 'LIN']
        self.resu = t_fonction(absc, vale, para)
        coef_as_str = os.linesep.join(['   a[%d] = %f' % (i, ci) \
                                       for i, ci in enumerate(coef)])
        UTMESS('I', 'FONCT0_57', coef_as_str)


class Context(object):
    """Permet de stocker des éléments de contexte pour aider au
    diagnostic lors de l'émission de message.
    usage :
       context = Context()
       context.f = 'nomfon'
       print context.f
    """
    def __init__(self):
        self.__nomf = None

    def get_val(self):
        """Retourne le texte formatté."""
        nomf = self.__nomf
        if type(nomf) not in (list, tuple):
            nomf = [nomf,]
        pluriel = ''
        if len(nomf) > 1:
            pluriel = 's'
        res = """Fonction%(s)s concernée%(s)s : %(nomf)s""" % {
            's': pluriel,
            'nomf': ', '.join(nomf),
        }
        return res

    def set_val(self, value):
        """Set function"""
        self.__nomf = value

    def del_val(self):
        """Remove value"""
        del self.__nomf
    f = property(get_val, set_val, del_val, "")<|MERGE_RESOLUTION|>--- conflicted
+++ resolved
@@ -151,13 +151,8 @@
 
     operation = CalcFonctionOper.factory(self, ctxt, args)
     try:
-<<<<<<< HEAD
         result = operation.run()
-    except InterpolationError, msg:
-=======
-        operation.run()
     except InterpolationError as msg:
->>>>>>> 3447b1dc
         UTMESS('F', 'FONCT0_27', valk=(ctxt.f, str(msg)))
     except ParametreError as msg:
         UTMESS('F', 'FONCT0_28', valk=(ctxt.f, str(msg)))
@@ -280,13 +275,8 @@
         else:
             kw = (self.kw,)
         try:
-<<<<<<< HEAD
             nbmf = len(kw)
-        except AttributeError:
-=======
-            nbmf = len(self.kw)
         except TypeError:
->>>>>>> 3447b1dc
             nbmf = 1
         for mcf in kw:
             val = force_list(mcf[mcsimp])
@@ -878,13 +868,8 @@
                     amor = list(range(1,len(nom_para)))
                 # error
                 if 'FREQ' not in nom_para:
-<<<<<<< HEAD
-                    print 'error'
+                    print('error')
                 nom_para.remove('FREQ')
-=======
-                    print('error')
-                nom_para.remove('FREQ')    
->>>>>>> 3447b1dc
                 # print dir(tab.EXTR_TABLE())
                 dico = tab.EXTR_TABLE().values()
                 l_fonc_f = []
