# coding=utf-8
# --------------------------------------------------------------------
# Copyright (C) 1991 - 2019 - EDF R&D - www.code-aster.org
# This file is part of code_aster.
#
# code_aster is free software: you can redistribute it and/or modify
# it under the terms of the GNU General Public License as published by
# the Free Software Foundation, either version 3 of the License, or
# (at your option) any later version.
#
# code_aster is distributed in the hope that it will be useful,
# but WITHOUT ANY WARRANTY; without even the implied warranty of
# MERCHANTABILITY or FITNESS FOR A PARTICULAR PURPOSE.  See the
# GNU General Public License for more details.
#
# You should have received a copy of the GNU General Public License
# along with code_aster.  If not, see <http://www.gnu.org/licenses/>.
# --------------------------------------------------------------------

# person_in_charge: jean-michel.proix at edf.fr


def macr_cara_poutre_ops(self, MAILLAGE=None, SYME_Y=None, SYME_Z=None, GROUP_MA_BORD=None,
                         GROUP_MA=None, ORIG_INER=None, TABLE_CARA=None, **args):
    """
       Ecriture de la macro MACR_CARA_POUTRE
    """
    from code_aster.Cata.Syntax import _F
    import aster
    from Utilitai.Utmess import UTMESS, MasquerAlarme, RetablirAlarme
    #
    ier = 0
    # On importe les définitions des commandes a utiliser dans la macro
    # Le nom de la variable doit être obligatoirement le nom de la commande
    LIRE_MAILLAGE = self.get_cmd('LIRE_MAILLAGE')
    DEFI_GROUP = self.get_cmd('DEFI_GROUP')
    CREA_MAILLAGE = self.get_cmd('CREA_MAILLAGE')
    COPIER = self.get_cmd('COPIER')
    AFFE_MODELE = self.get_cmd('AFFE_MODELE')
    DEFI_MATERIAU = self.get_cmd('DEFI_MATERIAU')
    AFFE_MATERIAU = self.get_cmd('AFFE_MATERIAU')
    DEFI_FONCTION = self.get_cmd('DEFI_FONCTION')
    DEFI_CONSTANTE = self.get_cmd('DEFI_CONSTANTE')
    AFFE_CHAR_THER = self.get_cmd('AFFE_CHAR_THER')
    AFFE_CHAR_THER_F = self.get_cmd('AFFE_CHAR_THER_F')
    THER_LINEAIRE = self.get_cmd('THER_LINEAIRE')
    CALC_VECT_ELEM = self.get_cmd('CALC_VECT_ELEM')
    CALC_MATR_ELEM = self.get_cmd('CALC_MATR_ELEM')
    NUME_DDL = self.get_cmd('NUME_DDL')
    ASSE_VECTEUR = self.get_cmd('ASSE_VECTEUR')
    POST_ELEM = self.get_cmd('POST_ELEM')
    CALC_CHAMP = self.get_cmd('CALC_CHAMP')
    MACR_LIGN_COUPE = self.get_cmd('MACR_LIGN_COUPE')
    IMPR_TABLE = self.get_cmd('IMPR_TABLE')
    CREA_TABLE = self.get_cmd('CREA_TABLE')
    CALC_TABLE = self.get_cmd('CALC_TABLE')
    DETRUIRE = self.get_cmd('DETRUIRE')
    # La macro compte pour 1 dans la numérotation des commandes
    self.set_icmd(1)
    # Le concept sortant (de type table_sdaster) est nommé 'nomres' dans le
    # contexte de la macro
    self.DeclareOut('nomres', self.sd)
    #
    ImprTable = False
    #
    UNITE = args.get("UNITE") or 20
    if (MAILLAGE is not None):
        __nomlma = COPIER(CONCEPT=MAILLAGE)
    else:
        __nomlma = LIRE_MAILLAGE(UNITE=UNITE, FORMAT=args.get('FORMAT'))
    #
    # Dans les tables on retrouve une ligne avec __nomlma.nom. Soit :
    #   - on remplace __nomlma.nom par NomMaillageNew.
    #   - on supprime la ligne
    NomMaillage = (None, __nomlma.get_name())
    if ('NOM' in args):
        NomMaillage = (args.get('NOM'), __nomlma.get_name())
    #
    #
    __nomamo = AFFE_MODELE(
        MAILLAGE=__nomlma,
        AFFE=_F(TOUT='OUI', PHENOMENE='MECANIQUE', MODELISATION='D_PLAN',), )

    __nomdma = DEFI_MATERIAU(ELAS=_F(E=1.0, NU=0., RHO=1.0),)

    __nomama = AFFE_MATERIAU(
        MAILLAGE=__nomlma, AFFE=_F(TOUT='OUI', MATER=__nomdma,),)
    #
    # L'utilisateur ne peut rien faire pour éviter ces "Alarmes" donc pas d'impression
    MasquerAlarme('CHARGES2_87')
    MasquerAlarme('CALCULEL_40')
    #
    #
    # calcul des caractéristiques géométriques de la section
    motsimps = {}
    if GROUP_MA:
        motsimps['GROUP_MA'] = GROUP_MA
    if SYME_Y:
        motsimps['SYME_X'] = SYME_Y
    if SYME_Z:
        motsimps['SYME_Y'] = SYME_Z
    motsimps['ORIG_INER'] = ORIG_INER
    mfact = _F(TOUT='OUI', **motsimps)
    __cageo = POST_ELEM(MODELE=__nomamo, CHAM_MATER=__nomama, CARA_GEOM=mfact)
    #
    # Création d'un modèle plan 2D thermique représentant la section
    # de la poutre car on doit résoudre des E.D.P. avec des laplaciens
    #
    # Calcul de la constante de torsion sur tout le maillage
    # du centre de torsion/cisaillement des coefficients de cisaillement
    # de l inertie de gauchissement
    # du rayon de torsion
    #
    if GROUP_MA_BORD and not GROUP_MA:
        # Transformation des GROUP_MA en GROUP_NO sur lesquels
        # on pourra appliquer des conditions de température imposée
        #
        # les groupes doivent exister
        collgrma = aster.getcolljev('%-8s.GROUPEMA' % __nomlma.nom)
        collgrma = list(map(lambda x: x.strip(), collgrma))
        if type(GROUP_MA_BORD) == str:
            l_group_ma_bord = [ GROUP_MA_BORD,  ]
        else:
            l_group_ma_bord = GROUP_MA_BORD
        for igr in l_group_ma_bord:
            if ( not igr.strip() in collgrma):
                UTMESS('F', 'POUTRE0_20',valk=[igr,'GROUP_MA_BORD'])
        if 'GROUP_MA_INTE' in args:
<<<<<<< HEAD
            if args.get('GROUP_MA_INTE') != None:
                if type(args.get('GROUP_MA_INTE')) == str:
                    l_group_ma_inte = [args.get('GROUP_MA_INTE'), ]
=======
            if args['GROUP_MA_INTE'] is not None:
                if type(args['GROUP_MA_INTE']) == str:
                    l_group_ma_inte = [args['GROUP_MA_INTE'], ]
>>>>>>> 7b5df21d
                else:
                    l_group_ma_inte = args.get('GROUP_MA_INTE')
                for igr in l_group_ma_inte:
                    if ( not igr.strip() in collgrma):
                        UTMESS('F', 'POUTRE0_20',valk=[igr,'GROUP_MA_INTE'])
        #
        motscles = {}
        if type(GROUP_MA_BORD) == str:
            motscles['CREA_GROUP_NO'] = _F(GROUP_MA=GROUP_MA_BORD,)
        else:
            motscles['CREA_GROUP_NO'] = []
            for grma in GROUP_MA_BORD:
                motscles['CREA_GROUP_NO'].append(_F(GROUP_MA=grma,))
        #
        __nomlma = DEFI_GROUP(reuse=__nomlma, MAILLAGE=__nomlma, **motscles)


        # Création d'un maillage identique au premier a ceci près
        # que les coordonnées sont exprimées dans le repère principal
        # d'inertie dont l'origine est le centre de gravite de la section
        __nomapi = CREA_MAILLAGE(
            MAILLAGE=__nomlma, REPERE=_F(TABLE=__cageo, NOM_ORIG='CDG', ), )

        # Affectation du phénomène 'thermique' au modèle en vue de
        # la construction d un opérateur laplacien sur ce modèle
        __nomoth = AFFE_MODELE(
            MAILLAGE=__nomapi,
            AFFE=_F(TOUT='OUI', PHENOMENE='THERMIQUE', MODELISATION='PLAN',), )

        # Pour la construction du laplacien, on définit un matériau dont les
        # caractéristiques thermiques sont : lambda = 1, rho*cp = 0
        __nomath = DEFI_MATERIAU(THER=_F(LAMBDA=1.0, RHO_CP=0.,),)

        # Définition d'un CHAM_MATER à partir du matériau précédent
        __chmath = AFFE_MATERIAU(MAILLAGE=__nomapi,AFFE=_F(TOUT='OUI', MATER=__nomath,),)

        # CALCUL DE LA CONSTANTE DE TORSION PAR RESOLUTION
        # D UN LAPLACIEN AVEC UN TERME SOURCE EGAL A -2
        # L INCONNUE ETANT NULLE SUR LE CONTOUR DE LA SECTION :
        #     LAPLACIEN(PHI) = -2 DANS LA SECTION
        #     PHI = 0 SUR LE CONTOUR :
        #------------------------------------------------------------
        #
        #  ON IMPOSE LA VALEUR 0 A L INCONNUE SCALAIRE SUR LE CONTOUR DE LA SECTION
        #  ET ON A UN TERME SOURCE EGAL A -2 DANS TOUTE LA SECTION
        #------------------------------------------------------------
        motscles = {}
        if 'GROUP_MA_INTE' in args:
<<<<<<< HEAD
            if args.get('GROUP_MA_INTE') != None:
=======
            if args['GROUP_MA_INTE'] is not None:
>>>>>>> 7b5df21d
                motscles['LIAISON_UNIF'] = _F(
                    GROUP_MA=args.get('GROUP_MA_INTE'), DDL='TEMP'),

        __chart1 = AFFE_CHAR_THER(MODELE=__nomoth,
                                  TEMP_IMPO=_F(GROUP_NO=GROUP_MA_BORD,
                                               TEMP=0.),
                                  SOURCE=_F(TOUT='OUI',
                                            SOUR=2.0),
                                  **motscles)

        # POUR CHAQUE TROU DE LA SECTION :
        # ON A IMPOSE QUE PHI EST CONSTANT SUR LE CONTOUR INTERIEUR
        # EN FAISANT LE LIAISON_UNIF DANS LE AFFE_CHAR_THER PRECEDENT
        # ON IMPOSE EN PLUS D(PHI)/DN = 2*AIRE(TROU)/L(TROU)
        # OU D/DN DESIGNE LA DERIVEE PAR RAPPORT A LA
        # NORMALE ET L DESIGNE LA LONGUEUR DU BORD DU TROU :
        if 'GROUP_MA_INTE' in args:
<<<<<<< HEAD
            lgmaint = args.get('GROUP_MA_INTE')
            if lgmaint != None:
=======
            lgmaint = args['GROUP_MA_INTE']
            if lgmaint is not None:
>>>>>>> 7b5df21d
                __tbaire = POST_ELEM(
                    MODELE=__nomoth,
                    AIRE_INTERNE=_F(GROUP_MA_BORD=args.get('GROUP_MA_INTE'),),)

                motscles = {}
                motscles['FLUX_REP'] = []

                if type(lgmaint) == str:
                    motscles['FLUX_REP'] = _F(
                        GROUP_MA=args.get('GROUP_MA_INTE'), CARA_TORSION=__tbaire)
                else:
                    motscles['FLUX_REP'] = []
                    for grma in lgmaint:
                        motscles['FLUX_REP'].append(
                            _F(GROUP_MA=grma, CARA_TORSION=__tbaire),)
                __chart2 = AFFE_CHAR_THER(MODELE=__nomoth, **motscles)

        #------------------------------------------------------------
        # RESOLUTION DE LAPLACIEN(PHI) = -2
        # AVEC PHI = 0 SUR LE CONTOUR :
        motscles = {}
        motscles['EXCIT'] = [_F(CHARGE=__chart1,), ]
        if 'GROUP_MA_INTE' in args:
            if lgmaint is not None:
                motscles['EXCIT'].append(_F(CHARGE=__chart2,))
        __tempe1 = THER_LINEAIRE(
            MODELE=__nomoth,
            CHAM_MATER=__chmath,
            SOLVEUR=_F(STOP_SINGULIER='NON',),
            **motscles)

        #------------------------------------------------------------
        # CALCUL DU  CENTRE DE TORSION/CISAILLEMENT  -
        # ET DES COEFFICIENTS DE CISAILLEMENT :      -
        #
        # POUR LE CALCUL DES CONSTANTES DE CISAILLEMENT, ON VA DEFINIR
        # UN PREMIER TERME SOURCE, SECOND MEMBRE DE L EQUATION DE LAPLACE
        # PAR UNE FONCTION EGALE A Y :
        __fnsec1 = DEFI_FONCTION(
            NOM_PARA='X',
            VALE=(0., 0., 10., 10.),
            PROL_DROITE='LINEAIRE',
            PROL_GAUCHE='LINEAIRE',
        )

        __fnsec0 = DEFI_CONSTANTE(VALE=0.,)

        #------------------------------------------------------------
        # LE TERME SOURCE CONSTITUANT LE SECOND MEMBRE DE L ÉQUATION
        # DE LAPLACE EST PRIS ÉGAL A Y DANS TOUTE LA SECTION :
        mctimpo = {}
<<<<<<< HEAD
        if args.get('NOEUD') != None:
            if len( args.get('NOEUD') ) != 1:
=======
        if args['NOEUD'] is not None:
            if len( args['NOEUD'] ) != 1:
>>>>>>> 7b5df21d
                UTMESS('F', 'POUTRE0_3')
            nthno = args['NOEUD'][0].strip()
            # nthno est-il dans le maillage ?
            nomnoe = aster.getvectjev('%-8s.NOMNOE' % __nomlma.nom)
            nomnoe = list(map(lambda x: x.strip(), nomnoe))
            if ( not nthno in nomnoe ):
                UTMESS('F', 'POUTRE0_9',valk=nthno)

            mctimpo['TEMP_IMPO'] = (_F(NOEUD=nthno, TEMP=__fnsec0))
<<<<<<< HEAD
        elif args.get('GROUP_NO') != None:
            if len( args.get('GROUP_NO') ) != 1:
=======
        elif args['GROUP_NO'] is not None:
            if len( args['GROUP_NO'] ) != 1:
>>>>>>> 7b5df21d
                UTMESS('F', 'POUTRE0_3')
            grthno = args.get('GROUP_NO')[0]
            #grthno = grthno[0]
            collgrno = aster.getcolljev('%-8s.GROUPENO' % __nomapi.nom)
            nomnoe = aster.getvectjev('%-8s.NOMNOE' % __nomapi.nom)
            # Plantage si grthno n'existe pas dans le maillage
            try:
                l_no = collgrno[grthno.ljust(24)]
            except:
                UTMESS('F', 'POUTRE0_8',valk=grthno)
            if len(l_no) != 1:
                UTMESS('F', 'POUTRE0_3')
            nthno = nomnoe[l_no[0] - 1]
            mctimpo['TEMP_IMPO'] = (_F(NOEUD=nthno, TEMP=__fnsec0))
        #
        __chart2 = AFFE_CHAR_THER_F(
            MODELE=__nomoth,
            SOURCE=_F(TOUT='OUI', SOUR=__fnsec1,),
            **mctimpo
        )

        #------------------------------------------------------------
        # RESOLUTION DE   LAPLACIEN(PHI) = -Y
        #                 AVEC D(PHI)/D(N) = 0 SUR LE CONTOUR :
        __tempe2 = THER_LINEAIRE(
            MODELE=__nomoth,
            CHAM_MATER=__chmath,
            EXCIT=_F(CHARGE=__chart2,),
            SOLVEUR=_F(STOP_SINGULIER='NON',),
        )

        #------------------------------------------------------------
        # POUR LE CALCUL DES CONSTANTES DE CISAILLEMENT, ON VA DEFINIR
        # UN PREMIER TERME SOURCE, SECOND MEMBRE DE L EQUATION DE LAPLACE
        # PAR UNE FONCTION EGALE A Z :
        __fnsec2 = DEFI_FONCTION(
            NOM_PARA='Y',
            VALE=(0., 0., 10., 10.),
            PROL_DROITE='LINEAIRE',
            PROL_GAUCHE='LINEAIRE',
        )

        #------------------------------------------------------------
        # LE TERME SOURCE CONSTITUANT LE SECOND MEMBRE DE L EQUATION
        # DE LAPLACE EST PRIS EGAL A Z DANS TOUTE LA SECTION :
        __chart3 = AFFE_CHAR_THER_F(
            MODELE=__nomoth,
            SOURCE=_F(TOUT='OUI', SOUR=__fnsec2,),
            **mctimpo
        )

        #------------------------------------------------------------
        # RESOLUTION DE   LAPLACIEN(PHI) = -Z
        #                 AVEC D(PHI)/D(N) = 0 SUR LE CONTOUR :
        __tempe3 = THER_LINEAIRE(
            MODELE=__nomoth,
            CHAM_MATER=__chmath,
            EXCIT=_F(CHARGE=__chart3,),
            SOLVEUR=_F(STOP_SINGULIER='NON',),
        )

        #------------------------------------------------------------
        # CALCUL DU RAYON DE TORSION :
        # CALCUL DU RAYON DE TORSION EXTERNE : rtext
        __tempe1 = CALC_CHAMP(
            reuse=__tempe1,
            RESULTAT=__tempe1,
            TOUT_ORDRE='OUI',
            THERMIQUE='FLUX_ELNO',
        )

        __flun = MACR_LIGN_COUPE(
                      RESULTAT=__tempe1,
                      NOM_CHAM='FLUX_ELNO',
                      LIGN_COUPE = _F(TYPE='GROUP_MA',
                                      MAILLAGE=__nomapi,
                                      TRAC_NOR='OUI',
                                      NOM_CMP=('FLUX', 'FLUY'),
                                      OPERATION='MOYENNE',
                                      INTITULE='FLUX_NORM',
                                      GROUP_MA=GROUP_MA_BORD,
                      ))
        __nomapi = DEFI_GROUP(reuse=__nomapi, MAILLAGE=__nomapi,
                          DETR_GROUP_NO=_F(NOM=GROUP_MA_BORD,))


        __m1 = abs(__flun['TRAC_NOR', 3])
        __m2 = abs(__flun['TRAC_NOR', 4])
        __rtext = max(__m1, __m2)

        #    CALCUL DU RAYON DE TORSION : rt
        #    rt = max ( rtext , 2*AIRE(TROU)/L(TROU) )
        if 'GROUP_MA_INTE' in args:
<<<<<<< HEAD
            if args.get('GROUP_MA_INTE') != None:
                if type(args.get('GROUP_MA_INTE')) == str:
                    l_group_ma_inte = [args.get('GROUP_MA_INTE'), ]
=======
            if args['GROUP_MA_INTE'] is not None:
                if type(args['GROUP_MA_INTE']) == str:
                    l_group_ma_inte = [args['GROUP_MA_INTE'], ]
>>>>>>> 7b5df21d
                else:
                    l_group_ma_inte = args.get('GROUP_MA_INTE')
                for i in range(0, len(l_group_ma_inte)):
                    __flun = MACR_LIGN_COUPE(
                                  RESULTAT=__tempe1,
                                  NOM_CHAM='FLUX_ELNO',
                                  LIGN_COUPE = _F(TYPE='GROUP_MA',
                                                  MAILLAGE=__nomapi,
                                                  TRAC_NOR='OUI',
                                                  NOM_CMP=('FLUX', 'FLUY'),
                                                  OPERATION='MOYENNE',
                                                  INTITULE='FLUX_NORM',
                                                  GROUP_MA=l_group_ma_inte[i],
                                  ))
                    __nomapi = DEFI_GROUP(reuse=__nomapi, MAILLAGE=__nomapi,
                                      DETR_GROUP_NO=_F(NOM=l_group_ma_inte[i],))

                    __m1 = (
                        abs(__flun['TRAC_NOR', 3]) + abs(__flun['TRAC_NOR', 4])) / 2.
                    if __m1 > __rtext:
                        __rtext = __m1
        #
        __rt = __rtext

        #------------------------------------------------------------
        # CALCUL DE LA CONSTANTE DE TORSION :
        motscles = {}
<<<<<<< HEAD
        lgmaint = args.get('GROUP_MA_INTE')
        if lgmaint != None:
            motscles['CARA_POUTRE'] = _F(CARA_GEOM=__cageo, LAPL_PHI=__tempe1, RT=__rt,
                                    TOUT='OUI', OPTION='CARA_TORSION',
                                    GROUP_MA_INTE=args.get('GROUP_MA_INTE'),)
        else:
            motscles['CARA_POUTRE'] = _F(CARA_GEOM=__cageo, LAPL_PHI=__tempe1, RT=__rt,
                                    TOUT='OUI', OPTION='CARA_TORSION', )
=======
        if 'GROUP_MA_INTE' in args:
            lgmaint = args['GROUP_MA_INTE']
            if lgmaint is not None:
                motscles['CARA_POUTRE'] = _F(CARA_GEOM=__cageo, LAPL_PHI=__tempe1, RT=__rt,
                                        TOUT='OUI', OPTION='CARA_TORSION',
                                        GROUP_MA_INTE=args['GROUP_MA_INTE'],)
            else:
                motscles['CARA_POUTRE'] = _F(CARA_GEOM=__cageo, LAPL_PHI=__tempe1, RT=__rt,
                                        TOUT='OUI', OPTION='CARA_TORSION', )
>>>>>>> 7b5df21d
        #
        __cator = POST_ELEM(MODELE=__nomoth, CHAM_MATER=__chmath, **motscles)

        #------------------------------------------------------------
        # CALCUL DES COEFFICIENTS DE CISAILLEMENT ET DES COORDONNEES DU
        # CENTRE DE CISAILLEMENT/TORSION :
        __cacis = POST_ELEM(
            MODELE=__nomoth,
            CHAM_MATER=__chmath,
            CARA_POUTRE=_F(CARA_GEOM=__cator, LAPL_PHI_Y=__tempe2, LAPL_PHI_Z=__tempe3,
                           TOUT='OUI', OPTION='CARA_CISAILLEMENT',),)

        #------------------------------------------------------------
        #  CALCUL DE L INERTIE DE GAUCHISSEMENT PAR RESOLUTION  DE  -
        #     LAPLACIEN(OMEGA) = 0     DANS LA SECTION              -
        #     AVEC D(OMEGA)/D(N) = Z*NY-Y*NZ   SUR LE               -
        #     CONTOUR DE LA SECTION                                 -
        #     NY ET NZ SONT LES COMPOSANTES DU VECTEUR N NORMAL     -
        #     A CE CONTOUR                                          -
        #     ET SOMME_S(OMEGA.DS) = 0                              -
        #     OMEGA EST LA FONCTION DE GAUCHISSEMENT                -
        #     L INERTIE DE GAUCHISSEMENT EST SOMME_S(OMEGA**2.DS)   -
        # -----------------------------------------------------------
        #
        #  CREATION D UN MAILLAGE DONT LES COORDONNEES SONT EXPRIMEES
        #  DANS LE REPERE PRINCIPAL D INERTIE MAIS AVEC COMME ORIGINE
        #  LE CENTRE DE TORSION DE LA SECTION, ON VA DONC UTILISER
        #  LE MAILLAGE DE NOM NOMAPI DONT LES COORDONNEES SONT
        #  EXPRIMEES DANS LE REPERE PRINCIPAL D'INERTIE, L'ORIGINE
        #  ETANT LE CENTRE DE GRAVITE DE LA SECTION (QUI EST DONC A CHANGER)
        __nomapt = CREA_MAILLAGE(
            MAILLAGE=__nomapi,
            REPERE=_F(TABLE=__cacis, NOM_ORIG='TORSION',))

        #------------------------------------------------------------
        # AFFECTATION DU PHENOMENE 'THERMIQUE' AU MODELE EN VUE DE
        # LA CONSTRUCTION D UN OPERATEUR LAPLACIEN SUR CE MODELE :
        __nomot2 = AFFE_MODELE(
            MAILLAGE=__nomapt,
            AFFE=_F(TOUT='OUI', PHENOMENE='THERMIQUE', MODELISATION='PLAN', ))

        # DEFINITION D UN CHAM_MATER A PARTIR DU MATERIAU PRECEDENT :
        __chmat2 = AFFE_MATERIAU(
            MAILLAGE=__nomapt,
            AFFE=_F(TOUT='OUI', MATER=__nomath, ), )

        # POUR LE CALCUL DE L INERTIE DE GAUCHISSEMENT, ON VA DEFINIR
        # LA COMPOSANTE SELON Y DU FLUX A IMPOSER SUR LE CONTOUR
        # PAR UNE FONCTION EGALE A -X :
        __fnsec3 = DEFI_FONCTION(
            NOM_PARA='X',
            VALE=(0., 0., 10., -10.),
            PROL_DROITE='LINEAIRE',
            PROL_GAUCHE='LINEAIRE',
        )

        # POUR LE CALCUL DE L INERTIE DE GAUCHISSEMENT, ON VA DEFINIR
        # LA COMPOSANTE SELON X DU FLUX A IMPOSER SUR LE CONTOUR
        # PAR UNE FONCTION EGALE A Y :
        __fnsec4 = DEFI_FONCTION(
            NOM_PARA='Y',
            VALE=(0., 0., 10., 10.),
            PROL_DROITE='LINEAIRE',
            PROL_GAUCHE='LINEAIRE',
        )

        # DANS LE BUT D IMPOSER LA RELATION LINEAIRE ENTRE DDLS
        #  SOMME_SECTION(OMEGA.DS) = 0 ( CETTE CONDITION
        # VENANT DE L EQUATION D EQUILIBRE SELON L AXE DE LA POUTRE
        # N = 0, N ETANT L EFFORT NORMAL)
        # ON CALCULE LE VECTEUR DE CHARGEMENT DU A UN TERME SOURCE EGAL
        # A 1., LES TERMES DE CE VECTEUR SONT EGAUX A
        # SOMME_SECTION(NI.DS) ET SONT DONC LES COEFFICIENTS DE
        # LA RELATION LINEAIRE A IMPOSER.
        # ON DEFINIT DONC UN CHARGEMENT DU A UN TERME SOURCE EGAL A 1 :
        __chart4 = AFFE_CHAR_THER(
            MODELE=__nomot2, SOURCE=_F(TOUT='OUI', SOUR=1.0),)

        # ON CALCULE LE VECT_ELEM DU AU CHARGEMENT PRECEDENT
        # IL S AGIT DES VECTEURS ELEMENTAIRES DONT LE TERME
        # AU NOEUD COURANT I EST EGAL A SOMME_SECTION(NI.DS) :
        __vecel = CALC_VECT_ELEM(CHARGE=__chart4, OPTION='CHAR_THER')

        # ON CALCULE LE MATR_ELEM DES MATRICES ELEMENTAIRES
        # DE CONDUCTIVITE UNIQUEMENT POUR GENERER LE NUME_DDL
        # SUR-LEQUEL S APPUIERA LE CHAMNO UTILISE POUR ECRIRE LA
        # RELATION LINEAIRE ENTRE DDLS :
        __matel = CALC_MATR_ELEM(
            MODELE=__nomot2,
            CHAM_MATER=__chmat2, CHARGE=__chart4, OPTION='RIGI_THER',)

        # ON DEFINIT LE NUME_DDL ASSOCIE AU MATR_ELEM DEFINI
        # PRECEDEMMENT POUR CONSTRUIRE LE CHAMNO UTILISE POUR ECRIRE LA
        # RELATION LINEAIRE ENTRE DDLS :
        __numddl = NUME_DDL(MATR_RIGI=__matel,)

        # ON CONSTRUIT LE CHAMNO QUI VA ETRE UTILISE POUR ECRIRE LA
        # RELATION LINEAIRE ENTRE DDLS :
        __chamno = ASSE_VECTEUR(VECT_ELEM=__vecel, NUME_DDL=__numddl,)

        # ON IMPOSE LA RELATION LINEAIRE ENTRE DDLS
        #  SOMME_SECTION(OMEGA.DS) = 0 ( CETTE CONDITION
        # VENANT DE L EQUATION D EQUILIBRE SELON L AXE DE LA POUTRE
        # N = 0, N ETANT L EFFORT NORMAL)
        # POUR IMPOSER CETTE RELATION ON PASSE PAR LIAISON_CHAMNO,
        # LES TERMES DU CHAMNO (I.E. SOMME_SECTION(NI.DS))
        # SONT LES COEFFICIENTS DE LA RELATION LINEAIRE :
        __chart5 = AFFE_CHAR_THER(
            MODELE=__nomot2,
            LIAISON_CHAMNO=_F(CHAM_NO=__chamno, COEF_IMPO=0.),)

        # LE CHARGEMENT EST UN FLUX REPARTI NORMAL AU CONTOUR
        # DONT LES COMPOSANTES SONT +Z (I.E. +Y) ET -Y (I.E. -X)
        # SELON LA DIRECTION NORMALE AU CONTOUR :
        __chart6 = AFFE_CHAR_THER_F(
            MODELE=__nomot2,
            FLUX_REP=_F(GROUP_MA=GROUP_MA_BORD, FLUX_X=__fnsec4, FLUX_Y=__fnsec3,),)

        # RESOLUTION DE     LAPLACIEN(OMEGA) = 0
        # AVEC D(OMEGA)/D(N) = Z*NY-Y*NZ   SUR LE CONTOUR DE LA SECTION
        # ET SOMME_SECTION(OMEGA.DS) = 0 ( CETTE CONDITION
        # VENANT DE L EQUATION D EQUILIBRE SELON L AXE DE LA POUTRE
        # N = 0, N ETANT L EFFORT NORMAL)  :
        __tempe4 = THER_LINEAIRE(
            MODELE=__nomot2,
            CHAM_MATER=__chmat2,
            EXCIT=(_F(CHARGE=__chart5,), _F(CHARGE=__chart6,),),
            SOLVEUR=_F(STOP_SINGULIER='NON', METHODE='LDLT',),)

        # CALCUL DE L INERTIE DE GAUCHISSEMENT :
        nomres = POST_ELEM(
            MODELE=__nomot2,
            CHAM_MATER=__chmat2,
            CARA_POUTRE=_F(
                CARA_GEOM=__cacis, LAPL_PHI=__tempe4, TOUT='OUI', OPTION='CARA_GAUCHI'),
        )

    # ==================================================================
    # = CALCUL DE LA CONSTANTE DE TORSION SUR CHAQUE GROUPE            =
    # =     ET DU RAYON DE TORSION SUR CHAQUE GROUPE                   =
    # =        DU  CENTRE DE TORSION/CISAILLEMENT                      =
    # =        DES COEFFICIENTS DE CISAILLEMENT                        =
    # ==================================================================
    if GROUP_MA_BORD and GROUP_MA:
        # CALCUL DES CARACTERISTIQUES GEOMETRIQUES DE LA SECTION :
        l_group_ma_bord = GROUP_MA_BORD
        l_group_ma = GROUP_MA
        l_noeud = None
        #
        if len(l_group_ma) != len(l_group_ma_bord):
            UTMESS('F', 'POUTRE0_1')
        #
        # les groupes doivent exister
        collgrma = aster.getcolljev('%-8s.GROUPEMA' % __nomlma.nom)
        collgrma = list(map(lambda x: x.strip(), collgrma))
        for igr in l_group_ma_bord:
            if ( not igr.strip() in collgrma):
                UTMESS('F', 'POUTRE0_20',valk=[igr,'GROUP_MA_BORD'])
        #
        for igr in GROUP_MA:
            if ( not igr.strip() in collgrma):
                UTMESS('F', 'POUTRE0_20',valk=[igr,'GROUP_MA'])
        #
        if 'GROUP_MA_INTE' in args:
<<<<<<< HEAD
            if args.get('GROUP_MA_INTE') != None:
                if type(args.get('GROUP_MA_INTE')) == str:
                    l_group_ma_inte = [args.get('GROUP_MA_INTE'), ]
=======
            if args['GROUP_MA_INTE'] is not None:
                if type(args['GROUP_MA_INTE']) == str:
                    l_group_ma_inte = [args['GROUP_MA_INTE'], ]
>>>>>>> 7b5df21d
                else:
                    l_group_ma_inte = args.get('GROUP_MA_INTE')
                for igr in l_group_ma_inte:
                    if ( not igr.strip() in collgrma):
                        UTMESS('F', 'POUTRE0_20',valk=[igr,'GROUP_MA_INTE'])

<<<<<<< HEAD
        if args.get('NOEUD') != None:
=======
        if args['NOEUD'] is not None:
>>>>>>> 7b5df21d
            l_noeud = list(map(lambda x: x.strip(), args['NOEUD'] ))
            if (len(l_group_ma) != len(l_noeud)):
                UTMESS('F', 'POUTRE0_2')
            # Les noeuds doivent faire partie du maillage
            nomnoe = aster.getvectjev('%-8s.NOMNOE' % __nomlma.nom)
            nomnoe = list(map(lambda x: x.strip(), nomnoe))
            for ino in l_noeud:
                if ( not ino in nomnoe ):
                    UTMESS('F', 'POUTRE0_9',valk=ino)
<<<<<<< HEAD
        elif args.get('GROUP_NO') != None:
=======
        elif args['GROUP_NO'] is not None:
>>>>>>> 7b5df21d
            collgrno = aster.getcolljev('%-8s.GROUPENO' % __nomlma.nom)
            nomnoe = aster.getvectjev('%-8s.NOMNOE' % __nomlma.nom)
            l_nu_no = []
            for grno in args.get('GROUP_NO'):
                try:
                    l_nu_no.extend(collgrno[grno.ljust(24)])
                except:
                    UTMESS('F', 'POUTRE0_8',valk=grno)
            l_noeud = [nomnoe[no_i - 1] for no_i in l_nu_no]
            if (len(l_group_ma) != len(l_noeud)): UTMESS('F', 'POUTRE0_5')

        # Si len(l_group_ma_bord) > 1, alors il faut donner : 'LONGUEUR', 'MATERIAU', 'LIAISON'
        if ( len(l_group_ma_bord) > 1 ):
            if ( not args.get('LONGUEUR') or not args.get('MATERIAU') or not args.get('LIAISON') ):
                UTMESS('F', 'POUTRE0_6')
        else:
<<<<<<< HEAD
            if ( args.get('LONGUEUR') or args.get('MATERIAU') or args.get('LIAISON') ):
=======
            if ( (args['LONGUEUR'] is not None) or (args['MATERIAU'] is not None) or (args['LIAISON'] is not None) ):
>>>>>>> 7b5df21d
                UTMESS('A', 'POUTRE0_7')


        __catp2 = __cageo
        for i in range(0, len(l_group_ma_bord)):
            # TRANSFORMATION DES GROUP_MA EN GROUP_NO SUR-LESQUELS
            # ON POURRA APPLIQUER DES CONDITIONS DE TEMPERATURE IMPOSEE :
            __nomlma = DEFI_GROUP(reuse=__nomlma, MAILLAGE=__nomlma,
                                  DETR_GROUP_NO=_F(NOM=l_group_ma_bord[i],),
                                  CREA_GROUP_NO=_F(GROUP_MA=l_group_ma_bord[i],))

            # CREATION D UN MAILLAGE IDENTIQUE AU PREMIER A CECI PRES
            # QUE LES COORDONNEES SONT EXPRIMEES DANS LE REPERE PRINCIPAL
            # D INERTIE DONT L ORIGINE EST LE CENTRE DE GRAVITE DE LA SECTION :
            __nomapi = CREA_MAILLAGE(
                MAILLAGE=__nomlma,
                REPERE=_F(TABLE=__cageo, NOM_ORIG='CDG', GROUP_MA=l_group_ma[i],), )

            # AFFECTATION DU PHENOMENE 'THERMIQUE' AU MODELE EN VUE DE
            # LA CONSTRUCTION D UN OPERATEUR LAPLACIEN SUR CE MODELE :
            __nomoth = AFFE_MODELE(
                MAILLAGE=__nomapi,
                AFFE=_F(GROUP_MA=l_group_ma[i], PHENOMENE='THERMIQUE', MODELISATION='PLAN',),)

            # POUR LA CONSTRUCTION DU LAPLACIEN, ON  DEFINIT UN
            # PSEUDO-MATERIAU DONT LES CARACTERISTIQUES THERMIQUES SONT :
            # LAMBDA = 1, RHO*CP = 0 :
            __nomath = DEFI_MATERIAU(
                THER=_F(LAMBDA=1.0, RHO_CP=0.0,),)

            # DEFINITION D UN CHAM_MATER A PARTIR DU MATERIAU PRECEDENT :
            __chmath = AFFE_MATERIAU(
                MAILLAGE=__nomapi, AFFE=_F(TOUT='OUI', MATER=__nomath),)

            # CALCUL DE LA CONSTANTE DE TORSION PAR RESOLUTION         -
            # D UN LAPLACIEN AVEC UN TERME SOURCE EGAL A -2            -
            # L INCONNUE ETANT NULLE SUR LE CONTOUR DE LA SECTION :    -
            #    LAPLACIEN(PHI) = -2 DANS LA SECTION                   -
            #    PHI = 0 SUR LE CONTOUR :                              -
            #
            # ON IMPOSE LA VALEUR 0 A L INCONNUE SCALAIRE SUR LE CONTOUR
            # DE LA SECTION
            # ET ON A UN TERME SOURCE EGAL A -2 DANS TOUTE LA SECTION :
            __chart1 = AFFE_CHAR_THER(
                MODELE=__nomoth,
                TEMP_IMPO=_F(GROUP_NO=l_group_ma_bord[i], TEMP=0.0),
                SOURCE=_F(TOUT='OUI', SOUR=2.0),)

            # RESOLUTION DE   LAPLACIEN(PHI) = -2
            #                 AVEC PHI = 0 SUR LE CONTOUR :
            __tempe1 = THER_LINEAIRE(
                MODELE=__nomoth, CHAM_MATER=__chmath,
                EXCIT=_F(CHARGE=__chart1, ),
                SOLVEUR=_F(STOP_SINGULIER='NON',),)

            # ----------------------------------------------
            # CALCUL DU  CENTRE DE TORSION/CISAILLEMENT
            # ET DES COEFFICIENTS DE CISAILLEMENT :
            #
            # POUR LE CALCUL DES CONSTANTES DE CISAILLEMENT, ON VA DEFINIR
            # UN PREMIER TERME SOURCE, SECOND MEMBRE DE L EQUATION DE LAPLACE
            # PAR UNE FONCTION EGALE A Y :
            __fnsec1 = DEFI_FONCTION(
                NOM_PARA='X',
                VALE=(0., 0., 10., 10.),
                PROL_DROITE='LINEAIRE',
                PROL_GAUCHE='LINEAIRE',)

            __fnsec0 = DEFI_CONSTANTE(VALE=0.0,)

            # LE TERME SOURCE CONSTITUANT LE SECOND MEMBRE DE L EQUATION
            # DE LAPLACE EST PRIS EGAL A Y DANS TOUTE LA SECTION :
            __chart2 = AFFE_CHAR_THER_F(
                MODELE=__nomoth,
                TEMP_IMPO=_F(NOEUD=l_noeud[i], TEMP=__fnsec0),
                SOURCE=_F(TOUT='OUI', SOUR=__fnsec1,),)

            # RESOLUTION DE   LAPLACIEN(PHI) = -Y
            #                 AVEC D(PHI)/D(N) = 0 SUR LE CONTOUR :
            __tempe2 = THER_LINEAIRE(
                MODELE=__nomoth, CHAM_MATER=__chmath,
                EXCIT=_F(CHARGE=__chart2, ),
                SOLVEUR=_F(STOP_SINGULIER='NON',),)

            # POUR LE CALCUL DES CONSTANTES DE CISAILLEMENT, ON VA DEFINIR
            # UN PREMIER TERME SOURCE, SECOND MEMBRE DE L EQUATION DE LAPLACE
            # PAR UNE FONCTION EGALE A Z :
            __fnsec2 = DEFI_FONCTION(
                NOM_PARA='Y',
                VALE=(0., 0., 10., 10.),
                PROL_DROITE='LINEAIRE',
                PROL_GAUCHE='LINEAIRE',)

            # LE TERME SOURCE CONSTITUANT LE SECOND MEMBRE DE L EQUATION
            # DE LAPLACE EST PRIS EGAL A Z DANS TOUTE LA SECTION :
            __chart3 = AFFE_CHAR_THER_F(
                MODELE=__nomoth,
                TEMP_IMPO=_F(NOEUD=l_noeud[i], TEMP=__fnsec0),
                SOURCE=_F(TOUT='OUI', SOUR=__fnsec2,), )

            # RESOLUTION DE   LAPLACIEN(PHI) = -Z
            #                 AVEC D(PHI)/D(N) = 0 SUR LE CONTOUR :
            __tempe3 = THER_LINEAIRE(
                MODELE=__nomoth,
                CHAM_MATER=__chmath,
                EXCIT=_F(CHARGE=__chart3, ),
                SOLVEUR=_F(STOP_SINGULIER='NON',),)

            # CALCUL DU RAYON DE TORSION :
            # CALCUL DU RAYON DE TORSION EXTERNE : rtext
            __tempe1 = CALC_CHAMP(
                reuse=__tempe1,
                RESULTAT=__tempe1,
                TOUT_ORDRE='OUI',
                THERMIQUE='FLUX_ELNO',
            )

            __flun = MACR_LIGN_COUPE(
                          RESULTAT=__tempe1,
                          NOM_CHAM='FLUX_ELNO',
                          LIGN_COUPE = _F(TYPE='GROUP_MA',
                                          MAILLAGE=__nomapi,
                                          TRAC_NOR='OUI',
                                          NOM_CMP=('FLUX', 'FLUY'),
                                          OPERATION='MOYENNE',
                                          INTITULE='FLUX_NORM',
                                          GROUP_MA=l_group_ma_bord[i],
                          ))
            __nomapi = DEFI_GROUP(reuse=__nomapi, MAILLAGE=__nomapi,
                              DETR_GROUP_NO=_F(NOM=l_group_ma_bord[i],))

            __m1 = abs(__flun['TRAC_NOR', 3])
            __m2 = abs(__flun['TRAC_NOR', 4])
            __rtext = max(__m1, __m2)

            # CALCUL DU RAYON DE TORSION : rt
            # rt = max ( rtext , 2*AIRE(TROU)/L(TROU) )
            if 'GROUP_MA_INTE' in args:
<<<<<<< HEAD
                if args.get('GROUP_MA_INTE') != None:
                    if type(args.get('GROUP_MA_INTE')) == str:
                        l_group_ma_inte = [args.get('GROUP_MA_INTE'), ]
=======
                if args['GROUP_MA_INTE'] is not None:
                    if type(args['GROUP_MA_INTE']) == str:
                        l_group_ma_inte = [args['GROUP_MA_INTE'], ]
>>>>>>> 7b5df21d
                    else:
                        l_group_ma_inte = args.get('GROUP_MA_INTE')

                    for j in range(0, len(l_group_ma_inte)):
                        __flun = MACR_LIGN_COUPE(
                                      RESULTAT=__tempe1,
                                      NOM_CHAM='FLUX_ELNO',
                                      LIGN_COUPE = _F(TYPE='GROUP_MA',
                                                      MAILLAGE=__nomapi,
                                                      TRAC_NOR='OUI',
                                                      NOM_CMP=('FLUX', 'FLUY'),
                                                      OPERATION='MOYENNE',
                                                      INTITULE='FLUX_NORM',
                                                      GROUP_MA=l_group_ma_inte[i],
                                      ))
                        __nomapi = DEFI_GROUP(reuse=__nomapi, MAILLAGE=__nomapi,
                                          DETR_GROUP_NO=_F(NOM=l_group_ma_inte[i],))
                        __m1 = (abs(__flun['TRAC_NOR', 3]) + abs(__flun['TRAC_NOR', 4])) / 2.0
                        if __m1 > __rtext:  __rtext = __m1

            __rt = __rtext

            # CALCUL DE LA CONSTANTE DE TORSION :
            __catp1 = POST_ELEM(
                MODELE=__nomoth,
                CHAM_MATER=__chmath,
                CARA_POUTRE=_F(CARA_GEOM=__catp2, LAPL_PHI=__tempe1,
                               RT=__rt, GROUP_MA=l_group_ma[i], OPTION='CARA_TORSION'),
            )

            # CALCUL DES COEFFICIENTS DE CISAILLEMENT ET DES COORDONNEES DU
            # CENTRE DE CISAILLEMENT/TORSION :
            if ( len(l_group_ma_bord) > 1 ):
                __catp2 = POST_ELEM(
                    MODELE=__nomoth,
                    CHAM_MATER=__chmath,
                    CARA_POUTRE=_F(CARA_GEOM=__catp1,
                               LAPL_PHI_Y=__tempe2, LAPL_PHI_Z=__tempe3,
                               GROUP_MA=l_group_ma[i],
                               LONGUEUR=args.get('LONGUEUR'),
                               MATERIAU=args.get('MATERIAU'),
                               LIAISON=args.get('LIAISON'),
                               OPTION='CARA_CISAILLEMENT',),
                )
            else:
                __nomtmp = DEFI_MATERIAU(ELAS=_F(E=1.0, NU=0.123, RHO=1.0),)
                __catp2 = POST_ELEM(
                    MODELE=__nomoth,
                    CHAM_MATER=__chmath,
                    CARA_POUTRE=_F(CARA_GEOM=__catp1,
                               LAPL_PHI_Y=__tempe2, LAPL_PHI_Z=__tempe3,
                               GROUP_MA =l_group_ma[i],
                               LONGUEUR = 123.0,
                               MATERIAU = __nomtmp,
                               LIAISON  = 'ENCASTREMENT',
                               OPTION   = 'CARA_CISAILLEMENT',),
                )
            #
        #
        dprod = __catp2.EXTR_TABLE().dict_CREA_TABLE()
        # On remplace dans le TITRE le nom du concept __catp2.nom par self.sd.nom
        if ('TITRE' in list(dprod.keys())):
            conceptOld = __catp2.nom
            conceptNew = self.sd.nom
            for ii in range(len(dprod['TITRE'])):
                zz = dprod['TITRE'][ii]
                if (conceptOld.strip() in zz):
                    dprod['TITRE'][ii] = zz.replace(conceptOld.strip(), conceptNew.strip())
        #
        nomres = CREA_TABLE(**dprod)
    #
    if not GROUP_MA_BORD:
        nomres = POST_ELEM(
            MODELE=__nomamo, CHAM_MATER=__nomama, CARA_GEOM=mfact
        )
    #
    # On retourne une table exploitable par AFFE_CARA_ELEM, avec seulement les
    # caractéristiques nécessaires
    if (TABLE_CARA == "OUI"):
        # si GROUP_MA     : le concept NomMaillageOld ne fait plus partie de la table
        # si pas GROUP_MA :
        #     si NOM      : le nom du concept NomMaillageOld est remplacé par NomMaillageNew
        #     si pas NOM  : le nom du concept NomMaillageOld est gardé
        # On enlève la ligne avec LIEU='-'
        nomres = CALC_TABLE(
            reuse=nomres, TABLE=nomres,
            ACTION=_F(
                OPERATION='FILTRE', NOM_PARA='LIEU', CRIT_COMP='NON_VIDE'),
        )
        #
        NomMaillageNew, NomMaillageOld = NomMaillage
        if (GROUP_MA):
            # Une ligne avec LIEU=NomMaillageOld ==> on la supprime
            nomres = CALC_TABLE(
                reuse=nomres, TABLE=nomres,
                ACTION=_F(OPERATION='FILTRE', NOM_PARA='LIEU',
                          CRIT_COMP='NE', VALE_K=NomMaillageOld),
            )
            TabTmp = nomres.EXTR_TABLE().dict_CREA_TABLE()
        else:
            # si NomMaillageNew est donné on remplace LIEU=NomMaillageOld par LIEU=NomMaillageNew
            if (NomMaillageNew is not None):
                TabTmp = nomres.EXTR_TABLE()
                for ii in range(len(TabTmp.rows)):
                    zz = TabTmp.rows[ii]['LIEU']
                    if (zz.strip() == NomMaillageOld):
                        TabTmp.rows[ii]['LIEU'] = NomMaillageNew
                #
                TabTmp = TabTmp.dict_CREA_TABLE()
            else:
                TabTmp = nomres.EXTR_TABLE().dict_CREA_TABLE()
        #
        __catp2 = CREA_TABLE(**TabTmp)
        DETRUIRE(CONCEPT=_F(NOM=nomres), INFO=1)
        #
        if GROUP_MA_BORD and not GROUP_MA:
            nomres = CALC_TABLE(
                TABLE=__catp2,
                ACTION=(
                    _F(OPERATION='EXTR', NOM_PARA=('LIEU', 'A', 'IY', 'IZ', 'AY',
                                                   'AZ', 'EY', 'EZ', 'JX', 'JG', 'IYR2', 'IZR2', 'RY', 'RZ', 'RT',
                                                   'ALPHA','CDG_Y','CDG_Z'),),
                ),
            )
        elif GROUP_MA_BORD and GROUP_MA:
            nomres = CALC_TABLE(
                TABLE=__catp2,
                ACTION=(
                    _F(OPERATION='EXTR', NOM_PARA=('LIEU', 'A', 'IY', 'IZ', 'AY',
                                                   'AZ', 'EY', 'EZ', 'JX', 'IYR2', 'IZR2', 'RY', 'RZ', 'RT',
                                                   'ALPHA','CDG_Y','CDG_Z'),),
                ),
            )
        else:
            nomres = CALC_TABLE(
                TABLE=__catp2,
                ACTION=(
                    _F(OPERATION='EXTR', NOM_PARA=('LIEU', 'A', 'IY', 'IZ', 'IYR2', 'IZR2', 'RY', 'RZ',
                                                   'ALPHA','CDG_Y','CDG_Z'),),
                ),
            )
        #
        # Validation des résultats qui doivent toujours être >=0
        TabTmp = nomres.EXTR_TABLE()
        for ii in range(len(TabTmp.rows)):
            ligne = TabTmp.rows[ii]
            # on recherche la bonne ligne
            if (ligne['LIEU'].strip() == NomMaillageNew):
                paras = TabTmp.para
                # Vérification des grandeurs qui doivent toujours rester positive
                Lparas = ('A', 'IY', 'IZ', 'AY', 'AZ', 'JX', 'JG', )
                iergd = 0
                for unpara in Lparas:
                    if ( unpara in paras ):
                        if ( ligne[unpara] <=0 ): iergd += 1
                if ( iergd != 0):
                    if ( not ImprTable ): IMPR_TABLE(TABLE=nomres)
                    ImprTable = True
                    for unpara in Lparas:
                        if ( unpara in paras ):
                            if ( ligne[unpara] <= 0 ):
                                UTMESS('E', 'POUTRE0_10',valk=unpara, valr=ligne[unpara])
                    UTMESS('F', 'POUTRE0_11')
                #
                # Vérification que le CDG est l'origine du maillage
                cdgy = ligne['CDG_Y']; cdgz = ligne['CDG_Z']
                dcdg = (cdgy*cdgy + cdgz*cdgz)/ligne['A']
                if ( dcdg > 1.0E-08 ):
                    if ( not ImprTable ): IMPR_TABLE(TABLE=nomres)
                    ImprTable = True
                    UTMESS('A', 'POUTRE0_12',valr=[cdgy,cdgz])
                # Vérification que la section n'est pas tournée
                alpha = ligne['ALPHA']
                if ( abs(alpha) > 0.001 ):
                    if ( not ImprTable ): IMPR_TABLE(TABLE=nomres)
                    ImprTable = True
                    UTMESS('A', 'POUTRE0_13',valr=[alpha, -alpha])
    #
    # On retourne une table contenant toutes les caractéristiques calculées
    else:
        if GROUP_MA_BORD and not GROUP_MA:
            nomres = CALC_TABLE(
                reuse=nomres, TABLE=nomres,
                ACTION=(
                    _F(OPERATION='EXTR', NOM_PARA=('LIEU', 'ENTITE', 'A_M', 'CDG_Y_M', 'CDG_Z_M', 'IY_G_M',
                                                   'IZ_G_M', 'IYZ_G_M', 'Y_MAX', 'Z_MAX', 'Y_MIN', 'Z_MIN', 'R_MAX',
                                                   'A', 'CDG_Y', 'CDG_Z', 'IY_G', 'IZ_G', 'IYZ_G', 'IY',
                                                   'IZ', 'ALPHA', 'Y_P', 'Z_P', 'IY_P', 'IZ_P', 'IYZ_P', 'JX',
                                                   'AY', 'AZ', 'EY', 'EZ', 'PCTY', 'PCTZ', 'JG', 'KY', 'KZ', 'IYR2_G',
                                                   'IZR2_G', 'IYR2', 'IZR2', 'IYR2_P', 'IZR2_P', 'RY', 'RZ', 'RT',),),
                ),
            )
        elif GROUP_MA_BORD and GROUP_MA:
            nomres = CALC_TABLE(
                reuse=nomres, TABLE=nomres,
                ACTION=(
                    _F(OPERATION='EXTR', NOM_PARA=('LIEU', 'ENTITE', 'A_M', 'CDG_Y_M', 'CDG_Z_M', 'IY_G_M',
                                                   'IZ_G_M', 'IYZ_G_M', 'Y_MAX', 'Z_MAX', 'Y_MIN', 'Z_MIN', 'R_MAX',
                                                   'A', 'CDG_Y', 'CDG_Z', 'IY_G', 'IZ_G', 'IYZ_G', 'IY',
                                                   'IZ', 'ALPHA', 'Y_P', 'Z_P', 'IY_P', 'IZ_P', 'IYZ_P', 'JX',
                                                   'AY', 'AZ', 'EY', 'EZ', 'PCTY', 'PCTZ', 'KY', 'KZ', 'IYR2_G',
                                                   'IZR2_G', 'IYR2', 'IZR2', 'IYR2_P', 'IZR2_P', 'RY', 'RZ', 'RT',),),
                ),
            )
        else:
            nomres = CALC_TABLE(
                reuse=nomres, TABLE=nomres,
                ACTION=(
                    _F(OPERATION='EXTR', NOM_PARA=('LIEU', 'ENTITE', 'A_M', 'CDG_Y_M', 'CDG_Z_M', 'IY_G_M',
                                                   'IZ_G_M', 'IYZ_G_M', 'Y_MAX', 'Z_MAX', 'Y_MIN', 'Z_MIN', 'R_MAX',
                                                   'A', 'CDG_Y', 'CDG_Z', 'IY_G', 'IZ_G', 'IYZ_G', 'IY',
                                                   'IZ', 'ALPHA', 'Y_P', 'Z_P', 'IY_P', 'IZ_P', 'IYZ_P',
                                                   'IYR2_G', 'IZR2_G', 'IYR2', 'IZR2', 'IYR2_P', 'IZR2_P', 'RY', 'RZ',),),
                ),
            )
    #
    if ( not ImprTable ): IMPR_TABLE(TABLE=nomres)
    #
    RetablirAlarme('CHARGES2_87')
    RetablirAlarme('CALCULEL_40')
    return nomres<|MERGE_RESOLUTION|>--- conflicted
+++ resolved
@@ -126,15 +126,9 @@
             if ( not igr.strip() in collgrma):
                 UTMESS('F', 'POUTRE0_20',valk=[igr,'GROUP_MA_BORD'])
         if 'GROUP_MA_INTE' in args:
-<<<<<<< HEAD
-            if args.get('GROUP_MA_INTE') != None:
-                if type(args.get('GROUP_MA_INTE')) == str:
+            if args.get('GROUP_MA_INTE') is not None:
+                if type(args.get('GROUP_MA_INTE')) is str:
                     l_group_ma_inte = [args.get('GROUP_MA_INTE'), ]
-=======
-            if args['GROUP_MA_INTE'] is not None:
-                if type(args['GROUP_MA_INTE']) == str:
-                    l_group_ma_inte = [args['GROUP_MA_INTE'], ]
->>>>>>> 7b5df21d
                 else:
                     l_group_ma_inte = args.get('GROUP_MA_INTE')
                 for igr in l_group_ma_inte:
@@ -183,11 +177,7 @@
         #------------------------------------------------------------
         motscles = {}
         if 'GROUP_MA_INTE' in args:
-<<<<<<< HEAD
-            if args.get('GROUP_MA_INTE') != None:
-=======
-            if args['GROUP_MA_INTE'] is not None:
->>>>>>> 7b5df21d
+            if args.get('GROUP_MA_INTE') is not None:
                 motscles['LIAISON_UNIF'] = _F(
                     GROUP_MA=args.get('GROUP_MA_INTE'), DDL='TEMP'),
 
@@ -205,13 +195,8 @@
         # OU D/DN DESIGNE LA DERIVEE PAR RAPPORT A LA
         # NORMALE ET L DESIGNE LA LONGUEUR DU BORD DU TROU :
         if 'GROUP_MA_INTE' in args:
-<<<<<<< HEAD
             lgmaint = args.get('GROUP_MA_INTE')
-            if lgmaint != None:
-=======
-            lgmaint = args['GROUP_MA_INTE']
             if lgmaint is not None:
->>>>>>> 7b5df21d
                 __tbaire = POST_ELEM(
                     MODELE=__nomoth,
                     AIRE_INTERNE=_F(GROUP_MA_BORD=args.get('GROUP_MA_INTE'),),)
@@ -263,13 +248,8 @@
         # LE TERME SOURCE CONSTITUANT LE SECOND MEMBRE DE L ÉQUATION
         # DE LAPLACE EST PRIS ÉGAL A Y DANS TOUTE LA SECTION :
         mctimpo = {}
-<<<<<<< HEAD
-        if args.get('NOEUD') != None:
+        if args.get('NOEUD') is not None:
             if len( args.get('NOEUD') ) != 1:
-=======
-        if args['NOEUD'] is not None:
-            if len( args['NOEUD'] ) != 1:
->>>>>>> 7b5df21d
                 UTMESS('F', 'POUTRE0_3')
             nthno = args['NOEUD'][0].strip()
             # nthno est-il dans le maillage ?
@@ -279,13 +259,8 @@
                 UTMESS('F', 'POUTRE0_9',valk=nthno)
 
             mctimpo['TEMP_IMPO'] = (_F(NOEUD=nthno, TEMP=__fnsec0))
-<<<<<<< HEAD
-        elif args.get('GROUP_NO') != None:
+        elif args.get('GROUP_NO') is not None:
             if len( args.get('GROUP_NO') ) != 1:
-=======
-        elif args['GROUP_NO'] is not None:
-            if len( args['GROUP_NO'] ) != 1:
->>>>>>> 7b5df21d
                 UTMESS('F', 'POUTRE0_3')
             grthno = args.get('GROUP_NO')[0]
             #grthno = grthno[0]
@@ -379,15 +354,9 @@
         #    CALCUL DU RAYON DE TORSION : rt
         #    rt = max ( rtext , 2*AIRE(TROU)/L(TROU) )
         if 'GROUP_MA_INTE' in args:
-<<<<<<< HEAD
-            if args.get('GROUP_MA_INTE') != None:
-                if type(args.get('GROUP_MA_INTE')) == str:
+            if args.get('GROUP_MA_INTE') is not None:
+                if type(args.get('GROUP_MA_INTE')) is str:
                     l_group_ma_inte = [args.get('GROUP_MA_INTE'), ]
-=======
-            if args['GROUP_MA_INTE'] is not None:
-                if type(args['GROUP_MA_INTE']) == str:
-                    l_group_ma_inte = [args['GROUP_MA_INTE'], ]
->>>>>>> 7b5df21d
                 else:
                     l_group_ma_inte = args.get('GROUP_MA_INTE')
                 for i in range(0, len(l_group_ma_inte)):
@@ -415,26 +384,14 @@
         #------------------------------------------------------------
         # CALCUL DE LA CONSTANTE DE TORSION :
         motscles = {}
-<<<<<<< HEAD
         lgmaint = args.get('GROUP_MA_INTE')
-        if lgmaint != None:
+        if lgmaint is not None:
             motscles['CARA_POUTRE'] = _F(CARA_GEOM=__cageo, LAPL_PHI=__tempe1, RT=__rt,
                                     TOUT='OUI', OPTION='CARA_TORSION',
                                     GROUP_MA_INTE=args.get('GROUP_MA_INTE'),)
         else:
             motscles['CARA_POUTRE'] = _F(CARA_GEOM=__cageo, LAPL_PHI=__tempe1, RT=__rt,
                                     TOUT='OUI', OPTION='CARA_TORSION', )
-=======
-        if 'GROUP_MA_INTE' in args:
-            lgmaint = args['GROUP_MA_INTE']
-            if lgmaint is not None:
-                motscles['CARA_POUTRE'] = _F(CARA_GEOM=__cageo, LAPL_PHI=__tempe1, RT=__rt,
-                                        TOUT='OUI', OPTION='CARA_TORSION',
-                                        GROUP_MA_INTE=args['GROUP_MA_INTE'],)
-            else:
-                motscles['CARA_POUTRE'] = _F(CARA_GEOM=__cageo, LAPL_PHI=__tempe1, RT=__rt,
-                                        TOUT='OUI', OPTION='CARA_TORSION', )
->>>>>>> 7b5df21d
         #
         __cator = POST_ELEM(MODELE=__nomoth, CHAM_MATER=__chmath, **motscles)
 
@@ -599,26 +556,16 @@
                 UTMESS('F', 'POUTRE0_20',valk=[igr,'GROUP_MA'])
         #
         if 'GROUP_MA_INTE' in args:
-<<<<<<< HEAD
-            if args.get('GROUP_MA_INTE') != None:
-                if type(args.get('GROUP_MA_INTE')) == str:
+            if args.get('GROUP_MA_INTE') is not None:
+                if type(args.get('GROUP_MA_INTE')) is str:
                     l_group_ma_inte = [args.get('GROUP_MA_INTE'), ]
-=======
-            if args['GROUP_MA_INTE'] is not None:
-                if type(args['GROUP_MA_INTE']) == str:
-                    l_group_ma_inte = [args['GROUP_MA_INTE'], ]
->>>>>>> 7b5df21d
                 else:
                     l_group_ma_inte = args.get('GROUP_MA_INTE')
                 for igr in l_group_ma_inte:
                     if ( not igr.strip() in collgrma):
                         UTMESS('F', 'POUTRE0_20',valk=[igr,'GROUP_MA_INTE'])
 
-<<<<<<< HEAD
-        if args.get('NOEUD') != None:
-=======
-        if args['NOEUD'] is not None:
->>>>>>> 7b5df21d
+        if args.get('NOEUD') is not None:
             l_noeud = list(map(lambda x: x.strip(), args['NOEUD'] ))
             if (len(l_group_ma) != len(l_noeud)):
                 UTMESS('F', 'POUTRE0_2')
@@ -628,11 +575,7 @@
             for ino in l_noeud:
                 if ( not ino in nomnoe ):
                     UTMESS('F', 'POUTRE0_9',valk=ino)
-<<<<<<< HEAD
-        elif args.get('GROUP_NO') != None:
-=======
-        elif args['GROUP_NO'] is not None:
->>>>>>> 7b5df21d
+        elif args.get('GROUP_NO') is not None:
             collgrno = aster.getcolljev('%-8s.GROUPENO' % __nomlma.nom)
             nomnoe = aster.getvectjev('%-8s.NOMNOE' % __nomlma.nom)
             l_nu_no = []
@@ -649,11 +592,7 @@
             if ( not args.get('LONGUEUR') or not args.get('MATERIAU') or not args.get('LIAISON') ):
                 UTMESS('F', 'POUTRE0_6')
         else:
-<<<<<<< HEAD
             if ( args.get('LONGUEUR') or args.get('MATERIAU') or args.get('LIAISON') ):
-=======
-            if ( (args['LONGUEUR'] is not None) or (args['MATERIAU'] is not None) or (args['LIAISON'] is not None) ):
->>>>>>> 7b5df21d
                 UTMESS('A', 'POUTRE0_7')
 
 
@@ -792,15 +731,9 @@
             # CALCUL DU RAYON DE TORSION : rt
             # rt = max ( rtext , 2*AIRE(TROU)/L(TROU) )
             if 'GROUP_MA_INTE' in args:
-<<<<<<< HEAD
-                if args.get('GROUP_MA_INTE') != None:
-                    if type(args.get('GROUP_MA_INTE')) == str:
+                if args.get('GROUP_MA_INTE') is not None:
+                    if type(args.get('GROUP_MA_INTE')) is str:
                         l_group_ma_inte = [args.get('GROUP_MA_INTE'), ]
-=======
-                if args['GROUP_MA_INTE'] is not None:
-                    if type(args['GROUP_MA_INTE']) == str:
-                        l_group_ma_inte = [args['GROUP_MA_INTE'], ]
->>>>>>> 7b5df21d
                     else:
                         l_group_ma_inte = args.get('GROUP_MA_INTE')
 
