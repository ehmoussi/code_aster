# coding=utf-8
# --------------------------------------------------------------------
# Copyright (C) 1991 - 2019 - EDF R&D - www.code-aster.org
# This file is part of code_aster.
#
# code_aster is free software: you can redistribute it and/or modify
# it under the terms of the GNU General Public License as published by
# the Free Software Foundation, either version 3 of the License, or
# (at your option) any later version.
#
# code_aster is distributed in the hope that it will be useful,
# but WITHOUT ANY WARRANTY; without even the implied warranty of
# MERCHANTABILITY or FITNESS FOR A PARTICULAR PURPOSE.  See the
# GNU General Public License for more details.
#
# You should have received a copy of the GNU General Public License
# along with code_aster.  If not, see <http://www.gnu.org/licenses/>.
# --------------------------------------------------------------------

# person_in_charge: nicolas.sellenet at edf.fr

import os

<<<<<<< HEAD
from Noyau.N_types import is_complex, is_sequence, is_str
from Utilitai.TestResult import TestResult
=======
from Noyau.N_types import is_complex, is_str, is_sequence
from Utilitai.TestResult import TestResult

from code_aster.Cata.DataStructure import (formule, formule_c, fonction_sdaster,
    fonction_c, nappe_sdaster)
>>>>>>> 96358790

epsi = 1e-15

# Format
ligne_fct_1 = """ ---- FONCTION         %(nom_para)s"""
ligne_fct_11 = """ ---- FONCTION         %(nom_para)s TITRE """
ligne_fct_2 = """      %(nom_fct)s %(val_para)s """
ligne_fct_22 = """      %(nom_fct)s %(val_para)s %(titre)s """
ligne_fct_3 = """      %(refe)s %(legende)s %(valref)s %(valcal)s %(erreur)s %(tole)s """
ligne_fct_4 = """%(testOk)s  %(refe)s %(legende)s %(valref)s %(valcal)s %(erreur)s %(tole)s """

ligne_nap_1 = """ ---- NAPPE            %(nom_para_0)s %(nom_para)s """
ligne_nap_2 = """      %(nom_nap)s %(val_para_0)s %(val_para)s"""

ligne_att_1 = """ ---- %(nom)s %(nom_attr)s %(nom_para)s %(vale)s """
ligne_att_2 = """ ---- %(nom)s %(nom_attr)s %(vale)s """
ligne_att_11 = """      %(nom)s %(nom_attr)s %(nom_para)s %(vale)s """
ligne_att_22 = """      %(nom)s %(nom_attr)s %(vale)s """
ligne_att_3 = """ %(testOk)s TEST_ATTRIBUTS """

ligne_separatrice = 80 * '-'

ligne_intspc   = """ ---- INTERSPECTRE        %(nom_para)s"""
ligne_intspc_1 = """      %(nom)s %(val_para)s"""

list_fct = ['REFERENCE', 'LEGENDE',
            'VALE_REFE', 'VALE_CALC', 'ERREUR', 'TOLE']
list_attr = ['ATTR', 'PARA', 'VALE']


def TesterValeur(nomPara, valPu, valRef, res, epsi, crit, sSigne):
    """
       Teste de la valeur calculee par rapport a la valeur de reference
    """
    import aster
    import cmath
    import math

    isTestOk = 0
    vtc = valRef[0]
    if is_sequence(vtc):
        assert((vtc[0] == 'RI') | (vtc[0] == 'MP')), vtc[0]
        if vtc[0] == 'RI':
            vtc = vtc[1] + 1j * vtc[2]
        else:
            vtc = vtc[1] * cmath.exp(1j * math.pi * vtc[2] / 180)
    if sSigne == 'OUI':
        res = abs(res)
        if is_complex(valRef[0]):
            vtc = abs(vtc)

    # Recherche de la valeur la plus proche de la valeur calculee
    # dans le tableau valRef
    minTmp = abs(res - vtc)
    curI = 0
    for i in range(len(valRef)):
        vtc = valRef[i]
        if is_sequence(vtc):
            assert((vtc[0] == 'RI') | (vtc[0] == 'MP')), vtc[0]
            if vtc[0] == 'RI':
                vtc = vtc[1] + 1j * vtc[2]
            else:
                vtc = vtc[1] * cmath.exp(1j * math.pi * vtc[2] / 180)
        if sSigne == 'OUI' and is_complex(vtc):
            vtc = abs(vtc)
        valTmp = abs(res - vtc)
        if valTmp < minTmp:
            valTmp = minTmp
            curI = i

    vtc = valRef[curI]
    if is_sequence(vtc):
        assert((vtc[0] == 'RI') | (vtc[0] == 'MP')), vtc[0]
        if vtc[0] == 'RI':
            vtc = vtc[1] + 1j * vtc[2]
        else:
            vtc = vtc[1] * cmath.exp(1j * math.pi * vtc[2] / 180)
    if sSigne == 'OUI' and is_complex(vtc):
        vtc = abs(vtc)

    testOk = 'NOOK'
    curEps = 0
    err = 0
    pourcent = ' '
    # Calcul de l'erreur commise
    if crit[0:4] == 'RELA':
        isTestOk = (abs(res - vtc) <= epsi * abs(vtc))
        if vtc != 0:
            if is_complex(res) or is_complex(vtc):
                err = abs(res - vtc) / abs(vtc) * 100
            else:
                err = (res - vtc) / vtc * 100
        else:
            err = 999.999999
        if isTestOk:
            testOk = ' OK '
        curEps = epsi * 100
        pourcent = '%'
    else:
        isTestOk = (abs(res - vtc) <= epsi)
        if is_complex(res) or is_complex(vtc):
            err = abs(res - vtc)
        else:
            err = res - vtc
        if isTestOk:
            testOk = ' OK '
        curEps = epsi

    return {'testOk': testOk, 'erreur': err, 'epsilon': curEps, 'valeurRef': vtc}

#------------------------------------------


def RoundValues(crit, res, vtc, err, curEps, nreg=False):
    """
       Effectue des troncatures en fonction des valeurs réelles fournies
       et retourne eventuellement des valeurs sans exposant.

       input :
         crit    (K)  :  'RELATIF' /'ABSOLU'
         res     (R)  :  valeur calculée par aster (réelle)
         vtc     (R)  :  valeur attendue par l'utilisateur (VALE_REFE ou VALE_CALC)
         err     (R)  :  erreur calculée en % (colonne ERREUR)
         curEps  (R)  :  tolérance acceptable pour l'erreur en % (colonne TOLE)
       output :
         resr    (K)  :  chaine représentant "res" (arrondie pour l'affichage)
         vtcr    (K)  :  chaine représentant "vtc" (arrondie pour l'affichage)
         errr    (K)  :  chaine représentant "err" (arrondie pour l'affichage)
         curEpsr (K)  :  chaine représentant "curEps" (arrondie pour l'affichage)
    """
    import math
    # valeur calculee, valeur de reference:
    #--------------------------------------
    res2 = """%20.15E """ % res
    vtc2 = """%20.15E """ % vtc

    # détermination du nombre de digits à afficher pour resr et vtc : ndigit
    # ----------------------------------------------------------------------
    if crit[0:4] == 'RELA':
        ndigit = -int(math.log10(abs(curEps)))
        ndigit = ndigit + 2      # +2 à cause des %
        ndigit = max(ndigit, 2)  # il en faut un minimum quand meme
    else:
        if curEps != 0.:
            ndigit = -int(math.log10(abs(curEps)))
        else:
            ndigit = 10
        if res != 0.:
            ndigit = ndigit + int(math.log10(abs(res)))
        ndigit = max(ndigit, 2)  # il en faut un minimum quand meme

    # Pour NON_REGRESSION, on veut toujours au moins 12 :
    if nreg:
        ndigit = max(12, ndigit)
    ndigit = min(ndigit, 15)  # limite de la double présision

    # arrondi des 2 valeurs rest et vtc :
    #------------------------------------
    chndec = "%25." + str(ndigit) + "E"
    rest = chndec % res
    rest = rest.strip()
    vtct = chndec % vtc
    vtct = vtct.strip()

    # écriture éventuelle sans exposant :
    #---------------------------------------------
    def sansExp(res, rest, crit, ndigit):
        ares = abs(res)
        if ares >= 0.01 and ares < 1.e5:
            if ares >= 0.01 and ares < 1.:
                nap = ndigit + 2
                ntot = nap + 1
            else:
                nav = int(math.log10(ares)) + 1
                nap = ndigit + 1 - nav
                ntot = nav + nap
            resr = "%*.*f" % (ntot, nap, res)
            resr = resr.strip()
            return resr
        else:
            return rest.strip()

    resr = sansExp(res, rest, crit, ndigit)
    vtcr = sansExp(vtc, vtct, crit, ndigit)

    # erreur et tolerance:
    #--------------------
    listEpsiOut = []
    listEpsiIn = [err, curEps]
    for erin in listEpsiIn:
        err2 = ("""%5.1E """ % (abs(erin))).strip()
        chdiff = """%5.1f"""
        ii = err2.find('E')
        expo = err2[ii + 2:ii + 4]
        sg = err2[ii + 1:ii + 2]
        nexpo = int(expo)
        if abs(erin) < 0.1:
            listEpsiOut.append(err2)
        elif abs(erin) > 0.1 and abs(erin) < 100000:
            # listEpsiOut.append((str(abs(erin)).strip())[:nexpo+2])
            listEpsiOut.append((chdiff % abs(erin)).strip())
        else:
            listEpsiOut.append(err2)

    errr = listEpsiOut[0]
    curEpsr = listEpsiOut[1]

    return (resr, vtcr, errr, curEpsr)
#------------------------------------------


def AfficherResultat(dicoValeur, nomPara, ref, legende, crit, res, valPu, txt, label=True):
    """
       Gestion de l'affichage par ajout de texte au tableau txt
       passe en parametre
    """
    testOk = dicoValeur['testOk']
    err = dicoValeur['erreur']
    curEps = dicoValeur['epsilon']
    vtc = dicoValeur['valeurRef']

    pourcent = ' '
    if crit[0:4] == 'RELA':
        pourcent = '%'

    if is_complex(res):
        if not is_complex(vtc):
            vtc0 = complex(vtc, 0)
        else:
            vtc0 = vtc
        resr, vtcr, errr, curEpsr = RoundValues(
            crit, res.real, vtc0.real, err, curEps)
        resc, vtcc, errr, curEpsr = RoundValues(
            crit, res.imag, vtc0.imag, err, curEps)
    else:
        vtc0 = vtc
        nreg = ref == 'NON_REGRESSION'
        res2, vtc2, errr, curEpsr = RoundValues(
            crit, res, vtc0, err, curEps, nreg=nreg)

    if is_complex(res):
        if(res.imag < 0):
            val_cal = resr.upper() + resc.upper() + 'j'
        else:
            val_cal = resr.upper() + '+' + resc.upper() + 'j'
    else:
        val_cal = res2.upper()

    if is_complex(vtc0):
        if(vtc0.imag < 0):
            val_ref = vtcr.upper() + vtcc.upper() + 'j'
        else:
            val_ref = vtcr.upper() + '+' + vtcc.upper() + 'j'
    else:
        val_ref = vtc2.upper()

    espace = (len(val_ref) - 8) * ' '
    chvalref = 'VALE_REFE' + espace
    espace = (len(val_cal) - 8) * ' '
    chvalcal = 'VALE_CALC' + espace

    if(len(val_ref) <= 16):
        nvref = 16
    elif(len(val_ref) <= 24):
        nvref = 24
    elif(len(val_ref) <= 36):
        nvref = 36
    else:
        nvref = 48

    if(len(val_cal) <= 16):
        nvcal = 16
    elif(len(val_cal) <= 24):
        nvcal = 24
    elif(len(val_cal) <= 36):
        nvcal = 36
    else:
        nvcal = 48

    # Ajout du texte en fonction du resultat: ligne 3
    current = {'refe': list_fct[0] + (16 - len(list_fct[0])) * ' ',
               'legende': list_fct[1] + (16 - len(list_fct[1])) * ' ',
               'valref': list_fct[2] + (nvref - len(list_fct[2])) * ' ',
               'valcal': list_fct[3] + (nvcal - len(list_fct[3])) * ' ',
               'erreur': list_fct[4] + (16 - len(list_fct[4])) * ' ',
               'tole': list_fct[5] + (16 - len(list_fct[5])) * ' ',
               }
    if label:
        txt.append(ligne_fct_3 % current)

    # Ajout du texte en fonction du resultat : ligne 4
    current = {'testOk': testOk,
               'refe': ref + (16 - len(ref)) * ' ',
               'legende': legende + (16 - len(legende)) * ' ',
               'valref': val_ref + (nvref - len(val_ref)) * ' ',
               'valcal': val_cal + (nvcal - len(val_cal)) * ' ',
               'erreur': str(errr) + pourcent + (16 - len(str(errr) + pourcent)) * ' ',
               'tole': str(curEpsr) + pourcent + (16 - len(str(curEpsr) + pourcent)) * ' ',
               }
    if ref == "NON_REGRESSION" and not TestResult().isVerif():
        current['testOk'] = "  - "
        current['tole'] = "-"
    txt.append(ligne_fct_4 % current)


def get_valref(lafonc, kw, typ):
    valref = None
    if lafonc.getType() in ("FORMULE_C", "FONCTION_C"):
        valref = kw['VALE_' + typ + '_C']
    else:
        valref = kw['VALE_' + typ]
    if is_str(valref[0]):
        valref = [valref, ]
    return valref

# -----------------------------------------------------------------------------


def test_fonction_ops(self, **args):
    """
       Corps de la macro TEST_FONCTION
    """
    macro = 'TEST_FONCTION'
    import aster
    from code_aster.Cata.Syntax import _F
    from Utilitai.Utmess import UTMESS
    from SD.sd_fonction import sd_fonction
    from Cata_Utils.t_fonction import t_fonction_c

    CALC_FONCTION = self.get_cmd('CALC_FONCTION')
    DETRUIRE = self.get_cmd('DETRUIRE')

    ier = 0
    # La macro compte pour 1 dans la numerotation des commandes
    self.set_icmd(1)

    VALEUR = args.get('VALEUR')
    ATTRIBUT = args.get('ATTRIBUT')

    # txt sert a l'affichage dans le fichier RESULTAT
    txt = ['', ]
    txt.append(ligne_separatrice)

    if VALEUR is not None:
        # Boucle sur les VALEURS
        for val in VALEUR:
            dres = val.cree_dict_valeurs(val.mc_liste)

            # Recherche des mots-cles simples
            ssigne = dres['VALE_ABS']
            epsi = dres['TOLE_MACHINE']
            crit = dres['CRITERE']
            fct = dres['FONCTION']
            if type(fct) in (list, tuple):
                assert len(fct) == 1
                fct = fct[0]
            nompara = dres['NOM_PARA']
            if nompara is None:
                nompara = ''
            ref = dres['REFERENCE'] or 'NON_REGRESSION'
            other_ref = ref != 'NON_REGRESSION' and dres['REFERENCE'] or None
            ver = None
            legende = dres['LEGENDE']
            if legende is None:
                legende = 'XXXX'
            nomfct = fct.get_name()

            # Transformation de nompara en liste
            if (not is_sequence(nompara)) and nompara is not None:
                nompara = [nompara, ]

            # La fonction est directement de dres['FONCTION']
            lafonc = None
            titre = ''
            lafonc = fct
            res = 0.
            typeFct = ''
            valpu = dres['VALE_PARA']
            if not is_sequence(valpu):
                valpu = [valpu, ]

            valref = get_valref(lafonc, dres, 'CALC')
            if other_ref:
                valoth = get_valref(lafonc, dres, 'REFE')
                epsoth = dres['PRECISION']

            intervalle = dres['INTERVALLE']

            ier = 0
            # Distinction des cas
            # - "fonction" sur un intervalle
            # - "formule",
            # - "fonction" ou "nappe"
<<<<<<< HEAD
            if lafonc.getType() == "FONCTION_SDASTER" and intervalle != None:
=======
            if (type(lafonc) == fonction_sdaster) and intervalle is not None:
>>>>>>> 96358790
                # XXX il faut utiliser lafonc.Parametres() !
                # XXX ne sert à rien, CALC_FONCTION prend les paramètres de la fonction normalement
                fctProl = lafonc.sdj.PROL.get()
                prolG = 'rien'
                if fctProl[4][0:1] == 'C':
                    prolG = 'CONSTANT'
                elif fctProl[4][0:1] == 'E':
                    prolG = 'EXCLU'
                elif fctProl[4][0:1] == 'L':
                    prolG = 'LINEAIRE'
                prolD = 'rien'
                if fctProl[4][1:2] == 'C':
                    prolD = 'CONSTANT'
                elif fctProl[4][1:2] == 'E':
                    prolD = 'EXCLU'
                elif fctProl[4][1:2] == 'L':
                    prolD = 'LINEAIRE'
                curInterpol = [fctProl[1][0:3], fctProl[1][4:7]]

                __fInt = CALC_FONCTION(INTEGRE=_F(FONCTION=lafonc,),
                                       PROL_DROITE=prolD,
                                       PROL_GAUCHE=prolG,
                                       INTERPOL=curInterpol)

                res1 = __fInt(intervalle[0])
                res2 = __fInt(intervalle[1])

                DETRUIRE(CONCEPT=_F(NOM=__fInt), INFO=1)

                res = (res2 - res1) / (intervalle[1] - intervalle[0])
                valpu[0] = intervalle[0]

            elif lafonc.getType() in ("FORMULE", "FORMULE_C"):
                # Lecture des valeurs de reference dans les mots-cles simples
                typeFct = lafonc.getType()

                # On cherche les valeurs de reference passees a TEST_FONCTION et
                # on les trie grace a ceux de la formule
                paramFormule = lafonc.Parametres()['NOM_PARA']
                if not is_sequence(paramFormule):
                    paramFormule = [paramFormule, ]
                if nompara[0] == '':
                    nompara = paramFormule

                # On verifie que la formule a bien le meme nombre de parametres
                # que ceux passes a la fonction TEST_FONCTION
                if len(nompara) != len(paramFormule):
                    ier = 160
                    UTMESS('A+', 'FONCT0_9', valk=(lafonc.get_name()))
                    UTMESS('A', 'FONCT0_14', vali=(
                        len(nompara), len(paramFormule)))
                    return 0.

                # Trie des parametres passes a la fonction TEST_FONCTION pour
                # correspondre a l'ordre de ceux de la formule
                nParamOrdo = []
                vParamOrdo = []
                for iPN in range(len(paramFormule)):
                    nParamOrdo.append('')
                    # vParamOrdo.append('')

                compteur = 0
                for iPN in range(len(paramFormule)):
                    i = 0
                    for iPU in range(len(nompara)):
                        if paramFormule[iPN] == nompara[iPU]:
                            if nParamOrdo[iPN] == '':
                                vParamOrdo.append(valpu[iPU])
                                nParamOrdo[iPN] = paramFormule[iPN]
                                compteur = compteur + 1
                            else:
                                ier = 120
                                UTMESS(
                                    'A+', 'FONCT0_9', valk=(lafonc.get_name()))
                                UTMESS('A', 'FONCT0_15', valk=nompara)
                                res = 0.
                        i = i + 1
                    if nParamOrdo[iPN] == '':
                        ier = 130
                        UTMESS('A+', 'FONCT0_9', valk=(lafonc.get_name()))
                        UTMESS('A', 'FONCT0_16', valk=paramFormule)
                        UTMESS('A', 'FONCT0_17', valk=nompara)
                        return 0.

                # Si tout est Ok, on calcul la valeur de la formule
                if ier == 0:
                    res = lafonc(*vParamOrdo)

            # Cas fonction et nappe
            elif lafonc.getType() in ("FONCTION_SDASTER", "FONCTION_C", "NAPPE_SDASTER"):
                typeFct = lafonc.getType()
                # XXX il faut utiliser lafonc.Parametres() !
                # Recuperation du .PROL de la fonction
                fct_prol = lafonc.sdj.PROL.get_stripped()
                if fct_prol is None:
                    UTMESS('F', 'PREPOST3_93')

                nompu = ''
                if nompara[0] != '':
                    nompu = nompara[0]
                else:
                    nompu = fct_prol[2]
                    nompara = [nompu, ]

                # Une nappe a forcement 2 parametres
                if typeFct == "NAPPE" and len(nompara) == 1:
                    UTMESS('A', 'PREPOST3_94')
                    break

                # Calcul de la fonction
                res = 0
                if lafonc.getType() in ("FONCTION_SDASTER", "FONCTION_C"):
                    res = lafonc(valpu[0])
                else:
                    # Remise dans l'ordre des param
                    paramNappe = [fct_prol[2], fct_prol[6]]
                    vParamOrdo = ['', '']
                    for iPN in range(len(paramNappe)):
                        i = 0
                        for iPU in range(len(nompara)):
                            if paramNappe[iPN] == nompara[iPU]:
                                if vParamOrdo[iPN] != '':
                                    ier = 120
                                    UTMESS(
                                        'A+', 'FONCT0_9', valk=(lafonc.get_name()))
                                    UTMESS('A', 'FONCT0_15', valk=nompara)
                                else:
                                    vParamOrdo[iPN] = valpu[iPU]
                            i = i + 1
                        if vParamOrdo[iPN] == '':
                            ier = 130
                            UTMESS('A+', 'FONCT0_9', valk=(lafonc.get_name()))
                            UTMESS('A', 'FONCT0_16', valk=paramNappe)
                            UTMESS('A', 'FONCT0_17', valk=nompara)
                    res = lafonc(vParamOrdo[0], vParamOrdo[1])
            else:
                ier = 150

            # Construction de l'affiche du resultat
            current = {}

            nomLastPara = nompara[len(nompara) - 1]
            valLastPara = valpu[len(valpu) - 1]
            if typeFct == 'NAPPE':

                # ligne 1
                nb_espace = 16 - len(str(nompu))
                espace = nb_espace * ' '
                current['nom_para_0'] = str(nompu) + espace
                nb_espace = 16 - len(str(nomLastPara))
                espace = nb_espace * ' '
                current['nom_para'] = str(nomLastPara) + espace
                txt.append(ligne_nap_1 % current)

                # ligne 2
                current = {}
                nb_espace = 16 - len(nomfct)
                espace = nb_espace * ' '
                current['nom_nap'] = nomfct + espace
                nb_espace = 16 - len(str(valpu[0]))
                espace = nb_espace * ' '
                current['val_para_0'] = str(valpu[0]) + espace
                nb_espace = 16 - len(str(valLastPara))
                espace = nb_espace * ' '
                current['val_para'] = str(valLastPara) + espace
                txt.append(ligne_nap_2 % current)

            else:

                # ligne 1
                nb_espace = 16 - len(str(nomLastPara))
                espace = nb_espace * ' '
                current['nom_para'] = str(nomLastPara) + espace
                if(len(titre) > 1):
                    txt.append(ligne_fct_11 % current)
                else:
                    txt.append(ligne_fct_1 % current)

                # ligne 2
                current = {}
                nb_espace = 16 - len(nomfct)
                espace = nb_espace * ' '
                current['nom_fct'] = nomfct + espace
                nb_espace = 16 - len(str(valLastPara))
                espace = nb_espace * ' '
                current['val_para'] = str(valLastPara) + espace
                if(len(titre) > 1):
                    nb_espace = 33 - len(titre)
                    espace = nb_espace * ' '
                    current['titre'] = titre
                    txt.append(ligne_fct_22 % current)
                else:
                    txt.append(ligne_fct_2 % current)

            # Test des valeurs calculees
            curDict = TesterValeur(
                nomLastPara, valLastPara, valref, res, epsi, crit, ssigne)
            if other_ref:
                DictRef = TesterValeur(
                    nomLastPara, valLastPara, valoth, res, epsoth, crit, ssigne)

            if ier != 0:
                txt.append('NOOK PB INTERPOLATION. VOIR MESSAGE CI-DESSUS')
            else:
                AfficherResultat(
                    curDict, nomLastPara, 'NON_REGRESSION', legende,
                    crit, res, valLastPara, txt)
                if other_ref:
                    AfficherResultat(DictRef, nomLastPara, ref, legende,
                                        crit, res, valLastPara, txt, label=False)
            txt.append(' ')

    if ATTRIBUT is not None:
        first_affiche_ligne1 = True
        resu_test_attr = ' OK '
        # Boucle sur le mot-cle ATTRIBUT
        for attr in ATTRIBUT:
            dres = attr.cree_dict_valeurs(attr.mc_liste)
            # Lecture des mots-cles simples
            ref = dres['REFERENCE']
            ver = None
            fonction = dres['FONCTION']
            fctProl = fonction.sdj.PROL.get_stripped()
            typeFct = fctProl[0]
            para = dres['PARA']
            fctPara = fonction.sdj.PARA.get()

            pos = 0
            # Cas particulier d'une nappe qui a 2 dimensions
            if typeFct == 'NAPPE':
                if para is not None:
                    # Recherche de la fonction liee a para
                    precPara = dres['PREC_PARA']
                    critPara = dres['CRIT_PARA']
                    LOK = 0
                    compteur = 0
                    for curPara in fctPara:
                        if critPara[0:4] == 'RELA':
                            LOK = (
                                abs(para - curPara) <= precPara * abs(curPara))
                        else:
                            LOK = (abs(para - curPara) <= precPara)
                        if LOK:
                            pos = compteur
                            break
                        compteur = compteur + 1
                    if not LOK:
                        UTMESS('A', 'PREPOST3_95')
                else:
                    para = fctPara[0]

            # Lecture des parametres de reference
            nomAttr = dres['ATTR']
            valAttrRef = dres['ATTR_REFE']

            # Recherche de la valeur de l'attribut dans le .PROL
            nompu = ''
            testOk = 'NOOK'
            if nomAttr == 'INTERPOL_FONC':
                nompu = fctProl[7 + 2 * (pos)] + ' '
            elif nomAttr == 'INTERPOL':
                nompu = fctProl[1] + ' '
            elif nomAttr == 'NOM_PARA_FONC':
                nompu = fctProl[6]
            elif nomAttr == 'NOM_PARA':
                nompu = fctProl[2]
            elif nomAttr == 'NOM_RESU':
                nompu = fctProl[3]
            elif nomAttr == 'PROL_GAUCHE_FONC':
                prolFonc = fctProl[7 + 2 * (pos) + 1]
                nompu = prolFonc[0:1]
                if nompu == 'E':
                    nompu = 'EXCLU'
                elif nompu == 'C':
                    nompu = 'CONSTANT'
                elif nompu == 'L':
                    nompu = 'LINEAIRE'
            elif nomAttr == 'PROL_DROITE_FONC':
                prolFonc = fctProl[7 + 2 * (pos) + 1]
                nompu = prolFonc[1:2]
                if nompu == 'E':
                    nompu = 'EXCLU'
                elif nompu == 'C':
                    nompu = 'CONSTANT'
                elif nompu == 'L':
                    nompu = 'LINEAIRE'
            elif nomAttr == 'PROL_GAUCHE':
                prolFonc = fctProl[4]
                nompu = prolFonc[0:1]
                if nompu == 'E':
                    nompu = 'EXCLU'
                elif nompu == 'C':
                    nompu = 'CONSTANT'
                elif nompu == 'L':
                    nompu = 'LINEAIRE'
            elif nomAttr == 'PROL_DROITE':
                prolFonc = fctProl[4]
                nompu = prolFonc[1:2]
                if nompu == 'E':
                    nompu = 'EXCLU'
                elif nompu == 'C':
                    nompu = 'CONSTANT'
                elif nompu == 'L':
                    nompu = 'LINEAIRE'

            # Test de la valeur
            if (nompu == valAttrRef):
                testOk = ' OK '
            if testOk == 'NOOK':
                resu_test_attr = 'NOOK'

            # Construction de l'affichage
            nomFct = fonction.get_name()

            # ligne 1 (affichée qu'à la première occurrence)
            current = {}
            if first_affiche_ligne1:
                first_affiche_ligne1 = False
                if typeFct == 'NAPPE':
                    nb_espace = 16 - len('NAPPE')
                    espace = nb_espace * ' '
                    current['nom'] = 'NAPPE' + espace
                else:
                    nb_espace = 16 - len('FONCTION')
                    espace = nb_espace * ' '
                    current['nom'] = 'FONCTION' + espace

                nb_espace = 16 - len(list_attr[0])
                espace = nb_espace * ' '
                current['nom_attr'] = list_attr[0] + espace
                if typeFct == 'NAPPE':
                    nb_espace = 16 - len(list_attr[1])
                    espace = nb_espace * ' '
                    current['nom_para'] = list_attr[1] + espace
                nb_espace = 16 - len(list_attr[2])
                espace = nb_espace * ' '
                current['vale'] = list_attr[2] + espace
                if typeFct == 'NAPPE':
                    txt.append(ligne_att_1 % current)
                else:
                    txt.append(ligne_att_2 % current)

            # ligne 2
            current = {}
            nb_espace = 16 - len(nomFct)
            espace = nb_espace * ' '
            current['nom'] = nomFct + espace
            nb_espace = 16 - len(nomAttr)
            espace = nb_espace * ' '
            current['nom_attr'] = nomAttr + espace
            if typeFct == 'NAPPE':
                nb_espace = 16 - len(str(para))
                espace = nb_espace * ' '
                current['nom_para'] = str(para) + espace
            nb_espace = 16 - len(nompu)
            espace = nb_espace * ' '
            current['vale'] = nompu + espace
            if typeFct == 'NAPPE':
                txt.append(ligne_att_11 % current)
            else:
                txt.append(ligne_att_22 % current)
        current = {}
        current['testOk'] = resu_test_attr
        txt.append(ligne_att_3 % current)

    # On affiche txt dans le fichier RESULTAT
    aster.affiche('RESULTAT', os.linesep.join(txt))

    return<|MERGE_RESOLUTION|>--- conflicted
+++ resolved
@@ -21,16 +21,8 @@
 
 import os
 
-<<<<<<< HEAD
 from Noyau.N_types import is_complex, is_sequence, is_str
-from Utilitai.TestResult import TestResult
-=======
-from Noyau.N_types import is_complex, is_str, is_sequence
-from Utilitai.TestResult import TestResult
-
-from code_aster.Cata.DataStructure import (formule, formule_c, fonction_sdaster,
-    fonction_c, nappe_sdaster)
->>>>>>> 96358790
+from Utilitai.TestResult import testPrinter
 
 epsi = 1e-15
 
@@ -424,11 +416,7 @@
             # - "fonction" sur un intervalle
             # - "formule",
             # - "fonction" ou "nappe"
-<<<<<<< HEAD
-            if lafonc.getType() == "FONCTION_SDASTER" and intervalle != None:
-=======
-            if (type(lafonc) == fonction_sdaster) and intervalle is not None:
->>>>>>> 96358790
+            if lafonc.getType() == "FONCTION_SDASTER" and intervalle is not None:
                 # XXX il faut utiliser lafonc.Parametres() !
                 # XXX ne sert à rien, CALC_FONCTION prend les paramètres de la fonction normalement
                 fctProl = lafonc.sdj.PROL.get()
