# coding=utf-8
# --------------------------------------------------------------------
# Copyright (C) 1991 - 2018 - EDF R&D - www.code-aster.org
# This file is part of code_aster.
#
# code_aster is free software: you can redistribute it and/or modify
# it under the terms of the GNU General Public License as published by
# the Free Software Foundation, either version 3 of the License, or
# (at your option) any later version.
#
# code_aster is distributed in the hope that it will be useful,
# but WITHOUT ANY WARRANTY; without even the implied warranty of
# MERCHANTABILITY or FITNESS FOR A PARTICULAR PURPOSE.  See the
# GNU General Public License for more details.
#
# You should have received a copy of the GNU General Public License
# along with code_aster.  If not, see <http://www.gnu.org/licenses/>.
# --------------------------------------------------------------------

# person_in_charge: mathieu.courtois at edf.fr

"""
Conceptuellement, les objets définis ici pourraient l'être dans le module
C/Python 'aster_core' (qui est en C pour l'interface avec le fortran).
Il est plus simple et plus naturel de les écrire en Python.

Ces fonctions sont indépendantes des étapes (sinon elles seraient dans
B_ETAPE/E_ETAPE) et des concepts/ASSD.
"""

import json
import os
import os.path as osp
import platform
import re
import sys
from optparse import SUPPRESS_HELP, OptionParser
from warnings import simplefilter, warn

import aster
import aster_core
<<<<<<< HEAD

from code_aster.Utilities import localization, convert
=======
import aster_pkginfo
from Execution.i18n import localization
from Execution.strfunc import convert
>>>>>>> 3d13e367


RCDIR = osp.abspath(osp.join(osp.dirname(__file__), os.pardir, os.pardir,
                    'share', 'aster'))


def check_value(option, opt, value, parser):
    """Callback to check some values."""
    if opt == '--command':
        if not osp.isfile(value):
            parser.error("option '%s' expects an existing file" % opt)
    setattr(parser.values, option.dest, value)


class CoreOptions(object):

    """Classe de stockage des arguments et options de la ligne de commande
    afin de permettre une interrogation ultérieure depuis n'importe quelle
    partie du code.
    On centralise également le stockage d'informations de base comme le nom
    de la machine, la plate-forme, etc.

    """
    doc = """usage: ./%%prog %s [-h|--help] [options]""" % sys.argv[0]

    def __init__(self):
        """Initialisation."""
        self._dbg = False
        self.opts = None
        self.args = None
        self.info = {}
        self.parser = parser = OptionParser(usage=self.doc,
                                            prog=osp.basename(sys.executable))
        parser.add_option(
            '--command', dest='fort1', type='str', metavar='FILE',
            action='callback', callback=check_value,
            help="Code_Aster command file")
        parser.add_option(
            '--stage_number', dest='stage_number', type='int', metavar='NUM',
            action='store', default=1,
            help="Stage number in the Study")
        parser.add_option(
            '--memjeveux', dest='memjeveux', type='float', action='store',
            help="maximum size of the memory taken by the execution "
                 "(in Mw, prefer use --memory option)")
        parser.add_option(
            '--memory', dest='memory', type='float', action='store',
            default=2048,
            help="maximum size of the memory taken by the execution (in MB)")
        parser.add_option(
            '--tpmax', dest='tpmax', type='float', action='store',
            default=3600,
            help="limit of the time of the execution (in seconds)")
        parser.add_option(
            '--numthreads', dest='numthreads', type='int', action='store', default=1,
            help="maximum number of threads")
        parser.add_option(
            '--max_base', dest='maxbase', type='float', action='store',
            help="limit of the size of the results database")
        parser.add_option(
            '--dbgjeveux', dest='dbgjeveux', action='store_true',
            help="turn on some additional checkings in the memory management")
        parser.add_option(
            '--num_job', dest='jobid', action='store',
            help="job ID of the current execution")
        parser.add_option(
            '--mode', dest='mode', action='store',
            help="execution mode (interactive or batch)")
        parser.add_option(
            '--interact', dest='interact', action='store_true', default=False,
            help="as 'python -i' works, it allows to enter commands after the "
            "execution of the command file.")

        parser.add_option(
            '--rcdir', dest='rcdir', type='str', action='store', metavar='DIR',
            default=RCDIR,
            help="directory containing resources (material properties, "
                 "additional data files...). Defaults to {0}".format(RCDIR))
        # rep_outils/rep_mat/rep_dex options are deprecated, replaced by rcdir
        parser.add_option(
            '--rep_outils', dest='repout', type='str', action='store', metavar='DIR',
            help=SUPPRESS_HELP)
        parser.add_option(
            '--rep_mat', dest='repmat', type='str', action='store', metavar='DIR',
            help=SUPPRESS_HELP)
        parser.add_option(
            '--rep_dex', dest='repdex', type='str', action='store', metavar='DIR',
            help=SUPPRESS_HELP)

        parser.add_option(
            '--rep_glob', dest='repglob', type='str', action='store', metavar='DIR',
            default='.',
            help="directory of the results database")
        parser.add_option(
            '--rep_vola', dest='repvola', type='str', action='store', metavar='DIR',
            default='.',
            help="directory of the temporary database")

        parser.add_option(
            '--suivi_batch', dest='suivi_batch', action='store_true', default=False,
            help="force to flush of the output after each line")
        parser.add_option(
            '--totalview', dest='totalview', action='store_true', default=False,
            help="required to run Code_Aster through the Totalview debugger")
        parser.add_option(
            '--syntax', dest='syntax', action='store_true', default=False,
            help="only check the syntax of the command file is done")
        parser.add_option(
            '--ORBInitRef', dest='ORBInitRef', action='store', default=None,
            help="store the SALOME session to connect")

    def parse_args(self, argv):
        """Analyse les arguments de la ligne de commmande."""
        argv = _bwc_arguments(argv)
        self.opts, self.args = self.parser.parse_args(argv[1:])
        self.default_values()
        self.init_info()
        if self._dbg:
            print 'options   :', self.opts
            print 'arguments :', self.args

    def init_info(self):
        """Stocke les informations générales (machine, os...)."""
        # hostname
        self.info['hostname'] = platform.node()
        # ex. i686/x86_64
        self.info['processor'] = platform.machine()
        # ex. Linux
        self.info['system'] = platform.system()
        # ex. 32bit/64bit
        self.info['architecture'] = platform.architecture()[0]
        # ex. 2.6.32...
        self.info['osrelease'] = platform.release()
        self.info['osname'] = ' '.join(platform.linux_distribution())
        version = aster_pkginfo.version_info.version
        self.info['versionSTA'] = None
        self.info['versLabel'] = None
        keys = ('parentid', 'branch', 'date',
                'from_branch', 'changes', 'uncommitted')
        self.info.update(zip(keys, aster_pkginfo.version_info[1:]))
        self.info['version'] = '.'.join(str(i) for i in version)
        self.info['versMAJ'] = version[0]
        self.info['versMIN'] = version[1]
        self.info['versSUB'] = version[2]
        self.info['exploit'] = aster_pkginfo.version_info.branch.startswith('v')
        self.info['versionD0'] = '%d.%02d.%02d' % version
        self.info['versLabel'] = aster_pkginfo.get_version_desc()

    def default_values(self):
        """Définit les valeurs par défaut pour certaines options."""
        locale_dir = aster_pkginfo.locale_dir
        if locale_dir and os.path.exists(locale_dir):
            localization.set_localedir(locale_dir)
        if self.opts.tpmax is None and platform.system() == 'Linux':
            # use rlimit to set to the cpu "ulimit"
            import resource
            limcpu = resource.getrlimit(resource.RLIMIT_CPU)[0]
            if limcpu < 0:
                limcpu = int(1.e18)
            self.opts.tpmax = limcpu
        if not self.opts.memory and self.opts.memjeveux:
            self.opts.memory = self.opts.memjeveux * aster_core.ASTER_INT_SIZE

    def sub_tpmax(self, tsub):
        """Soustrait `tsub` au temps cpu maximum."""
        self.opts.tpmax = self.opts.tpmax - tsub

    def get_option(self, option, default=None):
        """Retourne la valeur d'une option ou d'une information de base."""
        assert self.opts, 'options not initialized!'
        if option.startswith("prog:"):
            value = get_program_path(re.sub('^prog:', '', option))
        elif hasattr(self.opts, option):
            value = getattr(self.opts, option)
        else:
            value = self.info.get(option, default)
        if type(value) in (str, unicode):
            value = convert(value)
        if self._dbg:
            print("<CoreOptions.get_option> option={0!r} value={1!r}".format(option, value))
        return value

    def set_option(self, option, value):
        """Définit la valeur d'une option ou d'une information de base."""
        assert hasattr(self.opts, option) or self.info.has_key(option), (
            "unexisting option or information: '{0}'".format(option))
        if hasattr(self.opts, option):
            setattr(self.opts, option, value)
        else:
            self.info[option] = value


def get_program_path(program):
    """Return the path to *program* as stored by 'waf configure'.

    Returns:
        str: Path stored during configuration or *program* itself otherwise.
    """
    if getattr(get_program_path, "_cache", None) is None:
        prog_cfg = {}
        fname = osp.join(os.environ["ASTER_DATADIR"], "external_programs.js")
        if osp.isfile(fname):
            prog_cfg = json.load(open(fname, "rb"))
        get_program_path._cache = prog_cfg

    programs = get_program_path._cache
    return programs.get(program, program)


def getargs(argv=None):
    """
    Récupération des arguments passés à la ligne de commande
    """
    coreopts = CoreOptions()
    coreopts.parse_args(argv or sys.argv)
    return coreopts


def _bwc_arguments(argv):
    """Fonction de compatibilité de transition vers des options "GNU".
    """
    # DeprecationWarning are ignored in python2.7 by default
    simplefilter('default')

    inew = max([a.startswith('--command=') for a in argv])
    if inew:
        return argv
    long_opts = (
        'commandes', 'num_job', 'mode',
        'rep_mat', 'rep_dex', 'rep_vola', 'rep_glob',
        'memjeveux', 'tpmax', 'memory', 'max_base', 'ORBInitRef',
    )
    # boolean options
    long_opts_sw = (
        'suivi_batch', 'interact', 'verif', 'totalview', 'dbgjeveux',
    )
    # removed options
    long_opts_rm = ('rep', 'mem', 'mxmemdy', 'memory_stat', 'memjeveux_stat',
                    'type_alloc', 'taille', 'partition', 'rep_outils',
                    'rep_mat', 'rep_dex', 'origine', 'eficas_path')
    # renamed options
    long_opts_mv = {
        'verif': 'syntax',
        'commandes': 'command',
    }
    orig = argv[:]
    new = []
    buffer = ''
    while len(orig) > 0:
        arg = orig.pop(0)
        larg = arg.lstrip('-').split('=', 1)
        opt = larg.pop(0)
        if len(larg) > 0:
            orig.insert(0, larg.pop(0))
        opt2 = long_opts_mv.get(opt, opt)
        if opt in long_opts:
            val = orig.pop(0)
            new.append('--%s=%s' % (opt2, val))
        elif opt in long_opts_sw:
            new.append('--' + opt2)
        elif opt in long_opts_rm:
            val = orig.pop(0)
            warn("this command line option is deprecated : --%s" % opt,
                 DeprecationWarning, stacklevel=3)
        else:
            new.append(arg)
    return new<|MERGE_RESOLUTION|>--- conflicted
+++ resolved
@@ -39,14 +39,8 @@
 
 import aster
 import aster_core
-<<<<<<< HEAD
-
+import aster_pkginfo
 from code_aster.Utilities import localization, convert
-=======
-import aster_pkginfo
-from Execution.i18n import localization
-from Execution.strfunc import convert
->>>>>>> 3d13e367
 
 
 RCDIR = osp.abspath(osp.join(osp.dirname(__file__), os.pardir, os.pardir,
