# coding=utf-8
# --------------------------------------------------------------------
# Copyright (C) 1991 - 2019 - EDF R&D - www.code-aster.org
# This file is part of code_aster.
#
# code_aster is free software: you can redistribute it and/or modify
# it under the terms of the GNU General Public License as published by
# the Free Software Foundation, either version 3 of the License, or
# (at your option) any later version.
#
# code_aster is distributed in the hope that it will be useful,
# but WITHOUT ANY WARRANTY; without even the implied warranty of
# MERCHANTABILITY or FITNESS FOR A PARTICULAR PURPOSE.  See the
# GNU General Public License for more details.
#
# You should have received a copy of the GNU General Public License
# along with code_aster.  If not, see <http://www.gnu.org/licenses/>.
# --------------------------------------------------------------------
# person_in_charge: sylvie.granet at edf.fr

cata_msg = {

    1 : _("""
Vous cherchez à faire du chaînage HM avec une modélisation Thermo-hydro-mécanique comportant de la mécanique.
Le chaînage est donc inutile !
"""),

    2 : _("""
Le champ d'entrée div(u) est mal construit. Il manque soit l'instant actuel soit l'instant précédent de div(u).
"""),

    3 : _("""
Vous n'êtes pas sur une modélisation autorisée pour faire du chaînage.
Le chaînage ne fonctionne pas sur la modélisation %(k1)s.

Conseil : Vérifiez que votre modélisation %(k2)s est sans mécanique
"""),

    4 : _("""
Vous n'êtes pas sur une modélisation autorisée pour faire du chaînage.
Le chaînage ne fonctionne pas sur la modélisation %(k1)s.

Conseil : Vérifiez que votre modélisation %(k2)s est 'D_PLAN' ou '3D'
ou une modélisation THM
"""),

    5 : _("""
Il n'est pas possible de faire du chaînage avec un coefficient d'emmagasinement non nul.
"""),

    6 : _("""
L'instant %(r1)e spécifié en entrée doit être supérieur au dernier
instant trouvé dans la SD résultat %(k1)s.
"""),

    7 : _("""
  Impression du champ %(k1)s à l'instant %(r1)e sur le modèle %(k2)s
"""),

<<<<<<< HEAD
    8 : _("""
  Les modélisations THM n'ont de sens qu'en petites déformations.
  Choisissez COMPORTEMENT/DEFORMATION='PETIT'.
"""),

    9 : _("""
  Vous n'avez pas choisi une loi de comportement mécanique autorisée pour les
  modélisations THM : %(k1)s
"""),

    11 : _("""
  On a trouvé une évolution de variable de commandes PTOT incomplète. Il manque un instant.
=======
    10 : _("""
  Si vous faites du chaînage, il ne faut qu'un seul et unique modèle dans le résultat. Si vous en voulez plusieurs, faites une demande d'évolution.
>>>>>>> 3e9451c7
"""),

    12 : _("""
Vous cherchez à faire du chaînage HM dans une modélisation qui ne le permet pas.
"""),

}<|MERGE_RESOLUTION|>--- conflicted
+++ resolved
@@ -57,25 +57,6 @@
   Impression du champ %(k1)s à l'instant %(r1)e sur le modèle %(k2)s
 """),
 
-<<<<<<< HEAD
-    8 : _("""
-  Les modélisations THM n'ont de sens qu'en petites déformations.
-  Choisissez COMPORTEMENT/DEFORMATION='PETIT'.
-"""),
-
-    9 : _("""
-  Vous n'avez pas choisi une loi de comportement mécanique autorisée pour les
-  modélisations THM : %(k1)s
-"""),
-
-    11 : _("""
-  On a trouvé une évolution de variable de commandes PTOT incomplète. Il manque un instant.
-=======
-    10 : _("""
-  Si vous faites du chaînage, il ne faut qu'un seul et unique modèle dans le résultat. Si vous en voulez plusieurs, faites une demande d'évolution.
->>>>>>> 3e9451c7
-"""),
-
     12 : _("""
 Vous cherchez à faire du chaînage HM dans une modélisation qui ne le permet pas.
 """),
