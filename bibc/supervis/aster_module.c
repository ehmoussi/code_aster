--- conflicted
+++ resolved
@@ -620,72 +620,6 @@
 
 
 /* ------------------------------------------------------------------ */
-<<<<<<< HEAD
-=======
-#define CALL_FIINTF(a, b, c, d, e, f, g) CALLSPSPPSP(FIINTF,fiintf, a, b, c, d, e, f, g)
-
-void DEFSPSPPSP(FIINTF,fiintf,_IN char *nomfon,_IN STRING_SIZE lfon,
-                              _IN ASTERINTEGER *nbpu,_IN char *param,_IN STRING_SIZE lpara,
-                              _IN ASTERDOUBLE *val,
-                             _OUT ASTERINTEGER *iret,
-                              _IN char *coderr, _INOUT STRING_SIZE lcod,
-                             _OUT ASTERDOUBLE *resu)
-{
-        PyObject *tup2  = (PyObject*)0 ;
-        PyObject *res, *piret;
-        PyObject *tup_par;
-        PyObject *tup_val;
-        char *kvar, *sret;
-        int i;
-        tup_par = PyTuple_New( (Py_ssize_t)*nbpu ) ;
-        tup_val = PyTuple_New( (Py_ssize_t)*nbpu ) ;
-        for(i=0;i<*nbpu;i++){
-           kvar = param + i*lpara;
-           PyTuple_SetItem( tup_par, i, PyUnicode_FromStringAndSize(kvar,(Py_ssize_t)lpara) ) ;
-        }
-        for(i=0;i<*nbpu;i++){
-           PyTuple_SetItem( tup_val, i, PyFloat_FromDouble((double)val[i]) ) ;
-        }
-
-        tup2 = PyObject_CallMethod(get_sh_etape(),"fiintf","s#s#OO",
-                                   coderr,lcod,nomfon,lfon,tup_par,tup_val);
-
-        if (tup2 == NULL) MYABORT("erreur dans la partie Python");
-        piret = PyTuple_GetItem(tup2, 0);
-        res   = PyTuple_GetItem(tup2, 1);
-
-        *iret = (ASTERINTEGER)PyLong_AsLong(piret);
-        *resu = (ASTERDOUBLE)0.;
-        if ( *iret == 0 ) {
-           if (PyComplex_Check(res)) {
-               *resu    = (ASTERDOUBLE)PyComplex_RealAsDouble(res);
-               *(resu+1)= (ASTERDOUBLE)PyComplex_ImagAsDouble(res);
-           } else if (PyFloat_Check(res) || PyLong_Check(res)) {
-               *resu    = (ASTERDOUBLE)PyFloat_AsDouble(res);
-           } else {
-              *iret = 4;
-           }
-        }
-
-        Py_DECREF(tup_par);
-        Py_DECREF(tup_val);
-        Py_DECREF(tup2);
-        return ;
-}
-
-void DEFSPSPPSP(FIINTFC,fiintfc,_IN char *nomfon,_IN STRING_SIZE lfon,
-                                _IN ASTERINTEGER *nbpu,_IN char *param,_IN STRING_SIZE lpara,
-                                _IN ASTERDOUBLE *val,
-                               _OUT ASTERINTEGER *iret,
-                                _IN char *coderr, _INOUT STRING_SIZE lcod,
-                               _OUT ASTERDOUBLE *resuc)
-{
-    return DEFSPSPPSP(FIINTF,fiintf, nomfon, lfon, nbpu, param, lpara, val, iret,
-                                     coderr, lcod, resuc);
-}
-
-/* ------------------------------------------------------------------ */
->>>>>>> e87c3888
 void DEFSSPPPPP(GETVIS_WRAP,getvis_wrap,_IN char *motfac,_IN STRING_SIZE lfac,
                               _IN char *motcle,_IN STRING_SIZE lcle,
                               _IN ASTERINTEGER *iocc,
@@ -976,42 +910,6 @@
 
 
 /* ------------------------------------------------------------------ */
-<<<<<<< HEAD
-=======
-void DEFSSP(GCUCON,gcucon, _IN char *resul, STRING_SIZE lresul,
-                           _IN char *concep, STRING_SIZE lconcep, ASTERINTEGER *ier)
-{
-   /*
-            Entrees:
-               resul   nom du concept
-               concep type du concept
-            Sorties :
-               ier     >0 le concept existe avant
-                        =0 le concept n'existe pas avant
-                        <0 le concept existe avant mais n'est pas du bon type
-            Fonction:
-               Verification de l existence du couple (resul,concep) dans les
-               resultats produits par les etapes precedentes
-   */
-   PyObject * res = (PyObject*)0 ;
-                                                                           DEBUG_ASSERT(lresul) ;
-                                                                           DEBUG_ASSERT(lconcep) ;
-   res = PyObject_CallMethod(get_sh_etape(),"gcucon","s#s#",resul,lresul,concep,lconcep);
-   /*
-               Si le retour est NULL : une exception a ete levee dans le code Python appele
-               Cette exception est a transferer normalement a l appelant mais FORTRAN ???
-               On produit donc un abort en ecrivant des messages sur la stdout
-   */
-   if (res == NULL)
-            MYABORT("erreur a l appel de gcucon dans la partie Python");
-
-   *ier = (ASTERINTEGER)PyLong_AsLong(res);
-   Py_DECREF(res);
-}
-
-
-/* ------------------------------------------------------------------ */
->>>>>>> e87c3888
 void DEFP(GCECDU,gcecdu, ASTERINTEGER *numint)
 {
         /*
@@ -1713,53 +1611,6 @@
 }
 
 /* ------------------------------------------------------------------ */
-<<<<<<< HEAD
-=======
-static PyObject * aster_onFatalError(self, args)
-PyObject *self; /* Not used */
-PyObject *args;
-{
-/*
-   Cette méthode définie le comportement lors des erreurs Fatales :
-
-   aster.onFatalError('ABORT')
-         => on s'arrête avec un JEFINI('ERREUR') dans UTFINM
-
-   aster.onFatalError('EXCEPTION')
-         => on lève l'exception aster.error
-
-   aster.onFatalError()
-         => retourne la valeur actuelle : 'ABORT' ou 'EXCEPTION'.
-*/
-      int len;
-      ASTERINTEGER lng=0;
-      char *tmp;
-      char *comport;
-      PyObject *res=NULL;
-
-      tmp = MakeBlankFStr(16);
-      len = -1;
-      if (!PyArg_ParseTuple(args, "|s#:onFatalError",&comport ,&len)) return NULL;
-      if (len == -1 || len == 0) {
-            CALL_ONERRF(" ", tmp, &lng);
-            res = PyUnicode_FromStringAndSize(tmp, (Py_ssize_t)lng);
-
-      } else if (strcmp(comport,"ABORT")==0 || strcmp(comport, "EXCEPTION")==0 ||
-                 strcmp(comport, "EXCEPTION+VALID")==0 || strcmp(comport, "INIT")==0) {
-            CALL_ONERRF(comport, tmp, &lng);
-            Py_INCREF( Py_None ) ;
-            res = Py_None;
-
-      } else {
-            printf("ERREUR : '%s' n'est pas une valeur autorisee.\n", comport);
-            MYABORT("Argument incorrect dans onFatalError.");
-      }
-      FreeStr(tmp);
-      return res;
-}
-
-/* ------------------------------------------------------------------ */
->>>>>>> e87c3888
 static PyObject * aster_ulopen(self, args)
 PyObject *self; /* Not used */
 PyObject *args;
@@ -2062,137 +1913,6 @@
 
 
 /* ------------------------------------------------------------------ */
-<<<<<<< HEAD
-=======
-static PyObject * aster_poursu(self, args)
-PyObject *self; /* Not used */
-PyObject *args;
-{
-        /*
-        FONCTIONALITE : poursuite
-        est appele par cata.POURSUITE (cf. ops.py)
-        */
-        PyObject *temp = (PyObject*)0 ;
-        static int nbPassages=0 ;
-                                     DEBUG_ASSERT((nbPassages==1)||(get_sh_etape()==(PyObject*)0));
-        nbPassages++ ;
-        if (!PyArg_ParseTuple(args, "O",&temp)) return NULL;
-
-        /* On empile le nouvel appel */
-        register_sh_etape(append_etape(temp));
-
-        if ( PyErr_Occurred() ) {
-            fprintf(stderr,"Warning: une exception n'a pas ete traitee\n");
-            PyErr_Print();
-            fprintf(stderr,"Warning: on l'annule pour continuer mais elle aurait\n\
-                            etre traitee avant\n");
-            PyErr_Clear();
-        }
-        fflush(stderr) ;
-        fflush(stdout) ;
-        try {
-            /* appel de la commande POURSUTE */
-            CALL_POURSU();
-        }
-        exceptAll {
-            /* On depile l'appel */
-            register_sh_etape(pop_etape());
-            raiseException();
-        }
-        endTry();
-        /* On depile l'appel */
-        register_sh_etape(pop_etape());
-        Py_INCREF(Py_None);
-        return Py_None;
-}
-
-/* ------------------------------------------------------------------ */
-static PyObject * aster_debut(self, args)
-PyObject *self; /* Not used */
-PyObject *args;
-{
-        PyObject *temp = (PyObject*)0 ;
-        static int nbPassages=0 ;
-                                     DEBUG_ASSERT((nbPassages==1)||(get_sh_etape()==(PyObject*)0));
-        nbPassages++ ;
-        if (!PyArg_ParseTuple(args, "O",&temp)) return NULL;
-
-        /* On empile le nouvel appel */
-        register_sh_etape(append_etape(temp));
-
-        if ( PyErr_Occurred() ) {
-            fprintf(stderr,"Warning: une exception n'a pas ete traitee\n");
-            PyErr_Print();
-            fprintf(stderr,"Warning: on l'annule pour continuer mais elle aurait\n\
-                            etre traitee avant\n");
-            PyErr_Clear();
-        }
-        fflush(stderr) ;
-        fflush(stdout) ;
-        try {
-            /* appel de la commande debut */
-            CALL_DEBUT();
-        }
-        exceptAll {
-            /* On depile l'appel */
-            register_sh_etape(pop_etape());
-            raiseException();
-        }
-        endTry();
-        /* On depile l'appel */
-        register_sh_etape(pop_etape());
-        Py_INCREF(Py_None);
-        return Py_None;
-}
-
-/* ------------------------------------------------------------------ */
-static PyObject *aster_init(self, args)
-PyObject *self; /* Not used */
-PyObject *args;
-{
-   ASTERINTEGER ier=0 ;
-   int idbg=0;
-   ASTERINTEGER dbg ; /* FORTRAN_FALSE */
-
-   if (!PyArg_ParseTuple(args, "i",&idbg)) return NULL;
-   dbg = (ASTERINTEGER)idbg;
-
-   fflush(stderr) ;
-   fflush(stdout) ;
-
-   CALL_IBMAIN();
-
-   /* jeveux est parti ! */
-   register_sh_jeveux_status(1);
-
-return PyLong_FromLong((long)ier);
-}
-
-/* ------------------------------------------------------------------ */
-static char register_type_doc[]=
-"register_type(sdname, typename)\n\
-\n\
-Enregistre le type du concept dans son objet jeveux.";
-
-static PyObject *aster_register_type(self, args)
-PyObject *self; /* Not used */
-PyObject *args;
-{
-    char *name, *type, *Fname, *Ftype;
-    int lname, ltype;
-
-    if (!PyArg_ParseTuple(args, "s#s#", &name, &lname, &type, &ltype)) return NULL;
-    Fname = MakeFStrFromCStr(name, lname);
-    Ftype = MakeFStrFromCStr(type, ltype);
-
-    CALL_SETTCO(Fname, Ftype);
-
-    Py_INCREF( Py_None ) ;
-    return Py_None;
-}
-
-/* ------------------------------------------------------------------ */
->>>>>>> e87c3888
 static PyObject *jeveux_getobjects( PyObject* self, PyObject* args)
 {
     ASTERINTEGER nmax, total;
