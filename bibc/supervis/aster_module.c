/* ------------------------------------------------------------------ */
/* ================================================================== */
/* COPYRIGHT (C) 1991 - 2015  EDF R&D              WWW.CODE-ASTER.ORG */
/*                                                                    */
/* THIS PROGRAM IS FREE SOFTWARE; YOU CAN REDISTRIBUTE IT AND/OR      */
/* MODIFY IT UNDER THE TERMS OF THE GNU GENERAL PUBLIC LICENSE AS     */
/* PUBLISHED BY THE FREE SOFTWARE FOUNDATION; EITHER VERSION 2 OF THE */
/* LICENSE, OR (AT YOUR OPTION) ANY LATER VERSION.                    */
/* THIS PROGRAM IS DISTRIBUTED IN THE HOPE THAT IT WILL BE USEFUL,    */
/* BUT WITHOUT ANY WARRANTY; WITHOUT EVEN THE IMPLIED WARRANTY OF     */
/* MERCHANTABILITY OR FITNESS FOR A PARTICULAR PURPOSE. SEE THE GNU   */
/* GENERAL PUBLIC LICENSE FOR MORE DETAILS.                           */
/*                                                                    */
/* YOU SHOULD HAVE RECEIVED A COPY OF THE GNU GENERAL PUBLIC LICENSE  */
/* ALONG WITH THIS PROGRAM; IF NOT, WRITE TO EDF R&D CODE_ASTER,      */
/*    1 AVENUE DU GENERAL DE GAULLE, 92141 CLAMART CEDEX, FRANCE.     */
/* ================================================================== */
/* person_in_charge: mathieu.courtois at edf.fr */
/* ------------------------------------------------------------------ */

#include "Python.h"
#include <ctype.h>
#include <stdlib.h>
#include <signal.h>

#include "aster.h"
#include "aster_module.h"
#include "aster_core_module.h"

#include "shared_vars.h"
#include "aster_mpi.h"
#include "aster_fort.h"
#include "aster_utils.h"
#include "aster_exceptions.h"

#include "DataStructure/DataStructure.h"

/*
 * Only an extract of #include "code_aster/Supervis/libCommandSyntax.h"
 * because it uses C++ std::string.
 */
#define __PYX_EXTERN_C extern
__PYX_EXTERN_C DL_IMPORT(void) getres_(char *, char *, char *, unsigned int, unsigned int, unsigned int);
__PYX_EXTERN_C DL_IMPORT(int) listeMotCleSimpleFromMotCleFacteur(char *, int, int, char *, int, char *, int, int *);
__PYX_EXTERN_C DL_IMPORT(void) getfac_(char *, long *, unsigned int);
__PYX_EXTERN_C DL_IMPORT(int) existsCommandFactorAndSimpleKeyword(char *, int, char *);
__PYX_EXTERN_C DL_IMPORT(char) **getCommandKeywordValueString(char *, int, char *, int *);
__PYX_EXTERN_C DL_IMPORT(double) *getCommandKeywordValueDouble(char *, int, char *, int *);
__PYX_EXTERN_C DL_IMPORT(double) *getCommandKeywordValueComplex(char *, int, char *, int *);
__PYX_EXTERN_C DL_IMPORT(long) *getCommandKeywordValueInt(char *, int, char *, int *);

/*
 *   PRIVATE FUNCTIONS
 *
 */
FILE* fileOut;

void TraiteMessageErreur( _IN char* ) ;


ASTERINTEGER DEF0(ISJVUP, isjvup)
{
   /* "is jeveux up ?" : retourne 1 si jeveux est démarré/initialisé, sinon 0. */
   return (ASTERINTEGER)get_sh_jeveux_status();
}

void DEFP(XFINI,xfini, _IN ASTERINTEGER *code)
{
   /* XFINI est n'appelé que par JEFINI avec code=19 (=EOFError) */
   /* jeveux est fermé */
   register_sh_jeveux_status(0);
   // TODO NS : J'ai commente cette ligne car elle fait planter le code
   // et que je ne la comprend pas
   // TODO MC: ceci lève EOFError, appelé par FIN, à voir ce qu'il faut en faire
   // interruptTry(*code);
}

/*
 *   Ce module crée de nombreux objets Python. Il doit respecter les règles
 *   générales de création des objets et en particulier les règles sur le
 *   compteur de références associé à chaque objet.
 *   Tous les objets sont partagés. Seules des références à des objets peuvent
 *   etre acquises.
 *   Si une fonction a acquis une référence sur un objet elle doit la traiter
 *   proprement, soit en la transférant (habituellement à l'appelant), soit en
 *   la relachant (par appel à Py_DECREF ou Py_XDECREF).
 *   Quand une fonction transfere la propriété d'une référence, l'appelant recoit
 *   une nouvelle référence. Quand la propriété n'est pas transférée, l'appelant
 *   emprunte la référence.
 *   Dans l'autre sens, quand un appelant passe une référence à une fonction, il y a
 *   deux possibilités : la fonction vole une référence à l'objet ou elle ne le fait
 *   pas. Peu de fonctions (de l'API Python) volent des références : les deux exceptions
 *   les plus notables sont PyList_SetItem() et PyTuple_SetItem() qui volent une
 *   référence à l'item qui est inséré dans la liste ou dans le tuple.
 *   Ces fonctions qui volent des références existent, en général, pour alléger
 *   la programmation.
 */
/* ------------------------------------------------------------------ */

void TraiteMessageErreur( _IN char * message )
{
<<<<<<< HEAD
    INTEGER ier=SIGABRT;
    fprintf(fileOut, "%s\n",message);
=======
    ASTERINTEGER ier=SIGABRT;
    printf("%s\n",message);
>>>>>>> b3fba208
    if ( PyErr_Occurred() ) PyErr_Print();
    CALL_ASABRT( &ier );
}

/* ------------------------------------------------------------------ */
void PRE_myabort( _IN const char *nomFichier , _IN const int numeroLigne , _IN const char *message )
{
        /*
        Procedure : PRE_myabort
        Intention
                Cette procedure prepare la chaine de caracteres affichee par TraiteMessageErreur()
                en ajoutant devant cette chaine, le nom du fichier source et le numero
                de la ligne a partir desquels PRE_myabort a ete appelee.
                Puis elle appelle elle-meme TraiteMessageErreur().
                Voir aussi la macro MYABORT qui permet de generer automatiquement le nom
                du fichier et le numero de la ligne.
        */
        char *chaine = (char*)0 ;
        int longueur = 0 ;
        longueur += strlen( nomFichier ) ;
        longueur += 1 ; /* pour le blanc de separation */
        longueur += 5 ; /* pour le numero de la ligne */
        longueur += 3 ; /* pour les deux points entre deux blancs */
        longueur += ( message != (const char*)0 ) ? strlen( message ) : 0 ;
        longueur += 1 ; /* pour le caractere de fin de chaine */

        chaine = (char*)(malloc(longueur*sizeof(char))) ;
        sprintf( chaine , "%s %u : %s" , nomFichier , numeroLigne , message ) ;
        TraiteMessageErreur( chaine ) ;

        free( chaine )   ;
        chaine=(char*)0 ;
        longueur = 0     ;
}

/* ------------------------------------------------------------------ */
#define CALL_GETLTX(a,b,c,d,e,f,g) CALLSSPPPPP(GETLTX,getltx,a,b,c,d,e,f,g)

void DEFSSPPPPP(GETLTX,getltx,_IN char *motfac,_IN STRING_SIZE lfac,
                              _IN char *motcle,_IN STRING_SIZE lcle,_IN ASTERINTEGER *iocc,
                              _IN ASTERINTEGER *taille,_IN ASTERINTEGER *mxval,
                              _OUT ASTERINTEGER *isval, _OUT ASTERINTEGER *nbval )
{
        /*
        Procedure : getltx_ (appelee par le fortran sous le nom GETLTX)
        */
    fprintf(fileOut, "GETLTX\n");
    INTEGER ier=SIGABRT;
    CALL_ASABRT( &ier );
    /* TODO */

        PyObject *res = (PyObject*)0 ;
        PyObject *tup = (PyObject*)0 ;
        char *mfc     = (char*)0 ;
        char *mcs     = (char*)0 ;
        int ok        = 0 ;
        int nval      = 0 ;
        int ioc       = 0 ;

        mfc = MakeCStrFromFStr(motfac,lfac);
                                                     DEBUG_ASSERT(mfc!=(char*)0);
        mcs = MakeCStrFromFStr(motcle,lcle);
                                                     DEBUG_ASSERT(mcs!=(char*)0);
        ioc=(int)*iocc ;
        ioc=ioc-1 ;
        res=PyObject_CallMethod(get_sh_etape(), "getltx", "ssiii",
                                mfc, mcs, ioc, (int)*mxval, (int)*taille);

        /*  si le retour est NULL : exception Python a transferer
            normalement a l appelant mais FORTRAN ??? */
        if (res == NULL)MYABORT("erreur dans la partie Python");

        ok = PyArg_ParseTuple(res,"iO",&nval,&tup);
        if (!ok)MYABORT("erreur dans la partie Python");

        *nbval = (ASTERINTEGER)nval;
        if( nval < 0 ) nval=(int)*mxval;
        convert(nval,tup,isval);
        Py_DECREF(res);                /*  decrement sur le refcount du retour */
        FreeStr(mfc);
        FreeStr(mcs);
        return ;
}


/* ------------------------------------------------------------------ */
<<<<<<< HEAD
/* TODO CommandSyntax */
=======
void DEFSP(GETFAC,getfac,_IN char *nomfac, _IN STRING_SIZE lfac, _OUT ASTERINTEGER *occu)
{
        /*
          Procedure GETFAC pour le FORTRAN : emule le fonctionnement
          de la procedure equivalente ASTER
          Entrees :
            le nom d un mot cle facteur : nomfac (string)
          Retourne :
            le nombre d occurence de ce mot cle dans les args : occu (entier)
            dans l'etape (ou la commande) courante
        */
        PyObject *res  = (PyObject*)0 ;
        char *mfc;
        mfc = MakeCStrFromFStr(nomfac, lfac);
        res=PyObject_CallMethod(get_sh_etape(),"getfac","s",mfc);

        /*  si le retour est NULL : exception Python a transferer
            normalement a l appelant mais FORTRAN ??? */
        if (res == NULL)MYABORT("erreur dans la partie Python");

        *occu=(ASTERINTEGER)PyInt_AsLong(res);

        Py_DECREF(res);                /*  decrement sur le refcount du retour */
        FreeStr(mfc);
        return ;
}


/* ------------------------------------------------------------------ */
void DEFP(GETRAN,getran, _OUT ASTERDOUBLE *rval)
{
    /*
      Procedure GETRAN pour le FORTRAN : recupere un réel aleatoire (loi uniforme 0-1)
      du module python Random
      Entrees :
        neant
      Retourne :
        un reel tiré au hasard
    */
    PyObject *res  = (PyObject*)0 ;
    PyObject *val  = (PyObject*)0 ;
    int ok=0;

    res=PyObject_CallMethod(get_sh_etape(),"getran","");
    /*  si le retour est NULL : exception Python a transferer
        normalement a l appelant mais FORTRAN ??? */
    if (res == NULL)MYABORT("erreur dans la partie Python");

    ok = PyArg_ParseTuple(res,"O",&val);
    if(!ok)MYABORT("erreur dans la partie Python");

    *rval=(ASTERDOUBLE)PyFloat_AsDouble(val);

    Py_DECREF(res);                /*  decrement sur le refcount du retour */
    return ;
}

/* ------------------------------------------------------------------ */
void DEFP(INIRAN,iniran,_IN ASTERINTEGER *jump)
{
        /*
          Procedure INIRAN pour le FORTRAN : recupere un réel aleatoire (loi uniforme 0-1)
          du module python Random
          avec un shift eventuel de jump termes
        */
        PyObject *res  = (PyObject*)0 ;

        res=PyObject_CallMethod(get_sh_etape(),"iniran","i",(int)*jump);
        Py_DECREF(res);                /*  decrement sur le refcount du retour */
        return ;
}

/* ------------------------------------------------------------------ */
>>>>>>> b3fba208
void DEFSS(GETTCO,gettco,_IN char *nomobj, _IN STRING_SIZE lnom,
                        _OUT char *typobj, _IN STRING_SIZE ltyp)
{
        /*
          retrouver le type "superviseur" du concept nomobj.
        */
    char* tmp = (char*)malloc(lnom + 1);
    strncpy(tmp, nomobj, lnom);
    tmp[lnom] = '\0';
    char* nomCmdCp = getSDType(tmp);
    CopyCStrToFStr(typobj, nomCmdCp, ltyp);
    fprintf(fileOut, "GETTCO %s\n", typobj);
    FreeStr(tmp);
}


/* ------------------------------------------------------------------ */
void DEFPS(GETMAT,getmat,_INOUT ASTERINTEGER *nbarg,_OUT char *motcle,_IN STRING_SIZE lcle)
{
        /*
          Procedure GETMAT pour le FORTRAN
          Routine a l usage de DEFI_MATERIAU : consultation du catalogue (et non de l etape)
          Retourne :
            le nombre de mots cles facteur sous la commande, y compris en eliminant les blocs
            la liste de leur noms
        */
    fprintf(fileOut, "GETMAT\n");
    INTEGER ier=SIGABRT;
    CALL_ASABRT( &ier );
    /* TODO */

        PyObject *res   = (PyObject*)0 ;
        PyObject *lnom  = (PyObject*)0 ; /* liste python des noms */
        int       nval = 0 ;
        int          k = 0 ;
                                                             DEBUG_ASSERT(lcle>0);
        for ( k=0 ;k<lcle ; k++ ) motcle[k]=' ' ;
        res=PyObject_CallMethod(get_sh_etape(),"getmat","");
        /*  si le retour est NULL : exception Python a transferer
            normalement a l appelant mais FORTRAN ??? */
        if (res == NULL)MYABORT("erreur dans la partie Python");
        /*  si non impression du retour */

        if(!PyArg_ParseTuple(res,"O",&lnom)) MYABORT("erreur dans la partie Python");
        nval=PyList_Size(lnom);

        if ( nval > 0 && *nbarg > 0 ){
                converltx(nval,lnom,motcle,lcle); /* conversion  */
        }
        *nbarg = (ASTERINTEGER)nval ;

        Py_DECREF(res);                /*  decrement sur le refcount du retour */
        return ;
}


/* ------------------------------------------------------------------ */
void DEFSPPSSP(GETMJM,getmjm,_IN char *nomfac,_IN STRING_SIZE lfac,
                             _IN ASTERINTEGER *iocc,_IN ASTERINTEGER *nbval,
                            _OUT char *motcle,_IN STRING_SIZE lcle,
                            _OUT char *type,_IN STRING_SIZE ltyp, _OUT ASTERINTEGER *nbarg)
{
        /*
          Procedure GETMJM : emule la procedure equivalente ASTER
           Retourne les nbval premiers mots cles du mot cle facteur nomfac du catalogue
           de la commande en cours
          Entrees :
           nomfac : nom du mot cle facteur
           iocc   : numero d occurence du mot cle facteur
           nbval  : nombre de mots cles facteurs demandes
          Retourne :
           motcle : liste des mots cles du mot cle facteur demande
           type   : liste des types des mots cles du mot cle facteur demande
                    R8 , R8L : un reel ou une liste de reels ;
                    C8 , C8L : un complexe ou une liste de complexes ;
                     ...
                    CO , COL : un concept ou une liste de concepts.
           nbarg  : nombre d arguments des mots cles du mot cle facteur
        */
<<<<<<< HEAD
    int nbMC;
    char* mcfact = MakeCStrFromFStr(nomfac, lfac);
    int cret = listeMotCleSimpleFromMotCleFacteur( mcfact, (int)(*iocc)-1, (int)(*nbval),
                                                   motcle, lcle,
                                                   type, ltyp, &nbMC );
    FreeStr(mcfact);
    *nbarg = (INTEGER)nbMC;
    return;
=======

        PyObject *res   = (PyObject*)0 ;
        PyObject *lnom  = (PyObject*)0 ;
        PyObject *lty   = (PyObject*)0 ; /* liste python des noms */
        int       nval = 0 ;
        int          k = 0 ;
        int        ioc = 0 ;
        char *mfc;
                                                                 DEBUG_ASSERT(ltyp>0);
        for ( k=0 ;k<ltyp ; k++ ) type[k]=' ' ;
        ioc=(int)*iocc ;
        ioc=ioc-1 ;
        mfc = MakeCStrFromFStr(nomfac, lfac);
        res=PyObject_CallMethod(get_sh_etape(),"getmjm","sii",mfc,ioc,(int)*nbval);
        /*  si le retour est NULL : exception Python a transferer
            normalement a l appelant mais FORTRAN ??? */
        if (res == NULL)MYABORT("erreur dans la partie Python");
        /*  si non impression du retour */

        if(!PyArg_ParseTuple(res,"OO",&lnom,&lty)) MYABORT("erreur dans la partie Python");
        nval=(int)PyList_Size(lnom);
        *nbarg = (ASTERINTEGER)( (nval > *nbval) ? -nval : nval );
                                 DEBUG_ASSERT(((nval<=*nbval)&&(*nbarg==nval))||(*nbarg==-nval)) ;
        if(*nbarg < 0)nval=(int)*nbval;

        if ( nval > 0 ){
                converltx(nval,lnom,motcle,lcle); /* conversion  */
                converltx(nval,lty,type,ltyp);
       }

        /*
        A la demande des developpeurs (J. Pellet), le nom des concepts retourne par
        la methode EXECUTION.getmjm (par exemple grma) est ici remplace par
        la chaine CO (pour COncept).
        les types retournes sont donc parmi les valeurs : R8 , C8 , IS , TX et CO.
        */
        for( k=0 ; k<nval*ltyp ; k+=ltyp ){
                char     *mot = (char*)0 ;
                mot           = type+k ;
                if ( strncmp( mot , "R8" , 2 )!=0 && strncmp( mot , "IS" , 2 )!=0 &&
                     strncmp( mot , "TX" , 2 )!=0 && strncmp( mot , "C8" , 2 )!=0 ){
                        int j=0 ;

                     DEBUG_ASSERT(ltyp>2);
                        mot[0]='C' ;
                        mot[1]='O' ;
                        for ( j=2 ; j<ltyp ; j++ ) mot[j]=' ' ;
                }
        }
        Py_DECREF(res);                /*  decrement sur le refcount du retour */
        FreeStr(mfc);
        return ;
>>>>>>> b3fba208
}


/* ------------------------------------------------------------------ */
ASTERINTEGER DEFSS( GETEXM, getexm, _IN char *motfac,_IN STRING_SIZE lfac,
                               _IN char *motcle,_IN STRING_SIZE lcle)
{
        /*
          Procedure GETEXM pour le FORTRAN : emule le fonctionnement
          de la procedure equivalente ASTER
          Entrees :
            le nom d un mot cle facteur : motfac (string)
            le nom d un mot cle simple ou sous mot cle : motcle (string)
          Retourne :
            0 si n existe pas 1 si existe
        */
<<<<<<< HEAD
    char* tmp = MakeCStrFromFStr(motfac, lfac);
    char* tmp2 = MakeCStrFromFStr(motcle, lcle);
    fprintf(fileOut, "GETEXM %s %s\n", tmp, tmp2);
    const int retour = existsCommandFactorAndSimpleKeyword(tmp, 0, tmp2);
    FreeStr(tmp);
    FreeStr(tmp2);
    return retour;
=======
        PyObject *res  = (PyObject*)0 ;
        char *mfc, *mcs;
        ASTERINTEGER presence;
                                                                 DEBUG_ASSERT(motcle!=(char*)0);
        mfc = MakeCStrFromFStr(motfac, lfac);
        mcs = MakeCStrFromFStr(motcle, lcle);
        res=PyObject_CallMethod(get_sh_etape(),"getexm","ss", mfc, mcs);
        /*  si le retour est NULL : exception Python a transferer
            normalement a l appelant mais FORTRAN ??? */
        if (res == NULL)MYABORT("erreur dans la partie Python");
        presence = (ASTERINTEGER)PyLong_AsLong(res);
        /*  decrement sur le refcount du retour */
        Py_DECREF(res);                /*  decrement sur le refcount du retour */
        FreeStr(mfc);
        FreeStr(mcs);
        return presence;
>>>>>>> b3fba208
}


/* ------------------------------------------------------------------ */
void DEFSPS(GETTYP,gettyp, _IN char *typaster, _IN STRING_SIZE ltyp,
                        _INOUT ASTERINTEGER *nbval,
                          _OUT char *txval,    _IN STRING_SIZE ltx)
{
    /* Interface GETTYP
     * voir B_ETAPE.gettyp
     */
    fprintf(fileOut, "GETTYP\n");
    INTEGER ier=SIGABRT;
    CALL_ASABRT( &ier );
    /* TODO */

    PyObject *res = (PyObject*)0;
    PyObject *tup = (PyObject*)0;
    char *typ;
    int ok = 0;
    int nval = 0;

    typ = MakeCStrFromFStr(typaster, ltyp);
    res = PyObject_CallMethod(get_sh_etape(), "gettyp", "s", typ);
    if ( res == NULL ) MYABORT("erreur dans la partie Python de gettyp");

    ok = PyArg_ParseTuple(res, "iO", &nval, &tup);
    if( !ok ) MYABORT("erreur dans la partie Python");

    if ( *nbval == 0 ) {
        *nbval = (ASTERINTEGER)nval;
    } else {
        nval = nval > (int)*nbval ? (int)*nbval : nval;
        convertxt(nval, tup, txval, ltx);
    }

    FreeStr(typ);
    Py_XDECREF(res);
    Py_XDECREF(tup);
}

/* ------------------------------------------------------------------ */
void DEFSSPPPPP(GETVC8_WRAP,getvc8_wrap,_IN char *motfac,_IN STRING_SIZE lfac,
                              _IN char *motcle,_IN STRING_SIZE lcle,_IN ASTERINTEGER *iocc,
                              _IN ASTERINTEGER *iarg,_IN ASTERINTEGER *mxval,
                           _INOUT ASTERDOUBLE *val,_OUT ASTERINTEGER *nbval)
{
        /*
          Procedure GETVC8 pour le FORTRAN : emule le fonctionnement
          de la procedure equivalente ASTER
          Entrees :
            le nom d un mot cle facteur : motfac (string)
            le nom d un mot cle simple ou sous mot cle : motcle (string)
            le numero de l occurence du mot cle facteur : iocc (entier)
            le numero de l argument demande (obsolete =1): iarg (entier)
            le nombre max de valeur attendues dans val : mxval (entier)
          Retourne :
            le tableau des valeurs attendues : val (2 reels (double) par complexe)
            le nombre de valeurs effectivement retournees : nbval (entier)
               si pas de valeur nbval =0
               si plus de valeur que mxval nbval <0 et valeur abs = nbre valeurs
               si moins de valeurs que mxval nbval>0 et egal au nombre retourne
        */
    char* tmp = MakeCStrFromFStr(motfac, lfac);
    char* tmp2 = MakeCStrFromFStr(motcle, lcle);
    fprintf(fileOut, "GETVC8_WRAP '%s' '%s' %d %d\n", tmp, tmp2, (int)*iocc - 1, (int)*mxval);
    if ( existsCommandFactorAndSimpleKeyword(tmp, (int)*iocc - 1, tmp2) == 0 )
    {
        *nbval = 0;
    }
    else
    {
        double* retour = NULL;
        int nbVal = 0;
        retour = getCommandKeywordValueComplex(tmp, (int)*iocc - 1, tmp2, &nbVal);
        *nbval = nbVal;
        if ( (*nbval) > (*mxval) )
        {
            *nbval = -(*nbval);
        }
<<<<<<< HEAD
        else
        {
            int i;
            for ( i = 0; i < 2*(*nbval); ++i )
            {
                val[i] = retour[i];
            }
            free(retour);
        }
    }
    FreeStr(tmp);
    FreeStr(tmp2);
=======

        ioc=(int)*iocc ;
        ioc=ioc-1 ;
        res=PyObject_CallMethod(get_sh_etape(),"getvc8","ssii",mfc,mcs,ioc,(int)*mxval);

        /*  si le retour est NULL : exception Python a transferer
            normalement a l appelant mais FORTRAN ??? */
        if (res == NULL)MYABORT("erreur dans la partie Python");
                                                     DEBUG_ASSERT(PyTuple_Check(res)) ;
        ok = PyArg_ParseTuple(res,"iOi",&nval,&tup,&idef);
        if(!ok)MYABORT("erreur dans la partie Python");

        *nbval = (ASTERINTEGER)nval;
        if ( nval < 0 ) nval=(int)*mxval;
        convc8(nval,tup,val);
        *iarg = (ASTERINTEGER)idef;

        Py_DECREF(res);
        FreeStr(mfc);
        FreeStr(mcs);
        return ;
>>>>>>> b3fba208
}


/* ------------------------------------------------------------------ */
void DEFSSPPPPP(GETVR8_WRAP,getvr8_wrap,_IN char *motfac,_IN STRING_SIZE lfac,
                              _IN char *motcle,_IN STRING_SIZE lcle,_IN ASTERINTEGER *iocc,
                              _IN ASTERINTEGER *iarg,_IN ASTERINTEGER *mxval,
                              _INOUT ASTERDOUBLE *val,
                              _OUT ASTERINTEGER *nbval)
{
        /*
          Procedure GETVR8 pour le FORTRAN : emule le fonctionnement
          de la procedure equivalente ASTER
          Entrees :
            le nom d un mot cle facteur : motfac (string)
            le nom d un mot cle simple ou sous mot cle : motcle (string)
            le numero de l occurence du mot cle facteur : iocc (entier)
            le numero de l argument demande (obsolete =1): iarg (entier)
            le nombre max de valeur attendues dans val : mxval (entier)
          Retourne :
            le tableau des valeurs attendues : val (tableau de R8    )
            le nombre de valeurs effectivement retournees : nbval (entier)
               si pas de valeur nbval =0
               si plus de valeur que mxval nbval <0 et valeur abs = nbre valeurs
               si moins de valeurs que mxval nbval>0 et egal au nombre retourne
        */
    char* tmp = MakeCStrFromFStr(motfac, lfac);
    char* tmp2 = MakeCStrFromFStr(motcle, lcle);
    fprintf(fileOut, "GETVR8_WRAP '%s' '%s' %d %d\n", tmp, tmp2, (int)*iocc - 1, (int)*mxval);
    if ( existsCommandFactorAndSimpleKeyword(tmp, (int)*iocc - 1, tmp2) == 0 )
    {
        *nbval = 0;
    }
    else
    {
        double* retour = NULL;
        int nbVal = 0;
        retour = getCommandKeywordValueDouble(tmp, (int)*iocc - 1, tmp2, &nbVal);
        *nbval = nbVal;
        if ( (*nbval) > (*mxval) )
        {
            *nbval = -(*nbval);
        }
<<<<<<< HEAD
        else
        {
            int i;
            for ( i = 0; i < *nbval; ++i )
            {
                val[i] = retour[i];
            }
            free(retour);
        }
    }
    FreeStr(tmp);
    FreeStr(tmp2);
=======
        ioc=(int)*iocc ;
        ioc=ioc-1 ;
        res=PyObject_CallMethod(get_sh_etape(),"getvr8","ssii",mfc,mcs,ioc,(int)*mxval);
        /*  si le retour est NULL : exception Python a transferer
            normalement a l appelant mais FORTRAN ??? */
        if (res == NULL)MYABORT("erreur dans la partie Python");
                                                    DEBUG_ASSERT(PyTuple_Check(res)) ;
        ok = PyArg_ParseTuple(res,"iOi",&nval,&tup,&idef);
        if(!ok)MYABORT("erreur dans la partie Python");

        *nbval=(ASTERINTEGER)nval;
        if ( nval < 0 ) nval=(int)*mxval;
        if ( nval>0 ){
                convr8(nval,tup,val);
        }
        *iarg = (ASTERINTEGER)idef;

        Py_DECREF(res);                /*  decrement sur le refcount du retour */
        FreeStr(mfc);
        FreeStr(mcs);
        return ;
>>>>>>> b3fba208
}


/* ------------------------------------------------------------------ */
#define CALL_FIINTF(a, b, c, d, e, f, g) CALLSPSPPSP(FIINTF,fiintf, a, b, c, d, e, f, g)

void DEFSPSPPSP(FIINTF,fiintf,_IN char *nomfon,_IN STRING_SIZE lfon,
                              _IN ASTERINTEGER *nbpu,_IN char *param,_IN STRING_SIZE lpara,
                              _IN ASTERDOUBLE *val,
                             _OUT ASTERINTEGER *iret,
                              _IN char *coderr, _INOUT STRING_SIZE lcod,
                             _OUT ASTERDOUBLE *resu)
{
    fprintf(fileOut, "FIINTF\n");
    INTEGER ier=SIGABRT;
    CALL_ASABRT( &ier );
    /* TODO */

        PyObject *tup2  = (PyObject*)0 ;
        PyObject *res, *piret;
        PyObject *tup_par;
        PyObject *tup_val;
        char *kvar, *sret;
        int i;
        tup_par = PyTuple_New( (Py_ssize_t)*nbpu ) ;
        tup_val = PyTuple_New( (Py_ssize_t)*nbpu ) ;
        for(i=0;i<*nbpu;i++){
           kvar = param + i*lpara;
           PyTuple_SetItem( tup_par, i, PyString_FromStringAndSize(kvar,(Py_ssize_t)lpara) ) ;
        }
        for(i=0;i<*nbpu;i++){
           PyTuple_SetItem( tup_val, i, PyFloat_FromDouble((double)val[i]) ) ;
        }

        tup2 = PyObject_CallMethod(get_sh_etape(),"fiintf","s#s#OO",
                                   coderr,lcod,nomfon,lfon,tup_par,tup_val);

        if (tup2 == NULL) MYABORT("erreur dans la partie Python");
        piret = PyTuple_GetItem(tup2, 0);
        res   = PyTuple_GetItem(tup2, 1);

        *iret = (ASTERINTEGER)PyInt_AsLong(piret);
        *resu = (ASTERDOUBLE)0.;
        if ( *iret == 0 ) {
           if (PyComplex_Check(res)) {
               *resu    = (ASTERDOUBLE)PyComplex_RealAsDouble(res);
               *(resu+1)= (ASTERDOUBLE)PyComplex_ImagAsDouble(res);
           } else if (PyFloat_Check(res) || PyLong_Check(res) || PyInt_Check(res)) {
               *resu    = (ASTERDOUBLE)PyFloat_AsDouble(res);
           } else {
              *iret = 4;
           }
        }

        Py_DECREF(tup_par);
        Py_DECREF(tup_val);
        Py_DECREF(tup2);
        return ;
}

void DEFSPSPPSP(FIINTFC,fiintfc,_IN char *nomfon,_IN STRING_SIZE lfon,
                                _IN ASTERINTEGER *nbpu,_IN char *param,_IN STRING_SIZE lpara,
                                _IN ASTERDOUBLE *val,
                               _OUT ASTERINTEGER *iret,
                                _IN char *coderr, _INOUT STRING_SIZE lcod,
                               _OUT ASTERDOUBLE *resuc)
{
    fprintf(fileOut, "FIINTFC\n");
    return DEFSPSPPSP(FIINTF,fiintf, nomfon, lfon, nbpu, param, lpara, val, iret,
                                     coderr, lcod, resuc);
}

/* ------------------------------------------------------------------ */
void DEFSSPPPPP(GETVIS_WRAP,getvis_wrap,_IN char *motfac,_IN STRING_SIZE lfac,
                              _IN char *motcle,_IN STRING_SIZE lcle,
                              _IN ASTERINTEGER *iocc,
                              _IN ASTERINTEGER *iarg,
                              _IN ASTERINTEGER *mxval,
                           _INOUT ASTERINTEGER *val,
                             _OUT ASTERINTEGER *nbval )
{
        /*
          Procedure GETVIS pour le FORTRAN : emule le fonctionnement
          de la procedure equivalente ASTER
          Entrees :
            le nom d un mot cle facteur : motfac (string)
            le nom d un mot cle simple ou sous mot cle : motcle (string)
            le numero de l occurence du mot cle facteur : iocc (entier)
            le numero de l argument demande (obsolete =1): iarg (entier)
            le nombre max de valeur attendues dans val : mxval (entier)
          Retourne :
            le tableau des valeurs attendues : val (tableau d entier )
            le nombre de valeurs effectivement retournees : nbval (entier)
               si pas de valeur nbval =0
               si plus de valeur que mxval nbval <0 et valeur abs = nbre valeurs
               si moins de valeurs que mxval nbval>0 et egal au nombre retourne
        */
    char* tmp = MakeCStrFromFStr(motfac, lfac);
    char* tmp2 = MakeCStrFromFStr(motcle, lcle);
    fprintf(fileOut, "GETVIS_WRAP '%s' '%s' %d %d\n", tmp, tmp2, (int)*iocc - 1, (int)*mxval);
    if ( existsCommandFactorAndSimpleKeyword(tmp, (int)*iocc - 1, tmp2) == 0 )
        {
        *nbval = 0;
        }
<<<<<<< HEAD
    else
    {
        long* retour = NULL;
        int nbVal = 0;
        retour = getCommandKeywordValueInt(tmp, (int)*iocc - 1, tmp2, &nbVal);
        *nbval = nbVal;
        if ( (*nbval) > (*mxval) )
        {
            *nbval = -(*nbval);
}
        else
        {
            int i;
            for ( i = 0; i < *nbval; ++i )
            {
                val[i] = (INTEGER)retour[i];
            }
            free(retour);
        }
    }
    FreeStr(tmp);
    FreeStr(tmp2);
=======
        ioc=(int)*iocc ;
        ioc=ioc-1 ;
        res=PyObject_CallMethod(get_sh_etape(),"getvis","ssii",mfc,mcs,ioc,(int)*mxval);

        /*  si le retour est NULL : exception Python a transferer
            normalement a l appelant mais FORTRAN ??? */
        if (res == NULL)MYABORT("erreur dans la partie Python");

        ok = PyArg_ParseTuple(res,"iOi",&nval,&tup,&idef);
        if (!ok)MYABORT("erreur dans la partie Python");

        *nbval = (ASTERINTEGER)nval;
        if ( nval < 0 ) nval=(int)*mxval;
        convert(nval,tup,val);
        *iarg = (ASTERINTEGER)idef;

        Py_DECREF(res);                /*  decrement sur le refcount du retour */
        FreeStr(mfc);
        FreeStr(mcs);
        return ;
>>>>>>> b3fba208
}

/* ------------------------------------------------------------------ */
#define CALL_GETVTX(a,b,c,d,e,f,g) CALLSSPPPSP(GETVTX_WRAP,getvtx_wrap,a,b,c,d,e,f,g)

void DEFSSPPPSP(GETVTX_WRAP,getvtx_wrap,_IN char *motfac,_IN STRING_SIZE lfac,
                              _IN char *motcle,_IN STRING_SIZE lcle,_IN ASTERINTEGER *iocc,
                              _IN ASTERINTEGER *iarg,_IN ASTERINTEGER *mxval,
                           _INOUT char *txval,_IN STRING_SIZE ltx,_OUT ASTERINTEGER *nbval)
{
        /*
          Procedure GETVTX pour le FORTRAN : emule le fonctionnement
          de la procedure equivalente ASTER
          Entrees :
            le nom d un mot cle facteur : motfac (string)
            le nom d un mot cle simple ou sous mot cle : motcle (string)
            le numero de l occurence du mot cle facteur : iocc (entier)
            le numero de l argument demande (obsolete =1): iarg (entier)
            le nombre max de valeur attendues dans val : mxval (entier)
          Retourne :
            le tableau des valeurs attendues : txval (tableau de string)
            ATTENTION : txval arrive avec une valeur par defaut
            le nombre de valeurs effectivement retournees : nbval (entier)
               si pas de valeur nbval =0
               si plus de valeur que mxval nbval <0 et valeur abs = nbre valeurs
               si moins de valeurs que mxval nbval>0 et egal au nombre retourne

        */
    char* tmp = MakeCStrFromFStr(motfac, lfac);
    char* tmp2 = MakeCStrFromFStr(motcle, lcle);
    fprintf(fileOut, "GETVTX_WRAP '%s' '%s' %d %d\n", tmp, tmp2, (int)*iocc - 1, (int)*mxval);
    BlankStr(txval, ltx);
    if ( existsCommandFactorAndSimpleKeyword(tmp, (int)*iocc - 1, tmp2) == 0 )
        {
        *nbval = 0;
        }
    else
        {
        char** retour = NULL;
        int nbVal = 0;
        retour = getCommandKeywordValueString(tmp, (int)*iocc - 1, tmp2, &nbVal);
        *nbval = nbVal;
        if ( (*nbval) > (*mxval) )
        {
            *nbval = -(*nbval);
        }
<<<<<<< HEAD
        else
        {
            int i;
            for ( i = 0; i < *nbval; ++i )
            {
                SetTabFStr(txval, i, retour[i], ltx);
            }
            free(retour);
        }
    }
    FreeStr(tmp);
    FreeStr(tmp2);
=======

        ok = PyArg_ParseTuple(res,"iOi",&nval,&tup,&idef);
        if (!ok)MYABORT("erreur au decodage d'une chaine dans le module C aster.getvtx");

        *nbval=(ASTERINTEGER)nval;
        if ( nval < 0 ) nval=(int)*mxval;
        if ( nval > 0 ){
                convertxt(nval,tup,txval,ltx);
        }
        *iarg = (ASTERINTEGER)idef;
        /* ATTENTION : il ne faut decrementer le compteur de references de res
         *             qu'apres en avoir fini avec l'utilisation de tup.
         *             NE PAS decrementer le compteur de references de tup car
         *             la disparition de res entrainera un decrement automatique
         *             du compteur de tup (res=(nbval,tup))
         */
        Py_DECREF(res);                /*  decrement sur le refcount du retour */
        FreeStr(mfc);
        FreeStr(mcs);
        return ;
>>>>>>> b3fba208
}

/* ------------------------------------------------------------------ */
void DEFSSPPPSP(GETVID_WRAP,getvid_wrap,_IN char *motfac,_IN STRING_SIZE lfac,
                              _IN char *motcle,_IN STRING_SIZE lcle,_IN ASTERINTEGER *iocc,
                              _IN ASTERINTEGER *iarg,_IN ASTERINTEGER *mxval,
                           _INOUT char *txval,_IN STRING_SIZE ltx,_OUT ASTERINTEGER *nbval)
{
        /*
          Procedure GETVID pour le FORTRAN : emule le fonctionnement
          de la procedure equivalente ASTER
          Entrees :
            le nom d un mot cle facteur : motfac (string)
            le nom d un mot cle simple ou sous mot cle : motcle (string)
            le numero de l occurence du mot cle facteur : iocc (entier)
            le numero de l argument demande (obsolete =1): iarg (entier)
            le nombre max de valeur attendues dans val : mxval (entier)
          Retourne :
            le tableau des valeurs attendues : val (tableau de string)
            le nombre de valeurs effectivement retournees : nbval (entier)
               si pas de valeur nbval =0
               si plus de valeur que mxval nbval <0 et valeur abs = nbre valeurs
               si moins de valeurs que mxval nbval>0 et egal au nombre retourne
        */
    char* tmp = MakeCStrFromFStr(motfac, lfac);
    char* tmp2 = MakeCStrFromFStr(motcle, lcle);
    fprintf(fileOut, "GETVID_WRAP '%s' '%s' %d %d\n", tmp, tmp2, (int)*iocc - 1, (int)*mxval);
    if ( existsCommandFactorAndSimpleKeyword(tmp, (int)*iocc - 1, tmp2) == 0 )
        {
        *nbval = 0;
        }
<<<<<<< HEAD
    else
    {
        char** retour = NULL;
        int nbVal = 0;
        retour = getCommandKeywordValueString(tmp, (int)*iocc - 1, tmp2, &nbVal);
        *nbval = nbVal;
        if ( (*nbval) > (*mxval) )
        {
            *nbval = -(*nbval);
        }
        else
        {
            int i;
            for ( i = 0; i < *nbval; ++i )
            {
                SetTabFStr(txval, i, retour[i], ltx);
            }
            free(retour);
        }
    }
    FreeStr(tmp);
    FreeStr(tmp2);
=======
        ioc=(int)*iocc ;
        ioc=ioc-1 ;
        res=PyObject_CallMethod(get_sh_etape(),"getvid","ssii",mfc,mcs,ioc,(int)*mxval);

        /*  si le retour est NULL : exception Python a transferer
            normalement a l appelant mais FORTRAN ??? */
        if (res == NULL)MYABORT("erreur dans la partie Python");

        ok = PyArg_ParseTuple(res,"iOi",&nval,&tup,&idef);
        if (!ok)MYABORT("erreur dans la partie Python");

        *nbval=(ASTERINTEGER)nval;
        if ( nval < 0 ) nval=(int)*mxval;
        if ( nval > 0 ){
                convertxt(nval,tup,txval,ltx);
        }
        *iarg = (ASTERINTEGER)idef;

        Py_DECREF(res);                /*  decrement sur le refcount du retour */
        FreeStr(mfc);
        FreeStr(mcs);
        return ;
>>>>>>> b3fba208
}


/* ------------------------------------------------------------------ */
void DEFP(PUTVIR,putvir, _IN ASTERINTEGER *ival)
{
   /*
      Entrees:
         ival entier à affecter
      Fonction:
         renseigner l'attribut valeur associé à la sd
         n'est utile que pour DEFI_FICHIER, EXTR_TABLE
         cet attribut est ensuite évalué par la méthode traite_value
         de B_ETAPE.py
   */
    fprintf(fileOut, "PUTVIR\n");
    INTEGER ier=SIGABRT;
    CALL_ASABRT( &ier );
    /* TODO */

   PyObject *res = (PyObject*)0 ;

   res = PyObject_CallMethod(get_sh_etape(),"putvir","i",(int)*ival);
   if (res == NULL)
      MYABORT("erreur a l appel de putvir dans la partie Python");

   Py_DECREF(res);
}

void DEFP(PUTVRR,putvrr, _IN ASTERDOUBLE *rval)
{
   /*
      Entrees:
         rval réel à affecter
      Fonction:
         renseigner l'attribut valeur associé à la sd
         n'est utile que pour EXTR_TABLE
         cet attribut est ensuite évalué par la méthode traite_value
         de B_ETAPE.py
   */
    fprintf(fileOut, "PUTVRR\n");
    INTEGER ier=SIGABRT;
    CALL_ASABRT( &ier );
    /* TODO */

   PyObject *res = (PyObject*)0 ;

   res = PyObject_CallMethod(get_sh_etape(),"putvrr","d",(double)*rval);
   if (res == NULL)
      MYABORT("erreur a l appel de putvrr dans la partie Python");

   Py_DECREF(res);
}


/* ------------------------------------------------------------------ */
void DEFSSP(GCUCON,gcucon, _IN char *resul, STRING_SIZE lresul,
                           _IN char *concep, STRING_SIZE lconcep, ASTERINTEGER *ier)
{
   /*
            Entrees:
               resul   nom du concept
               concep type du concept
            Sorties :
               ier     >0 le concept existe avant
                        =0 le concept n'existe pas avant
                        <0 le concept existe avant mais n'est pas du bon type
            Fonction:
               Verification de l existence du couple (resul,concep) dans les
               resultats produits par les etapes precedentes
   */
    fprintf(fileOut, "GCUCON\n");
    INTEGER ier2=SIGABRT;
    CALL_ASABRT( &ier2 );
    /* TODO */

   PyObject * res = (PyObject*)0 ;
                                                                           DEBUG_ASSERT(lresul) ;
                                                                           DEBUG_ASSERT(lconcep) ;
   res = PyObject_CallMethod(get_sh_etape(),"gcucon","s#s#",resul,lresul,concep,lconcep);
   /*
               Si le retour est NULL : une exception a ete levee dans le code Python appele
               Cette exception est a transferer normalement a l appelant mais FORTRAN ???
               On produit donc un abort en ecrivant des messages sur la stdout
   */
   if (res == NULL)
            MYABORT("erreur a l appel de gcucon dans la partie Python");

   *ier = (ASTERINTEGER)PyInt_AsLong(res);
   Py_DECREF(res);
}


/* ------------------------------------------------------------------ */
<<<<<<< HEAD
=======
void DEFP(GCECDU,gcecdu, ASTERINTEGER *numint)
{
        /*
          Sortie :
            numint  numero de l operateur de la commande
          Fonction:
             Recuperation du numero de l operateur
        */
        PyObject * res = (PyObject*)0 ;
        res = PyObject_CallMethod(get_sh_etape(),"getoper","");
        /*
                    Si le retour est NULL : une exception a ete levee dans le code Python appele
                    Cette exception est a transferer normalement a l appelant mais FORTRAN ???
                    On produit donc un abort en ecrivant des messages sur la stdout
        */
        if (res == NULL)
                MYABORT("erreur a l appel de gcecdu dans la partie Python");

        *numint = (ASTERINTEGER)PyInt_AsLong(res);
        Py_DECREF(res);
}


/* ------------------------------------------------------------------ */
>>>>>>> b3fba208
void gcncon2_(char *type,char *resul,STRING_SIZE ltype,int lresul)
{
/* CCAR : cette fonction devrait s appeler gcncon mais elle est utilisee par
          tous les operateurs (???) et pas seulement dans les macros
          Pour le moment il a ete decide de ne pas l'emuler dans le superviseur
          Python mais d'utiliser les fonctions FORTRAN existantes
          Ceci a l avantage d'assurer la coherence entre tous les operateurs
          et de conserver les fonctionnalites de poursuite pour les macros
*/
        /*
          Entrees:
            type vaut soit
                    '.' : le concept sera detruit en fin de job
                    '_' : le concept ne sera pas detruit

          Sorties:
            resul  nom d'un concept delivre par le superviseur
                   Ce nom est de la forme type // '000ijkl' ou ijkl est un nombre
                   incremente a chaque appel pour garantir l unicite des noms

          Fonction:
            Delivrer un nom de concept non encore utilise et unique
        */
        MYABORT("Cette procedure n est pas implementee");
}

/* ------------------------------------------------------------------ */
static PyObject* aster_prepcompcham(self, args)
PyObject *self; /* Not used */
PyObject *args;
{
        char *nomce, *Fce;
        char *nomcs, *Fcs;
        char *nomcmp, *Fcm;
        char *ktype, *Fty;
        char *groups;
        PyObject *list;
        int inval=0;
        ASTERINTEGER nval;
        int long_nomcham=8;
        int long_nomgrp=24;
        int itopo;
        ASTERINTEGER topo;

        if (!PyArg_ParseTuple(args, "ssssiO:prepcompcham",
                              &nomce,&nomcs,&nomcmp,&ktype,&itopo,&list)) return NULL;

        Fce = MakeFStrFromCStr(nomce, 8);
        Fcs = MakeFStrFromCStr(nomcs, 8);
        Fcm = MakeFStrFromCStr(nomcmp, 8);
        Fty = MakeFStrFromCStr(ktype, 8);
        inval=PyList_Size(list);
        nval=(ASTERINTEGER)inval;
        topo=(ASTERINTEGER)itopo;
        if (inval > 0) {
          groups = MakeTabFStr(inval, long_nomgrp);
          converltx(inval,list,groups,long_nomgrp); /* conversion  */
        } else {
          groups = MakeBlankFStr(long_nomgrp);
        }

        try {
            CALL_PRCOCH(Fce,Fcs,Fcm,Fty,&topo,&nval,groups);
        }
        exceptAll {
            FreeStr(groups);
            FreeStr(Fce);
            FreeStr(Fcs);
            FreeStr(Fcm);
            FreeStr(Fty);
            raiseException();
        }
        endTry();
        FreeStr(groups);
        FreeStr(Fce);
        FreeStr(Fcs);
        FreeStr(Fcm);
        FreeStr(Fty);
        Py_INCREF( Py_None ) ;
        return Py_None;
}

/* ------------------------------------------------------------------ */
static char getvectjev_doc[]=
"getvectjev(nomsd)->valsd      \n\
\n\
Retourne la valeur du concept nomsd \n\
dans un tuple.";

static PyObject* aster_getvectjev(self, args)
PyObject *self; /* Not used */
PyObject *args;
{
    char *nomsd, *nomsd32;
    char *nomob;
    ASTERDOUBLE *f;
    ASTERINTEGER *l;
    ASTERINTEGER4 *i4;
    char *kvar;
    PyObject *tup=NULL;
    ASTERINTEGER lcon, iob;
    int ishf=0, ilng=0;
    ASTERINTEGER shf;
    ASTERINTEGER lng;
    ASTERINTEGER ctype=0;
    int i, ksize=0;
    char *iaddr;

    if (!PyArg_ParseTuple(args, "s|ii:getvectjev",&nomsd,&ishf,&ilng)) return NULL;
    shf = (ASTERINTEGER)ishf;
    lng = (ASTERINTEGER)ilng;
    iob=0 ;
    nomsd32 = MakeFStrFromCStr(nomsd, 32);
    nomob = MakeBlankFStr(24);

    try {
        CALL_JEMARQ();
        CALL_GETCON(nomsd32,&iob,&shf,&lng,&ctype,&lcon,&iaddr,nomob);
        FreeStr(nomsd32);
        FreeStr(nomob);
        if(ctype < 0){
            /* Erreur : vecteur jeveux inexistant, on retourne None */
            CALL_JEDEMA();
            endTry();
            Py_INCREF( Py_None ) ;
            return Py_None;
        }
        else if(ctype == 0){
            /* Liste vide */
            tup = PyTuple_New( 0 ) ;
        }
        else if(ctype == 1){
            /* REEL */
            f = (ASTERDOUBLE *)iaddr;
            tup = PyTuple_New( (Py_ssize_t)lcon ) ;
            for(i=0;i<lcon;i++){
                PyTuple_SetItem( tup, i, PyFloat_FromDouble((double)f[i]) ) ;
            }
        }
        else if(ctype == 2){
            /* ENTIER */
            l = (ASTERINTEGER*)iaddr;
            tup = PyTuple_New( (Py_ssize_t)lcon ) ;
            for(i=0;i<lcon;i++){
                PyTuple_SetItem( tup, i, PyInt_FromLong((long)l[i]) ) ;
            }
        }
        else if(ctype == 9){
            /* ENTIER COURT */
            i4 = (ASTERINTEGER4*)iaddr;
            tup = PyTuple_New( (Py_ssize_t)lcon ) ;
            for(i=0; i<lcon; i++){
                PyTuple_SetItem( tup, i, PyInt_FromLong((long)i4[i]) ) ;
            }
        }
        else if(ctype == 3){
            /* COMPLEXE */
            f = (ASTERDOUBLE *)iaddr;
            tup = PyTuple_New( (Py_ssize_t)lcon ) ;
            for(i=0;i<lcon;i++){
                PyTuple_SetItem( tup, i, PyComplex_FromDoubles((double)f[2*i], (double)f[2*i+1]) ) ;
            }
        }
        else if (ctype == 4 || ctype == 5 || ctype == 6 || ctype == 7 || ctype == 8) {
            switch ( ctype ) {
                case 4 : ksize = 8;  break;
                case 5 : ksize = 16; break;
                case 6 : ksize = 24; break;
                case 7 : ksize = 32; break;
                case 8 : ksize = 80; break;
            }
            /* CHAINE DE CARACTERES */
            tup = PyTuple_New( (Py_ssize_t)lcon ) ;
            for(i=0; i<lcon; i++){
                kvar = iaddr + i*ksize;
                PyTuple_SetItem( tup, i, PyString_FromStringAndSize(kvar, ksize) ) ;
            }
        }
        CALL_JEDETR("&&GETCON.PTEUR_NOM");
        CALL_JEDEMA();
    }
    exceptAll {
        CALL_JEDEMA();
        FreeStr(nomsd32);
        FreeStr(nomob);
        raiseException();
    }
    endTry();
    return tup;
}

static char getcolljev_doc[]=
"getcolljev(nomsd)->valsd      \n\
\n\
Retourne la valeur du concept nomsd \n\
dans un tuple.";

/* ------------------------------------------------------------------ */
static PyObject* aster_getcolljev(self, args)
PyObject *self; /* Not used */
PyObject *args;
{
    char *nomsd, *nom, *nomsd32;
    char *nomob;
    ASTERDOUBLE *f;
    ASTERINTEGER *l;
    ASTERINTEGER4 *i4;
    char *kvar;
    PyObject *tup=NULL, *dico, *key;
    ASTERINTEGER iob,j,ishf,ilng;
    ASTERINTEGER lcon;
    ASTERINTEGER ctype=0;
    ASTERINTEGER *val, nbval;
    int i, ksize=0;
    char *iaddr;

    if (!PyArg_ParseTuple(args, "s:getcolljev",&nomsd)) return NULL;

    /* Taille de la collection */
    nbval = 1;
    nomsd32 = MakeFStrFromCStr(nomsd, 32);
    nomob = MakeBlankFStr(24);
    val = (ASTERINTEGER *)malloc((nbval)*sizeof(ASTERINTEGER));
    nom = MakeFStrFromCStr("LIST_COLLECTION", 24);
    CALL_JEMARQ();
    CALL_TAILSD(nom, nomsd32, val, &nbval);
    iob=val[0];
#define DictSetAndDecRef(dico, key, item)   PyDict_SetItem(dico, key, item); \
                                            Py_DECREF(key);  Py_DECREF(item);
    dico = PyDict_New();
    try {
        for (j=1;j<iob+1;j++) {
            ishf=0 ;
            ilng=0 ;
            CALL_GETCON(nomsd32,&j,&ishf,&ilng,&ctype,&lcon,&iaddr,nomob);
            if(nomob[0] == ' '){
                key=PyInt_FromLong( (long)j );
            }
            else {
                key=PyString_FromStringAndSize(nomob,24);
            }
            switch ( ctype ) {
                case 0 :
                    Py_INCREF( Py_None );
                    PyDict_SetItem(dico, key, Py_None);
                    break;
                case 1 :
                    /* REEL */
                    f = (ASTERDOUBLE *)iaddr;
                    tup = PyTuple_New( (Py_ssize_t)lcon ) ;
                    for(i=0;i<lcon;i++){
                       PyTuple_SetItem( tup, i, PyFloat_FromDouble((double)f[i]) ) ;
                    }
                    DictSetAndDecRef(dico, key, tup);
                    break;
                case 2 :
                    /* ENTIER */
                    l = (ASTERINTEGER*)iaddr;
                    tup = PyTuple_New( (Py_ssize_t)lcon ) ;
                    for(i=0;i<lcon;i++){
                       PyTuple_SetItem( tup, i, PyInt_FromLong((long)l[i]) ) ;
                    }
                    DictSetAndDecRef(dico, key, tup);
                    break;
                case 9 :
                    /* ENTIER COURT */
                    i4 = (ASTERINTEGER4*)iaddr;
                    tup = PyTuple_New( (Py_ssize_t)lcon ) ;
                    for(i=0; i<lcon; i++){
                       PyTuple_SetItem( tup, i, PyInt_FromLong((long)i4[i]) ) ;
                    }
                    DictSetAndDecRef(dico, key, tup);
                    break;
                case 3 :
                    /* COMPLEXE */
                    f = (ASTERDOUBLE *)iaddr;
                    tup = PyTuple_New( (Py_ssize_t)lcon ) ;
                    for(i=0;i<lcon;i++){
                       PyTuple_SetItem(tup, i,
                                       PyComplex_FromDoubles((double)f[2*i], (double)f[2*i+1]) );
                    }
                    DictSetAndDecRef(dico, key, tup);
                    break;
                case 4 :
                case 5 :
                case 6 :
                case 7 :
                case 8 :
                    switch ( ctype ) {
                        case 4 : ksize = 8;  break;
                        case 5 : ksize = 16; break;
                        case 6 : ksize = 24; break;
                        case 7 : ksize = 32; break;
                        case 8 : ksize = 80; break;
                    }
                    /* CHAINE DE CARACTERES */
                    tup = PyTuple_New( (Py_ssize_t)lcon ) ;
                    for(i=0; i<lcon; i++){
                       kvar = iaddr + i*ksize;
                       PyTuple_SetItem( tup, i, PyString_FromStringAndSize(kvar, ksize) ) ;
                    }
                    DictSetAndDecRef(dico, key, tup);
                    break;
                default :
                    /* Erreur */
                    FreeStr(nom);
                    FreeStr(nomob);
                    FreeStr(nomsd32);
                    free(val);
                    raiseExceptionString(PyExc_KeyError, "Concept inexistant, type inconnu");
            }
        }
        CALL_JEDETR("&&GETCON.PTEUR_NOM");
        CALL_JEDEMA();
        FreeStr(nom);
        FreeStr(nomob);
        FreeStr(nomsd32);
        free(val);
    }
    exceptAll {
        CALL_JEDEMA();
        FreeStr(nom);
        FreeStr(nomob);
        FreeStr(nomsd32);
        free(val);
        raiseException();
    }
    endTry();
    return dico;
}


static char putvectjev_doc[]=
"putvectjev(nomsd, nbval, indices, reel, imag, num)\n\
\n\
Renvoie le contenu d'un objet python dans un vecteur jeveux.\n\
\
    nomsd   : nom du vecteur jeveux\n\
    nbval   : nombre de valeurs\n\
    indices : indices dans le vecteur (commence a 1, de longueur nbval)\n\
    reel    : valeurs reelles ou parties reelles en cas de complexes (de longueur nbval)\n\
    imag    : parties imaginaires en cas de complexes (de longueur nbval)\n\
    num     : 1.\n\
";

/* ------------------------------------------------------------------ */
static PyObject* aster_putvectjev(self, args)
PyObject *self; /* Not used */
PyObject *args;
{
    PyObject *tupi  = (PyObject*)0 ;
    PyObject *tupr  = (PyObject*)0 ;
    PyObject *tupc  = (PyObject*)0 ;
    char *nomsd, *nomsd32;
    ASTERDOUBLE *valr;
    ASTERDOUBLE *valc;
    ASTERINTEGER *ind;
    int nind, inum;
    ASTERINTEGER num;
    ASTERINTEGER nbind;
    int ok        = 0 ;
    ASTERINTEGER iret=0;

    ok = PyArg_ParseTuple(args, "siOOOi",&nomsd,&nind,&tupi,&tupr,&tupc,&inum);
    if (!ok)MYABORT("erreur dans la partie Python");
    nomsd32 = MakeFStrFromCStr(nomsd, 32);

    nbind=(ASTERINTEGER)nind;
    num=(ASTERINTEGER)inum;

    ind = (ASTERINTEGER *)malloc((size_t)nind*sizeof(ASTERINTEGER));
    valr = (ASTERDOUBLE *)malloc((size_t)nind*sizeof(ASTERDOUBLE));
    valc = (ASTERDOUBLE *)malloc((size_t)nind*sizeof(ASTERDOUBLE));

    if ( nind > 0 ){
        convert(nind,tupi,ind);
        convr8(nind,tupr,valr);
        convr8(nind,tupc,valc);
    }
    try {
        CALL_PUTCON(nomsd32,&nbind,ind,valr,valc,&num,&iret);
        free((char *)valc);
        free((char *)valr);
        free((char *)ind);
        FreeStr(nomsd32);
        if (iret == 0) {
            /* Erreur */
            raiseExceptionString(PyExc_KeyError, "Concept inexistant");
        }
    }
    exceptAll {
        free((char *)valc);
        free((char *)valr);
        free((char *)ind);
        FreeStr(nomsd32);
        raiseException();
    }
    endTry();
    Py_INCREF( Py_None );
    return Py_None;
}


static char putcolljev_doc[]=
"putcolljev(nomsd)->valsd      \n\
\n\
Renvoie le contenu d'un objet python dans  \n\
un vecteur jeveux.";

/* ------------------------------------------------------------------ */
static PyObject* aster_putcolljev(self, args)
PyObject *self; /* Not used */
PyObject *args;
{
    PyObject *tupi  = (PyObject*)0 ;
    PyObject *tupr  = (PyObject*)0 ;
    PyObject *tupc  = (PyObject*)0 ;
    char *nomsd, *nomsd32;
    ASTERDOUBLE *valr;
    ASTERDOUBLE *valc;
    ASTERINTEGER *ind;
    int nind, inum;
    ASTERINTEGER num;
    ASTERINTEGER nbind;
    int ok        = 0 ;
    ASTERINTEGER iret=0;

    ok = PyArg_ParseTuple(args, "siOOOi",&nomsd,&nind,&tupi,&tupr,&tupc,&inum);
    if (!ok)MYABORT("erreur dans la partie Python");
    nomsd32 = MakeFStrFromCStr(nomsd, 32);
    nbind=(ASTERINTEGER)nind;
    num=(ASTERINTEGER)inum;

    ind = (ASTERINTEGER *)malloc((size_t)nind*sizeof(ASTERINTEGER));
    valr = (ASTERDOUBLE *)malloc((size_t)nind*sizeof(ASTERDOUBLE));
    valc = (ASTERDOUBLE *)malloc((size_t)nind*sizeof(ASTERDOUBLE));
    if ( nind>0 ){
             convert(nind,tupi,ind);
             convr8(nind,tupr,valr);
             convr8(nind,tupc,valc);
    }
    try {
        CALL_PUTCON(nomsd32,&nbind,ind,valr,valc,&num,&iret);
        free((char *)valc);
        free((char *)valr);
        free((char *)ind);
        FreeStr(nomsd32);
        if(iret == 0){
            /* Erreur */
            raiseExceptionString(PyExc_KeyError, "Concept inexistant");
        }
    }
    exceptAll {
        free((char *)valc);
        free((char *)valr);
        free((char *)ind);
        FreeStr(nomsd32);
        raiseException();
    }
    Py_INCREF( Py_None ) ;
    return Py_None;
}


/* ------------------------------------------------------------------ */
static PyObject* aster_GetResu(self, args)
PyObject *self; /* Not used */
PyObject *args;

/* Construit sous forme d'un dictionnaire Python l'architecture d'une SD resultat

   Arguments :
     IN Nom de la SD resultat
     IN Nature des informations recherchees
          CHAMPS      -> Champs de resultats
          COMPOSANTES -> Liste des composantes des champs
          VARI_ACCES  -> Variables d'acces
          PARAMETRES  -> Parametres


     OUT dico
       Si 'CHAMPS'
       dico['NOM_CHAM'] -> [] si le champ n'est pas calcule
                        -> Liste des numeros d'ordre ou le champ est calcule

       Si 'COMPOSANTES'
       dico['NOM_CHAM'] -> [] si le champ n'est pas calcule
                        -> Liste des composantes du champ (enveloppe sur tous les instants)

       Si 'VARI_ACCES'
       dico['NOM_VA']   -> Liste des valeurs de la variable d'acces

       Si 'PARAMETRES'
       dico['NOM_VA']   -> Liste des valeurs du parametre

*/
{
   ASTERINTEGER nbchmx, nbpamx, nbord, numch, numva, ier, nbcmp ;
   ASTERINTEGER *liord, *ival;
   ASTERINTEGER *val, nbval ;
   ASTERDOUBLE *rval;
   char *nomsd, *mode, *liscmp, *nom, *nomsd32, *cmp;
   char *kval, *kvar;
   char *nomch, *nomva;
   int i, lo, ksize=0, ksizemax=80, inbord;
   ASTERINTEGER icode, ctype;
   PyObject *dico=NULL, *liste, *key;
   char blanc[80];

   BlankStr(blanc, 80);

   if (!PyArg_ParseTuple(args, "ss",&nomsd, &mode)) return NULL;
   nomsd32 = MakeFStrFromCStr(nomsd, 32);

/* Identifiant de la SD resultat */
   nbval = 3;
   val = (ASTERINTEGER *)malloc((nbval)*sizeof(ASTERINTEGER));
   nom = MakeFStrFromCStr("LIST_RESULTAT", 24);

/* Taille de la SD resultat : nbr champs, nbr paras, nbr numeros d'ordre */
   CALL_JEMARQ();
   try {
        CALL_TAILSD(nom, nomsd32, val, &nbval);
   }
   exceptAll {
        FreeStr(nomsd32);
        FreeStr(nom);
        free(val);
        raiseException();
   }
   endTry();
   nbchmx = val[0];
   nbpamx = val[1];
   nbord  = val[2];
   inbord = (int)nbord;

    if (strcmp(mode,"CHAMPS") == 0 || strcmp(mode,"COMPOSANTES") == 0) {
/* Construction du dictionnaire : cle d'acces = nom du champ */
        liord  = (ASTERINTEGER *)malloc(inbord*sizeof(ASTERINTEGER));
        liscmp = MakeTabFStr(500, 8);
        dico = PyDict_New();
        for (numch=1; numch<=nbchmx; numch++) {
            nomch = MakeBlankFStr(16);
            try {
                CALL_RSACCH(nomsd32, &numch, nomch, &nbord, liord, &nbcmp, liscmp);
                inbord = (int)nbord;
                lo = FStrlen(nomch, 16),
                key = PyString_FromStringAndSize(nomch,lo);
                liste = PyList_New(0);
                if (strcmp(mode,"CHAMPS") == 0) {
                    for (i=0; i<inbord; i++)
                        PyList_Append(liste,PyInt_FromLong((long)liord[i]));
                }
                if (strcmp(mode,"COMPOSANTES") == 0) {
                    for (i=0; i<nbcmp; i++) {
                        cmp = &(liscmp[i*8]);
                        lo = FStrlen(cmp, 8);
                        PyList_Append(liste,PyString_FromStringAndSize(cmp,lo));
                    }
                }
                PyDict_SetItem(dico,key,liste);
                Py_XDECREF(key);
                Py_XDECREF(liste);
                FreeStr(nomch);
            }
            exceptAll {
                FreeStr(nomch);
                raiseException();
            }
            endTry();
        }
        free(liord);
        FreeStr(liscmp);
    }
    else if (strcmp(mode,"VARI_ACCES") == 0 || strcmp(mode,"PARAMETRES") == 0) {
        icode = 2;
        if (strcmp(mode,"VARI_ACCES") == 0) {
            icode = 0;
        }
/* Extraction des paramètres ou variables d'accès */
          ival = (ASTERINTEGER *)malloc(inbord*sizeof(ASTERINTEGER));
          rval = (ASTERDOUBLE *)malloc(inbord*sizeof(ASTERDOUBLE) );
          kval = MakeTabFStr(inbord, ksizemax);

          dico = PyDict_New();
          for (numva=0; numva<=nbpamx; numva++)
          {
            nomva = MakeBlankFStr(16);
            CALL_RSACPA(nomsd32, &numva, &icode, nomva, &ctype, ival, rval, kval, &ier);
            if (ier != 0) continue;

            lo = FStrlen(nomva, 16);
            key = PyString_FromStringAndSize(nomva,lo);

            liste = PyList_New(0);
            if(ctype < 0){
                /* Erreur */
                PyErr_SetString(PyExc_KeyError, "Type incorrect");
                return NULL;
            }
            else if (ctype == 1) {
                for (i=0; i<inbord; i++) {
                    if (rval[i] != CALL_R8VIDE() ) {
                        PyList_Append(liste, PyFloat_FromDouble((double)rval[i]));
                    } else {
                        PyList_Append(liste, Py_None);
                    }
                }
            }
            else if (ctype == 2) {
                for (i=0; i<inbord; i++) {
                    if (ival[i] != CALL_ISNNEM() ) {
                        PyList_Append(liste, PyInt_FromLong((long)ival[i]));
                    } else {
                        PyList_Append(liste, Py_None);
                    }
                }
            }
            else if (ctype == 4 || ctype == 5 || ctype == 6 || ctype == 7 || ctype == 8) {
                switch ( ctype ) {
                    case 4 : ksize = 8;  break;
                    case 5 : ksize = 16; break;
                    case 6 : ksize = 24; break;
                    case 7 : ksize = 32; break;
                    case 8 : ksize = 80; break;
                }
                for (i=0; i<inbord; i++) {
                    kvar = kval + i*ksizemax;
                    if ( strncmp(kvar, blanc, ksize) != 0 ) {
                        PyList_Append(liste, PyString_FromStringAndSize(kvar, ksize));
                    } else {
                        PyList_Append(liste, Py_None);
                    }
                }
            }
            PyDict_SetItem(dico,key,liste);
            Py_XDECREF(key);
            Py_XDECREF(liste);
            FreeStr(nomva);
          }

          free(ival);
          free(rval);
          FreeStr(kval);
    }
    CALL_JEDEMA();
    FreeStr(nom);
    FreeStr(nomsd32);
    free(val);
    return dico;
}


/* ------------------------------------------------------------------ */
static PyObject* aster_oper(self, args)
PyObject *self; /* Not used */
PyObject *args;
{
        PyObject *temp;
        ASTERINTEGER jxvrf=1 ; /* FORTRAN_TRUE */
        int ijxvrf;

        if (!PyArg_ParseTuple(args, "Oi",&temp,&ijxvrf)) return NULL;
        jxvrf = (ASTERINTEGER)ijxvrf;
        /* On empile le nouvel appel */
        register_sh_etape(append_etape(temp));

        if ( PyErr_Occurred() ) {
            fprintf(stderr,"Warning: une exception n'a pas ete traitee\n");
            PyErr_Print();
            fprintf(stderr,"Warning: on l'annule pour continuer mais elle aurait\n\
                            etre traitee avant\n");
            PyErr_Clear();
        }

        fflush(stderr) ;
        fflush(stdout) ;

        try {
            /*  appel du sous programme expass pour verif ou exec */
            CALL_EXPASS (&jxvrf);
        }
        exceptAll {
            /* On depile l'appel */
            register_sh_etape(pop_etape());
            raiseException();
        }
        endTry();
        /* On depile l'appel */
        register_sh_etape(pop_etape());
        Py_INCREF(Py_None);
        return Py_None;
}

/* ------------------------------------------------------------------ */
static PyObject* aster_opsexe(self, args)
PyObject *self; /* Not used */
PyObject *args;
{
        PyObject *temp;
        ASTERINTEGER oper=0 ;
        int ioper=0;

        if (!PyArg_ParseTuple(args, "Oi",&temp,&ioper)) return NULL;
        oper=(ASTERINTEGER)ioper;

        /* On empile le nouvel appel */
        register_sh_etape(append_etape(temp));

        if ( PyErr_Occurred() ) {
            fprintf(stderr,"Warning: une exception n'a pas ete traitee\n");
            PyErr_Print();
            fprintf(stderr,"Warning: on l'annule pour continuer mais elle aurait\n\
                            etre traitee avant\n");
            PyErr_Clear();
        }
        fflush(stderr) ;
        fflush(stdout) ;

        try {
            /*  appel du sous programme opsexe */
            CALL_OPSEXE (&oper);
        }
        exceptAll {
            /* On depile l'appel */
            register_sh_etape(pop_etape());
            raiseException();
        }
        endTry();
        /* On depile l'appel */
        register_sh_etape(pop_etape());
        Py_INCREF(Py_None);
        return Py_None;
}


/* ------------------------------------------------------------------ */
static PyObject * aster_impers(self,args)
PyObject *self, *args; /* Not used */
{
   CALL_IMPERS ();
   Py_INCREF( Py_None ) ;
   return Py_None;
}

/* ------------------------------------------------------------------ */
static PyObject * aster_affich(self, args)
PyObject *self; /* Not used */
PyObject *args;
{
      char *texte;
      char *nomfic;

      if (!PyArg_ParseTuple(args, "ss:affiche",&nomfic,&texte)) return NULL;
      CALL_AFFICH (nomfic,texte);

      Py_INCREF( Py_None ) ;
      return Py_None;
}

/* ------------------------------------------------------------------ */
static PyObject * aster_onFatalError(self, args)
PyObject *self; /* Not used */
PyObject *args;
{
/*
   Cette méthode définie le comportement lors des erreurs Fatales :

   aster.onFatalError('ABORT')
         => on s'arrête avec un JEFINI('ERREUR') dans UTFINM

   aster.onFatalError('EXCEPTION')
         => on lève l'exception aster.error

   aster.onFatalError()
         => retourne la valeur actuelle : 'ABORT' ou 'EXCEPTION'.
*/
      int len;
      ASTERINTEGER lng=0;
      char *tmp;
      char *comport;
      PyObject *res=NULL;

      tmp = MakeBlankFStr(16);
      len = -1;
      if (!PyArg_ParseTuple(args, "|s#:onFatalError",&comport ,&len)) return NULL;
      if (len == -1 || len == 0) {
            CALL_ONERRF(" ", tmp, &lng);
            res = PyString_FromStringAndSize(tmp, (Py_ssize_t)lng);

      } else if (strcmp(comport,"ABORT")==0 || strcmp(comport, "EXCEPTION")==0 ||
                 strcmp(comport, "EXCEPTION+VALID")==0 || strcmp(comport, "INIT")==0) {
            CALL_ONERRF(comport, tmp, &lng);
            Py_INCREF( Py_None ) ;
            res = Py_None;

      } else {
            printf("ERREUR : '%s' n'est pas une valeur autorisee.\n", comport);
            MYABORT("Argument incorrect dans onFatalError.");
      }
      FreeStr(tmp);
      return res;
}

/* ------------------------------------------------------------------ */
static PyObject * aster_ulopen(self, args)
PyObject *self; /* Not used */
PyObject *args;
{
        char *fichie;
        char *name;
        char *acces;
        char *autor;
        int iunit=0;
        ASTERINTEGER unit ;

        if (!PyArg_ParseTuple(args, "ssssi:ulopen",&fichie,&name,&acces,&autor,&iunit)) return NULL;
        unit=(ASTERINTEGER)iunit;
        CALL_ULOPEN (&unit,fichie,name,acces,autor);

        Py_INCREF( Py_None ) ;
        return Py_None;
}


/* ------------------------------------------------------------------ */
static PyObject * aster_fclose(self, args)
PyObject *self; /* Not used */
PyObject *args;
{
        int iunit=0;
        ASTERINTEGER unit ;

        if (!PyArg_ParseTuple(args, "i:fclose",&iunit)) return NULL;
        unit=(ASTERINTEGER)iunit;
        CALL_FCLOSE (&unit);

        Py_INCREF( Py_None ) ;
        return Py_None;
}


/* ------------------------------------------------------------------ */
static PyObject * aster_gcncon(self, args)
PyObject *self; /* Not used */
PyObject *args;
{
    PyObject *res;
    char *type, *Fty, *result;

    if (!PyArg_ParseTuple(args, "s", &type)) return NULL;
    result = MakeBlankFStr(8);
    Fty = MakeFStrFromCStr(type, 1);
    if (CALL_ISJVUP() == 1) {
        try {
            CALL_GCNCON(Fty, result);
        }
        exceptAll {
            FreeStr(result);
            FreeStr(Fty);
            raiseException();
        }
        endTry();
    }
    res = PyString_FromStringAndSize(result,FStrlen(result,8));
    FreeStr(result);
    FreeStr(Fty);
    return res;
}

/* ---------------------------------------------------------------------- */
static char rcvale_doc[] =
"Interface d'appel a la routine fortran RCVALE.\n"
"   Arguments : nommat, phenomene, nompar, valpar, nomres, stop\n"
"   Retourne  : valres, codret (tuples)\n"
" Aucune verification n'est faite sur les arguments d'entree (c'est l'appelant,\n"
" a priori mater_sdaster.rcvale, qui le fait)";

static PyObject * aster_rcvale(self, args)
PyObject *self; /* Not used */
PyObject *args;
{
   char *nommat, *phenom;
   int istop;
   PyObject *t_nompar, *t_valpar, *t_nomres;
   PyObject *t_valres, *t_codret;
   PyObject *t_res;
   int inbres, inbpar;
   ASTERINTEGER nbpar, nbres, stop;
   char *nompar, *nomres;
   ASTERINTEGER *codret;
   ASTERDOUBLE *valpar, *valres;
   int long_nompar = 8;       /* doivent impérativement correspondre aux  */
   int long_nomres = 16;       /* longueurs des chaines de caractères      */
   void *malloc(size_t size);

   if (!PyArg_ParseTuple(args, "ssOOOi", &nommat, &phenom, \
                  &t_nompar, &t_valpar, &t_nomres, &istop)) return NULL;

   /* Conversion en tableaux de chaines et réels */
   inbpar = PyTuple_Size(t_nompar);
   nbpar = (ASTERINTEGER)inbpar;
   nompar = MakeTabFStr(inbpar, long_nompar);
   convertxt(inbpar, t_nompar, nompar, long_nompar);

   valpar = (ASTERDOUBLE *)malloc(inbpar*sizeof(ASTERDOUBLE));
   convr8(inbpar, t_valpar, valpar);

   inbres = PyTuple_Size(t_nomres);
   nbres = (ASTERINTEGER)inbres;
   stop = (ASTERINTEGER)istop;
   nomres = MakeTabFStr(inbres, long_nomres);
   convertxt(inbres, t_nomres, nomres, long_nomres);

   /* allocation des variables de sortie */
   valres = (ASTERDOUBLE *)malloc(inbres*sizeof(ASTERDOUBLE));
   codret = (ASTERINTEGER *)malloc(inbres*sizeof(ASTERINTEGER));

   CALL_RCVALE_WRAP(nommat, phenom, &nbpar, nompar, valpar, &nbres, nomres, valres, codret, &stop);

   /* création des tuples de sortie */
   t_valres = MakeTupleFloat((long)inbres, valres);
   t_codret = MakeTupleInt((long)inbres, codret);

   /* retour de la fonction */
   t_res = PyTuple_New(2);
   PyTuple_SetItem(t_res, 0, t_valres);
   PyTuple_SetItem(t_res, 1, t_codret);

   FreeStr(nompar);
   free(valpar);
   FreeStr(nomres);
   free(valres);
   free(codret);

   return t_res;
}

/* ---------------------------------------------------------------------- */
static char dismoi_doc[] =
"Interface d'appel a la routine fortran DISMOI.\n"
"   usage: iret, repi, repk = aster.dismoi(question, concept, type_concept, codmes) \n\n"
"     question     : texte de la question\n"
"     concept      : nom du concept\n"
"     type_concept : type du concept\n\n"
"     codmes       :'F','E','A','I',...\n"
"   Retourne :\n"
"     iret         : 0 si ok, 1 en cas d'erreur\n"
"     repi         : reponse entiere\n"
"     repk         : reponse de type chaine de caracteres\n";

static PyObject * aster_dismoi(self, args)
PyObject *self; /* Not used */
PyObject *args;
{
    char *codmes, *question, *concept, *typeconcept;
    char *Fcod, *Fque, *Fcon, *Ftyc, *Fres;
    ASTERINTEGER repi=0, iret;
    char *repk;
    PyObject *res;

    repk = MakeBlankFStr(32);
    if (!PyArg_ParseTuple(args, "ssss", &question, &concept, &typeconcept, &codmes))
        return NULL;

    Fque = MakeFStrFromCStr(question, 32);
    Fcon = MakeFStrFromCStr(concept, 32);
    Ftyc = MakeFStrFromCStr(typeconcept, 32);
    Fcod = MakeFStrFromCStr(codmes, 1);
    CALL_DISMOI(Fque, Fcon, Ftyc, &repi, repk, Fcod, &iret);
    Fres = MakeCStrFromFStr(repk, 32);

    res = Py_BuildValue("iis", (int)iret, (int)repi, Fres);

    FreeStr(Fcod);
    FreeStr(Fque);
    FreeStr(Fcon);
    FreeStr(Ftyc);
    FreeStr(Fres);
    FreeStr(repk);
    return res;
}

/* ---------------------------------------------------------------------- */
static char postkutil_doc[] =
"Interface d'appel a la routine fortran postkutil.\n"
"   usage: materiau, modelisa = aster.postkutil(resu, fiss) \n\n"
"     resu : nom d'une sd_resultat\n"
"     fiss : nom d'une sd_fond_fiss ou d'une sd_fiss_xfem\n"
"   Retourne :\n"
"     materiau : nom d'une sd_mater\n"
"     modelisa : une chaine parmi 3D, AXIS, D_PLAN_C_PLAN \n"
"Voir la description de la routine fortran postkutil pour plus de detail\n";

static PyObject * aster_postkutil(self, args)
PyObject *self; /* Not used */
PyObject *args;
{
    char *nomres, *nomfis, *repmod, *nommat;
    char *Fres, *Ffis, *Fmod, *Fmat;
    PyObject *res;

    repmod = MakeBlankFStr(8);
    nommat = MakeBlankFStr(8);
    if (!PyArg_ParseTuple(args, "ss", &nomres, &nomfis))
        return NULL;

    Fres = MakeFStrFromCStr(nomres, 8);
    Ffis = MakeFStrFromCStr(nomfis, 8);
    CALL_POSTKUTIL(Fres, Ffis, nommat, repmod);
    Fmat = MakeCStrFromFStr(nommat, 8);
    Fmod = MakeCStrFromFStr(repmod, 8);

    res = Py_BuildValue("ss", Fmat, Fmod);

    FreeStr(Fres);
    FreeStr(Ffis);
    FreeStr(Fmod);
    FreeStr(Fmat);
    return res;
}

/* ---------------------------------------------------------------------- */
static char getoptdep_doc[] =
"Interface d'appel a la routine fortran CCLIOP.\n"
"   usage: parent_options = aster.get_option_dependency(option) \n\n"
"     option       : option dont on veut les dependances\n"
"   Retourne :\n"
"     parent_options : listes des options parentes\n";

static PyObject * aster_getoptdep(self, args)
PyObject *self; /* Not used */
PyObject *args;
{
    char *Fopt, *Fres, *opt;
    int tmax = 100;  /* taille maximale dans OPTDEP/CCLIOP */
    ASTERINTEGER nbopt;
    PyObject *res;

    if (!PyArg_ParseTuple(args, "s", &opt))
        return NULL;

    Fopt = MakeFStrFromCStr(opt, 16);
    Fres = MakeBlankFStr(24 * tmax);
    CALL_OPTDEP(Fopt, Fres, &nbopt);

    res = MakeTupleString((long)(nbopt), Fres, 24, NULL);

    FreeStr(Fopt);
    FreeStr(Fres);
    return res;
}

/* ---------------------------------------------------------------------- */
static PyObject * aster_mdnoma(self, args)
PyObject *self; /* Not used */
PyObject *args;
{
        PyObject *temp = (PyObject*)0 ;
        ASTERINTEGER lnomam=0;
        ASTERINTEGER codret=0;
        char *nomast, *Fnom;
        char *nomamd;

        if (!PyArg_ParseTuple(args, "s",&nomast)) return NULL;
        nomamd = MakeBlankFStr(64);
        Fnom = MakeFStrFromCStr(nomast, 8);
        CALL_MDNOMA (nomamd,&lnomam,Fnom,&codret);

        temp= PyString_FromStringAndSize(nomamd,FStrlen(nomamd, (Py_ssize_t)lnomam));
        FreeStr(nomamd);
        FreeStr(Fnom);
        return temp;
}

/* ------------------------------------------------------------------ */
static PyObject * aster_mdnoch(self, args)
PyObject *self; /* Not used */
PyObject *args;
{
    PyObject *temp = (PyObject*)0 ;
    ASTERINTEGER lnochm=0;
    ASTERINTEGER lresu ;
    int ilresu;
    char *noresu;
    char *nomsym;
    char *nopase;
    ASTERINTEGER codret=0;
    char *nochmd, *n1, *n2, *n3;

    if (!PyArg_ParseTuple(args, "isss",&ilresu,&noresu,&nomsym,&nopase)) return NULL;
    nochmd = MakeBlankFStr(64);
    n1 = MakeFStrFromCStr(noresu, 32);
    n2 = MakeFStrFromCStr(nomsym, 16);
    n3 = MakeFStrFromCStr(nopase, 8);
    lresu = (ASTERINTEGER)ilresu;
    CALL_MDNOCH (nochmd,&lnochm,&lresu,n1,n2,n3,&codret);
    temp = PyString_FromStringAndSize(nochmd,FStrlen(nochmd, (Py_ssize_t)lnochm));
    FreeStr(nochmd);
    FreeStr(n1);
    FreeStr(n2);
    FreeStr(n3);
    return temp;
}


/* ------------------------------------------------------------------ */
static PyObject * aster_poursu(self, args)
PyObject *self; /* Not used */
PyObject *args;
{
        /*
        FONCTIONALITE : poursuite
        est appele par cata.POURSUITE (cf. ops.py)
        */
        PyObject *temp = (PyObject*)0 ;
        static int nbPassages=0 ;
                                     DEBUG_ASSERT((nbPassages==1)||(get_sh_etape()==(PyObject*)0));
        nbPassages++ ;
        if (!PyArg_ParseTuple(args, "O",&temp)) return NULL;

        /* On empile le nouvel appel */
        register_sh_etape(append_etape(temp));

        if ( PyErr_Occurred() ) {
            fprintf(stderr,"Warning: une exception n'a pas ete traitee\n");
            PyErr_Print();
            fprintf(stderr,"Warning: on l'annule pour continuer mais elle aurait\n\
                            etre traitee avant\n");
            PyErr_Clear();
        }
        fflush(stderr) ;
        fflush(stdout) ;
        try {
            /* appel de la commande POURSUTE */
            CALL_POURSU();
        }
        exceptAll {
            /* On depile l'appel */
            register_sh_etape(pop_etape());
            raiseException();
        }
        endTry();
        /* On depile l'appel */
        register_sh_etape(pop_etape());
        Py_INCREF(Py_None);
        return Py_None;
}

/* ------------------------------------------------------------------ */
static PyObject * aster_debut(self, args)
PyObject *self; /* Not used */
PyObject *args;
{
        PyObject *temp = (PyObject*)0 ;
        static int nbPassages=0 ;
                                     DEBUG_ASSERT((nbPassages==1)||(get_sh_etape()==(PyObject*)0));
        nbPassages++ ;
        if (!PyArg_ParseTuple(args, "O",&temp)) return NULL;

        /* On empile le nouvel appel */
        register_sh_etape(append_etape(temp));

        if ( PyErr_Occurred() ) {
            fprintf(stderr,"Warning: une exception n'a pas ete traitee\n");
            PyErr_Print();
            fprintf(stderr,"Warning: on l'annule pour continuer mais elle aurait\n\
                            etre traitee avant\n");
            PyErr_Clear();
        }
        fflush(stderr) ;
        fflush(stdout) ;
        try {
            /* appel de la commande debut */
            CALL_DEBUT();
        }
        exceptAll {
            /* On depile l'appel */
            register_sh_etape(pop_etape());
            raiseException();
        }
        endTry();
        /* On depile l'appel */
        register_sh_etape(pop_etape());
        Py_INCREF(Py_None);
        return Py_None;
}

/* ------------------------------------------------------------------ */
static PyObject *aster_init(self, args)
PyObject *self; /* Not used */
PyObject *args;
{
   ASTERINTEGER ier=0 ;
   int idbg=0;
   ASTERINTEGER dbg ; /* FORTRAN_FALSE */

   if (!PyArg_ParseTuple(args, "i",&idbg)) return NULL;
   dbg = (ASTERINTEGER)idbg;

   fflush(stderr) ;
   fflush(stdout) ;

   CALL_IBMAIN();

   /* jeveux est parti ! */
   register_sh_jeveux_status(1);

return PyInt_FromLong((long)ier);
}

/* ------------------------------------------------------------------ */
static PyObject *jeveux_getobjects( PyObject* self, PyObject* args)
{
    ASTERINTEGER nmax, total;
    char* base;
    PyObject* the_list, *pystr;
    char *dummy;
    char *tmp, *ptr;
    int i;

    if (!PyArg_ParseTuple(args, "s",&base))
        return NULL;

    if (strlen(base)!=1) {
        MYABORT("le type de base doit etre 1 caractere" );
    }

    dummy = MakeBlankFStr(24);
    nmax = 0;
    /* premier appel avec nmax==0 pour connaitre le total */
    CALL_JELST3( base, dummy, &nmax, &total );
    FreeStr(dummy);
    tmp = MakeTabFStr(total, 24);
    nmax = total;
    /* second appel après allocation mémoire */
    CALL_JELST3( base, tmp, &nmax, &total );

    the_list = PyList_New( (Py_ssize_t)total);
    for( i=0, ptr=tmp; i<total;++i, ptr+=24 ) {
        pystr = PyString_FromStringAndSize( ptr, 24 );
        PyList_SetItem( the_list, i, pystr );
    }
    FreeStr( tmp );
    return the_list;
}


/* ------------------------------------------------------------------ */
static PyObject *jeveux_getattr( PyObject* self, PyObject* args)
{
    PyObject *res;
    char *nomobj, *attr;
    char *charval;
    ASTERINTEGER intval = 0;

    charval = MakeBlankFStr(32);
    if (!PyArg_ParseTuple(args, "ss",&nomobj,&attr))
        return NULL;
    CALL_JELIRA( nomobj, attr, &intval, charval );

    res = Py_BuildValue( "is", (int)intval, charval );
    FreeStr(charval);
    return res;
}


static PyObject *jeveux_exists( PyObject* self, PyObject* args)
{
    char *nomobj;
    char *tmpbuf;
    ASTERINTEGER intval = 0;

    if (!PyArg_ParseTuple(args, "s",&nomobj))
        return NULL;
    tmpbuf = MakeFStrFromCStr(nomobj, 32);
    try {
        CALL_JEEXIN( tmpbuf, &intval );
        FreeStr(tmpbuf);
    }
    exceptAll {
        FreeStr(tmpbuf);
        raiseException();
    }
    endTry();

    if (intval==0) {
        Py_INCREF( Py_False );
        return Py_False;
    } else {
        Py_INCREF( Py_True );
        return Py_True;
    }
}

/* ------------------------------------------------------------------ */
<<<<<<< HEAD
=======
/*   Routines d'interface pour le catalogue de loi de comportement    */
/* ------------------------------------------------------------------ */
void DEFPSS(LCCREE, lccree, _IN ASTERINTEGER *nbkit,
                            _IN char *lkit, STRING_SIZE llkit,
                            _OUT char *compor, STRING_SIZE lcompor)
{
/*
   Créer un assemblage de LC composé des comportements listés dans 'list_kit'
   et retourne le nom attribué automatiquement à ce comportement.

      CALL LCCREE(NBKIT, LKIT, COMPOR)
      ==> comport = catalc.create(*list_kit)
*/
   PyObject *catalc, *res, *tup_kit;
   char *scomp;

   catalc = GetJdcAttr("catalc");
   /* transforme le tableau de chaines fortran en tuple */
   tup_kit = MakeTupleString((long)*nbkit, lkit, llkit, NULL);

   res = PyObject_CallMethod(catalc, "create", "O", tup_kit);
   if (res == NULL) {
      MYABORT("Echec lors de la creation du comportement (lccree/create) !");
   }

   scomp = PyString_AsString(res);
   CopyCStrToFStr(compor, scomp, lcompor);

   Py_XDECREF(res);
   Py_XDECREF(tup_kit);
   Py_XDECREF(catalc);
}

void DEFSS(LCALGO, lcalgo, _IN char *compor, STRING_SIZE lcompor,
                           _OUT char *algo, STRING_SIZE lalgo
                            )
{
/*
   Retourne le premier algorithme d'intégration

      CALL LCALGO(COMPOR, ALGO)
      ==> algo_inte = catalc.get_algo(COMPOR)
*/
   PyObject *catalc, *res;

   catalc = GetJdcAttr("catalc");
   res = PyObject_CallMethod(catalc, "get_algo", "s#", compor, lcompor);
   if (res == NULL) {
      MYABORT("Echec lors de la recuperation du premier algorithme " \
              "d'integration (lcalgo/get_algo) !");
   }

   convertxt(1, res, algo, lalgo);

   Py_XDECREF(res);
   Py_XDECREF(catalc);
}

void DEFSPP(LCINFO, lcinfo, _IN char *compor, STRING_SIZE lcompor,
                            _OUT ASTERINTEGER *numlc,
                            _OUT ASTERINTEGER *nbvari)
{
/*
   Retourne le numéro de routine et le nbre de variables internes

      CALL LCINFO(COMPOR, NUMLC, NBVARI)
      ==> num_lc, nb_vari = catalc.get_info(COMPOR)
*/
   PyObject *catalc, *res;

   catalc = GetJdcAttr("catalc");
   res = PyObject_CallMethod(catalc, "get_info", "s#", compor, lcompor);
   if (res == NULL) {
      MYABORT("Echec lors de la recuperation des informations sur le " \
              "comportement (lcinfo/get_info) !");
   }

   *numlc  = (ASTERINTEGER)PyInt_AsLong(PyTuple_GetItem(res, 0));
   *nbvari = (ASTERINTEGER)PyInt_AsLong(PyTuple_GetItem(res, 1));

   Py_XDECREF(res);
   Py_XDECREF(catalc);
}

void DEFSPS(LCVARI, lcvari, _IN char *compor, STRING_SIZE lcompor,
                            _IN ASTERINTEGER *nbvari,
                            _OUT char *nomvar, STRING_SIZE lnomvar)
{
/*
   Retourne la liste des variables internes

      CALL LCVARI(COMPOR, NBVARI, LVARI)
      ==> nom_vari = catalc.get_vari(COMPOR)
*/
   PyObject *catalc, *res;

   catalc = GetJdcAttr("catalc");
   res = PyObject_CallMethod(catalc, "get_vari", "s#", compor, lcompor);
   if (res == NULL) {
      MYABORT("Echec lors de la recuperation des noms des variables internes du "\
              "comportement (lcvari/get_vari) !");
   }

   convertxt((int)*nbvari, res, nomvar, lnomvar);

   Py_XDECREF(res);
   Py_XDECREF(catalc);
}

void DEFSSSP(LCTEST, lctest, _IN char *compor, STRING_SIZE lcompor,
                             _IN char *prop, STRING_SIZE lprop,
                             _IN char *valeur, STRING_SIZE lvaleur,
                             _OUT ASTERINTEGER *iret)
{
/*
   Est-ce que VALEUR est un valeur autorisée de PROPRIETE ?
         CALL LCTEST(COMPOR, PROPRIETE, VALEUR, IRET)
         ==> iret = catalc.query(COMPOR, PROPRIETE, VALEUR)
*/
   PyObject *catalc, *res;

   catalc = GetJdcAttr("catalc");
   res = PyObject_CallMethod(catalc, "query", "s#s#s#",
                             compor, lcompor, prop, lprop, valeur, lvaleur);
   if (res == NULL) {
      MYABORT("Echec lors du test d'une propriete du comportement (lctest/query) !");
   }

   *iret = (ASTERINTEGER)PyInt_AsLong(res);

   Py_XDECREF(res);
   Py_XDECREF(catalc);
}

void DEFSS(LCTYPE, lctype, _IN char *compor, STRING_SIZE lcompor,
                          _OUT char *typ, STRING_SIZE ltyp)
{
/*
   Retourne le type de comportement
         CALL LCTYPE(COMPOR, TYPE)
         ==> ldctype = catalc.get_type(COMPOR)
*/
   PyObject *catalc, *res;
   char *styp;

   catalc = GetJdcAttr("catalc");
   res = PyObject_CallMethod(catalc, "get_type", "s#", compor, lcompor);
   if (res == NULL) {
      MYABORT("Echec lors du test d'une propriete du comportement (lctype/get_type) !");
   }

   styp = PyString_AsString(res);
   CopyCStrToFStr(typ, styp, ltyp);

   Py_XDECREF(res);
   Py_XDECREF(catalc);
}

void DEFS(LCDISCARD, lcdiscard, _IN char *compor, STRING_SIZE lcompor)
{
/*
   Supprime la loi "de travail"
   Si compor=' ', on supprime toutes les lois de travail

       CALL LCDISCARD(COMPOR)
       ==> catalc.discard(COMPOR)
*/
   PyObject *catalc, *res;

   catalc = GetJdcAttr("catalc");
   if ( compor[0] == ' ' ) {
       res = PyObject_CallMethod(catalc, "discard", NULL);
   } else {
       res = PyObject_CallMethod(catalc, "discard", "s#", compor, lcompor);
   }
   if (res == NULL) {
      MYABORT("Echec lors de la suppression des comportements (lcdiscard) !");
   }

   Py_XDECREF(res);
   Py_XDECREF(catalc);
}

void DEFSS(LCSYMB, lcsymb, _IN char *compor, STRING_SIZE lcompor,
                          _OUT char *name, STRING_SIZE lname)
{
/*
   Retourne le nom de la fonction dans la bibliothèque MFront

      CALL LCFUNC(COMPOR, NAME)
      ==> name = catalc.get_symbol(COMPOR)
*/
   PyObject *catalc, *res;

   catalc = GetJdcAttr("catalc");
   res = PyObject_CallMethod(catalc, "get_symbol", "s#", compor, lcompor);
   if (res == NULL) {
      MYABORT("Echec lors de la recuperation du nom de la fonction " \
              "d'integration dans MFront (lcsymb/get_symbol) !");
   }
   convertxt(1, res, name, lname);

   Py_XDECREF(res);
   Py_XDECREF(catalc);
}

/* ----------   FIN catalogue de loi de comportement   -------------- */
/* ------------------------------------------------------------------ */

/* ------------------------------------------------------------------ */
>>>>>>> b3fba208
static PyObject *aster_argv( _UNUSED  PyObject *self, _IN PyObject *args )
{
    fprintf(fileOut, "aster_argv\n");
    INTEGER ier=SIGABRT;
    CALL_ASABRT( &ier );
    /* TODO */

    Py_INCREF( Py_None ) ;
    return Py_None;
}

/* List of functions defined in the module */
static PyMethodDef aster_methods[] = {
                {"onFatalError", aster_onFatalError, METH_VARARGS},
                {"fclose",       aster_fclose,       METH_VARARGS},
                {"ulopen",       aster_ulopen,       METH_VARARGS},
                {"affiche",      aster_affich,       METH_VARARGS},
                {"init",         aster_init,         METH_VARARGS},
                {"debut",        aster_debut,        METH_VARARGS},
                {"poursu",       aster_poursu,       METH_VARARGS},
                {"oper",         aster_oper,         METH_VARARGS},
                {"opsexe",       aster_opsexe,       METH_VARARGS},
                {"impers",       aster_impers,       METH_VARARGS},
                {"mdnoma",       aster_mdnoma,       METH_VARARGS},
                {"mdnoch",       aster_mdnoch,       METH_VARARGS},
                {"rcvale",       aster_rcvale,       METH_VARARGS, rcvale_doc},
                {"dismoi",       aster_dismoi,       METH_VARARGS, dismoi_doc},
                {"postkutil",    aster_postkutil,    METH_VARARGS, postkutil_doc},
                {"get_option_dependency", aster_getoptdep, METH_VARARGS, getoptdep_doc},
                {"argv",         aster_argv,         METH_VARARGS},
                {"prepcompcham", aster_prepcompcham, METH_VARARGS},
                {"getvectjev",   aster_getvectjev,   METH_VARARGS, getvectjev_doc},
                {"putvectjev",   aster_putvectjev,   METH_VARARGS, putvectjev_doc},
                {"putcolljev",   aster_putcolljev,   METH_VARARGS, putcolljev_doc},
                {"getcolljev",   aster_getcolljev,   METH_VARARGS, getcolljev_doc},
                {"GetResu",      aster_GetResu,      METH_VARARGS},
                {"jeveux_getobjects", jeveux_getobjects, METH_VARARGS},
                {"jeveux_getattr", jeveux_getattr,   METH_VARARGS},
                {"jeveux_exists", jeveux_exists,     METH_VARARGS},
                {"get_nom_concept_unique", aster_gcncon, METH_VARARGS},
                {NULL,                NULL}/* sentinel */
};

#ifndef _WITHOUT_PYMOD_
/* Initialization function for the module (*must* be called initaster) */
static char aster_module_documentation[] =
"C implementation of the Python aster module\n"
"\n";

PyMODINIT_FUNC initaster(void)
{
    PyObject *aster = (PyObject*)0 ;
    PyObject *dict = (PyObject*)0 ;

    /* Create the module and add the functions */
    aster = Py_InitModule3("aster", aster_methods, aster_module_documentation);

    /* Add some symbolic constants to the module */
    dict = PyModule_GetDict(aster);
    initExceptions(dict);
    init_etape_stack();
    /* don't take of mpirun arguments */
    aster_mpi_init(0, NULL);
}
#endif<|MERGE_RESOLUTION|>--- conflicted
+++ resolved
@@ -99,13 +99,8 @@
 
 void TraiteMessageErreur( _IN char * message )
 {
-<<<<<<< HEAD
-    INTEGER ier=SIGABRT;
+    ASTERINTEGER ier=SIGABRT;
     fprintf(fileOut, "%s\n",message);
-=======
-    ASTERINTEGER ier=SIGABRT;
-    printf("%s\n",message);
->>>>>>> b3fba208
     if ( PyErr_Occurred() ) PyErr_Print();
     CALL_ASABRT( &ier );
 }
@@ -153,7 +148,7 @@
         Procedure : getltx_ (appelee par le fortran sous le nom GETLTX)
         */
     fprintf(fileOut, "GETLTX\n");
-    INTEGER ier=SIGABRT;
+    ASTERINTEGER ier=SIGABRT;
     CALL_ASABRT( &ier );
     /* TODO */
 
@@ -192,83 +187,7 @@
 
 
 /* ------------------------------------------------------------------ */
-<<<<<<< HEAD
 /* TODO CommandSyntax */
-=======
-void DEFSP(GETFAC,getfac,_IN char *nomfac, _IN STRING_SIZE lfac, _OUT ASTERINTEGER *occu)
-{
-        /*
-          Procedure GETFAC pour le FORTRAN : emule le fonctionnement
-          de la procedure equivalente ASTER
-          Entrees :
-            le nom d un mot cle facteur : nomfac (string)
-          Retourne :
-            le nombre d occurence de ce mot cle dans les args : occu (entier)
-            dans l'etape (ou la commande) courante
-        */
-        PyObject *res  = (PyObject*)0 ;
-        char *mfc;
-        mfc = MakeCStrFromFStr(nomfac, lfac);
-        res=PyObject_CallMethod(get_sh_etape(),"getfac","s",mfc);
-
-        /*  si le retour est NULL : exception Python a transferer
-            normalement a l appelant mais FORTRAN ??? */
-        if (res == NULL)MYABORT("erreur dans la partie Python");
-
-        *occu=(ASTERINTEGER)PyInt_AsLong(res);
-
-        Py_DECREF(res);                /*  decrement sur le refcount du retour */
-        FreeStr(mfc);
-        return ;
-}
-
-
-/* ------------------------------------------------------------------ */
-void DEFP(GETRAN,getran, _OUT ASTERDOUBLE *rval)
-{
-    /*
-      Procedure GETRAN pour le FORTRAN : recupere un réel aleatoire (loi uniforme 0-1)
-      du module python Random
-      Entrees :
-        neant
-      Retourne :
-        un reel tiré au hasard
-    */
-    PyObject *res  = (PyObject*)0 ;
-    PyObject *val  = (PyObject*)0 ;
-    int ok=0;
-
-    res=PyObject_CallMethod(get_sh_etape(),"getran","");
-    /*  si le retour est NULL : exception Python a transferer
-        normalement a l appelant mais FORTRAN ??? */
-    if (res == NULL)MYABORT("erreur dans la partie Python");
-
-    ok = PyArg_ParseTuple(res,"O",&val);
-    if(!ok)MYABORT("erreur dans la partie Python");
-
-    *rval=(ASTERDOUBLE)PyFloat_AsDouble(val);
-
-    Py_DECREF(res);                /*  decrement sur le refcount du retour */
-    return ;
-}
-
-/* ------------------------------------------------------------------ */
-void DEFP(INIRAN,iniran,_IN ASTERINTEGER *jump)
-{
-        /*
-          Procedure INIRAN pour le FORTRAN : recupere un réel aleatoire (loi uniforme 0-1)
-          du module python Random
-          avec un shift eventuel de jump termes
-        */
-        PyObject *res  = (PyObject*)0 ;
-
-        res=PyObject_CallMethod(get_sh_etape(),"iniran","i",(int)*jump);
-        Py_DECREF(res);                /*  decrement sur le refcount du retour */
-        return ;
-}
-
-/* ------------------------------------------------------------------ */
->>>>>>> b3fba208
 void DEFSS(GETTCO,gettco,_IN char *nomobj, _IN STRING_SIZE lnom,
                         _OUT char *typobj, _IN STRING_SIZE ltyp)
 {
@@ -296,7 +215,7 @@
             la liste de leur noms
         */
     fprintf(fileOut, "GETMAT\n");
-    INTEGER ier=SIGABRT;
+    ASTERINTEGER ier=SIGABRT;
     CALL_ASABRT( &ier );
     /* TODO */
 
@@ -348,69 +267,14 @@
                     CO , COL : un concept ou une liste de concepts.
            nbarg  : nombre d arguments des mots cles du mot cle facteur
         */
-<<<<<<< HEAD
     int nbMC;
     char* mcfact = MakeCStrFromFStr(nomfac, lfac);
     int cret = listeMotCleSimpleFromMotCleFacteur( mcfact, (int)(*iocc)-1, (int)(*nbval),
                                                    motcle, lcle,
                                                    type, ltyp, &nbMC );
     FreeStr(mcfact);
-    *nbarg = (INTEGER)nbMC;
+    *nbarg = (ASTERINTEGER)nbMC;
     return;
-=======
-
-        PyObject *res   = (PyObject*)0 ;
-        PyObject *lnom  = (PyObject*)0 ;
-        PyObject *lty   = (PyObject*)0 ; /* liste python des noms */
-        int       nval = 0 ;
-        int          k = 0 ;
-        int        ioc = 0 ;
-        char *mfc;
-                                                                 DEBUG_ASSERT(ltyp>0);
-        for ( k=0 ;k<ltyp ; k++ ) type[k]=' ' ;
-        ioc=(int)*iocc ;
-        ioc=ioc-1 ;
-        mfc = MakeCStrFromFStr(nomfac, lfac);
-        res=PyObject_CallMethod(get_sh_etape(),"getmjm","sii",mfc,ioc,(int)*nbval);
-        /*  si le retour est NULL : exception Python a transferer
-            normalement a l appelant mais FORTRAN ??? */
-        if (res == NULL)MYABORT("erreur dans la partie Python");
-        /*  si non impression du retour */
-
-        if(!PyArg_ParseTuple(res,"OO",&lnom,&lty)) MYABORT("erreur dans la partie Python");
-        nval=(int)PyList_Size(lnom);
-        *nbarg = (ASTERINTEGER)( (nval > *nbval) ? -nval : nval );
-                                 DEBUG_ASSERT(((nval<=*nbval)&&(*nbarg==nval))||(*nbarg==-nval)) ;
-        if(*nbarg < 0)nval=(int)*nbval;
-
-        if ( nval > 0 ){
-                converltx(nval,lnom,motcle,lcle); /* conversion  */
-                converltx(nval,lty,type,ltyp);
-       }
-
-        /*
-        A la demande des developpeurs (J. Pellet), le nom des concepts retourne par
-        la methode EXECUTION.getmjm (par exemple grma) est ici remplace par
-        la chaine CO (pour COncept).
-        les types retournes sont donc parmi les valeurs : R8 , C8 , IS , TX et CO.
-        */
-        for( k=0 ; k<nval*ltyp ; k+=ltyp ){
-                char     *mot = (char*)0 ;
-                mot           = type+k ;
-                if ( strncmp( mot , "R8" , 2 )!=0 && strncmp( mot , "IS" , 2 )!=0 &&
-                     strncmp( mot , "TX" , 2 )!=0 && strncmp( mot , "C8" , 2 )!=0 ){
-                        int j=0 ;
-
-                     DEBUG_ASSERT(ltyp>2);
-                        mot[0]='C' ;
-                        mot[1]='O' ;
-                        for ( j=2 ; j<ltyp ; j++ ) mot[j]=' ' ;
-                }
-        }
-        Py_DECREF(res);                /*  decrement sur le refcount du retour */
-        FreeStr(mfc);
-        return ;
->>>>>>> b3fba208
 }
 
 
@@ -427,7 +291,6 @@
           Retourne :
             0 si n existe pas 1 si existe
         */
-<<<<<<< HEAD
     char* tmp = MakeCStrFromFStr(motfac, lfac);
     char* tmp2 = MakeCStrFromFStr(motcle, lcle);
     fprintf(fileOut, "GETEXM %s %s\n", tmp, tmp2);
@@ -435,24 +298,6 @@
     FreeStr(tmp);
     FreeStr(tmp2);
     return retour;
-=======
-        PyObject *res  = (PyObject*)0 ;
-        char *mfc, *mcs;
-        ASTERINTEGER presence;
-                                                                 DEBUG_ASSERT(motcle!=(char*)0);
-        mfc = MakeCStrFromFStr(motfac, lfac);
-        mcs = MakeCStrFromFStr(motcle, lcle);
-        res=PyObject_CallMethod(get_sh_etape(),"getexm","ss", mfc, mcs);
-        /*  si le retour est NULL : exception Python a transferer
-            normalement a l appelant mais FORTRAN ??? */
-        if (res == NULL)MYABORT("erreur dans la partie Python");
-        presence = (ASTERINTEGER)PyLong_AsLong(res);
-        /*  decrement sur le refcount du retour */
-        Py_DECREF(res);                /*  decrement sur le refcount du retour */
-        FreeStr(mfc);
-        FreeStr(mcs);
-        return presence;
->>>>>>> b3fba208
 }
 
 
@@ -465,7 +310,7 @@
      * voir B_ETAPE.gettyp
      */
     fprintf(fileOut, "GETTYP\n");
-    INTEGER ier=SIGABRT;
+    ASTERINTEGER ier=SIGABRT;
     CALL_ASABRT( &ier );
     /* TODO */
 
@@ -533,7 +378,6 @@
         {
             *nbval = -(*nbval);
         }
-<<<<<<< HEAD
         else
         {
             int i;
@@ -546,37 +390,13 @@
     }
     FreeStr(tmp);
     FreeStr(tmp2);
-=======
-
-        ioc=(int)*iocc ;
-        ioc=ioc-1 ;
-        res=PyObject_CallMethod(get_sh_etape(),"getvc8","ssii",mfc,mcs,ioc,(int)*mxval);
-
-        /*  si le retour est NULL : exception Python a transferer
-            normalement a l appelant mais FORTRAN ??? */
-        if (res == NULL)MYABORT("erreur dans la partie Python");
-                                                     DEBUG_ASSERT(PyTuple_Check(res)) ;
-        ok = PyArg_ParseTuple(res,"iOi",&nval,&tup,&idef);
-        if(!ok)MYABORT("erreur dans la partie Python");
-
-        *nbval = (ASTERINTEGER)nval;
-        if ( nval < 0 ) nval=(int)*mxval;
-        convc8(nval,tup,val);
-        *iarg = (ASTERINTEGER)idef;
-
-        Py_DECREF(res);
-        FreeStr(mfc);
-        FreeStr(mcs);
-        return ;
->>>>>>> b3fba208
 }
 
 
 /* ------------------------------------------------------------------ */
 void DEFSSPPPPP(GETVR8_WRAP,getvr8_wrap,_IN char *motfac,_IN STRING_SIZE lfac,
                               _IN char *motcle,_IN STRING_SIZE lcle,_IN ASTERINTEGER *iocc,
-                              _IN ASTERINTEGER *iarg,_IN ASTERINTEGER *mxval,
-                              _INOUT ASTERDOUBLE *val,
+                              _IN ASTERINTEGER *iarg,_IN ASTERINTEGER *mxval,_INOUT ASTERDOUBLE *val,
                               _OUT ASTERINTEGER *nbval)
 {
         /*
@@ -612,7 +432,6 @@
         {
             *nbval = -(*nbval);
         }
-<<<<<<< HEAD
         else
         {
             int i;
@@ -625,29 +444,6 @@
     }
     FreeStr(tmp);
     FreeStr(tmp2);
-=======
-        ioc=(int)*iocc ;
-        ioc=ioc-1 ;
-        res=PyObject_CallMethod(get_sh_etape(),"getvr8","ssii",mfc,mcs,ioc,(int)*mxval);
-        /*  si le retour est NULL : exception Python a transferer
-            normalement a l appelant mais FORTRAN ??? */
-        if (res == NULL)MYABORT("erreur dans la partie Python");
-                                                    DEBUG_ASSERT(PyTuple_Check(res)) ;
-        ok = PyArg_ParseTuple(res,"iOi",&nval,&tup,&idef);
-        if(!ok)MYABORT("erreur dans la partie Python");
-
-        *nbval=(ASTERINTEGER)nval;
-        if ( nval < 0 ) nval=(int)*mxval;
-        if ( nval>0 ){
-                convr8(nval,tup,val);
-        }
-        *iarg = (ASTERINTEGER)idef;
-
-        Py_DECREF(res);                /*  decrement sur le refcount du retour */
-        FreeStr(mfc);
-        FreeStr(mcs);
-        return ;
->>>>>>> b3fba208
 }
 
 
@@ -662,7 +458,7 @@
                              _OUT ASTERDOUBLE *resu)
 {
     fprintf(fileOut, "FIINTF\n");
-    INTEGER ier=SIGABRT;
+    ASTERINTEGER ier=SIGABRT;
     CALL_ASABRT( &ier );
     /* TODO */
 
@@ -752,7 +548,6 @@
         {
         *nbval = 0;
         }
-<<<<<<< HEAD
     else
     {
         long* retour = NULL;
@@ -768,35 +563,13 @@
             int i;
             for ( i = 0; i < *nbval; ++i )
             {
-                val[i] = (INTEGER)retour[i];
+                val[i] = (ASTERINTEGER)retour[i];
             }
             free(retour);
         }
     }
     FreeStr(tmp);
     FreeStr(tmp2);
-=======
-        ioc=(int)*iocc ;
-        ioc=ioc-1 ;
-        res=PyObject_CallMethod(get_sh_etape(),"getvis","ssii",mfc,mcs,ioc,(int)*mxval);
-
-        /*  si le retour est NULL : exception Python a transferer
-            normalement a l appelant mais FORTRAN ??? */
-        if (res == NULL)MYABORT("erreur dans la partie Python");
-
-        ok = PyArg_ParseTuple(res,"iOi",&nval,&tup,&idef);
-        if (!ok)MYABORT("erreur dans la partie Python");
-
-        *nbval = (ASTERINTEGER)nval;
-        if ( nval < 0 ) nval=(int)*mxval;
-        convert(nval,tup,val);
-        *iarg = (ASTERINTEGER)idef;
-
-        Py_DECREF(res);                /*  decrement sur le refcount du retour */
-        FreeStr(mfc);
-        FreeStr(mcs);
-        return ;
->>>>>>> b3fba208
 }
 
 /* ------------------------------------------------------------------ */
@@ -843,7 +616,6 @@
         {
             *nbval = -(*nbval);
         }
-<<<<<<< HEAD
         else
         {
             int i;
@@ -856,28 +628,6 @@
     }
     FreeStr(tmp);
     FreeStr(tmp2);
-=======
-
-        ok = PyArg_ParseTuple(res,"iOi",&nval,&tup,&idef);
-        if (!ok)MYABORT("erreur au decodage d'une chaine dans le module C aster.getvtx");
-
-        *nbval=(ASTERINTEGER)nval;
-        if ( nval < 0 ) nval=(int)*mxval;
-        if ( nval > 0 ){
-                convertxt(nval,tup,txval,ltx);
-        }
-        *iarg = (ASTERINTEGER)idef;
-        /* ATTENTION : il ne faut decrementer le compteur de references de res
-         *             qu'apres en avoir fini avec l'utilisation de tup.
-         *             NE PAS decrementer le compteur de references de tup car
-         *             la disparition de res entrainera un decrement automatique
-         *             du compteur de tup (res=(nbval,tup))
-         */
-        Py_DECREF(res);                /*  decrement sur le refcount du retour */
-        FreeStr(mfc);
-        FreeStr(mcs);
-        return ;
->>>>>>> b3fba208
 }
 
 /* ------------------------------------------------------------------ */
@@ -909,7 +659,6 @@
         {
         *nbval = 0;
         }
-<<<<<<< HEAD
     else
     {
         char** retour = NULL;
@@ -932,30 +681,6 @@
     }
     FreeStr(tmp);
     FreeStr(tmp2);
-=======
-        ioc=(int)*iocc ;
-        ioc=ioc-1 ;
-        res=PyObject_CallMethod(get_sh_etape(),"getvid","ssii",mfc,mcs,ioc,(int)*mxval);
-
-        /*  si le retour est NULL : exception Python a transferer
-            normalement a l appelant mais FORTRAN ??? */
-        if (res == NULL)MYABORT("erreur dans la partie Python");
-
-        ok = PyArg_ParseTuple(res,"iOi",&nval,&tup,&idef);
-        if (!ok)MYABORT("erreur dans la partie Python");
-
-        *nbval=(ASTERINTEGER)nval;
-        if ( nval < 0 ) nval=(int)*mxval;
-        if ( nval > 0 ){
-                convertxt(nval,tup,txval,ltx);
-        }
-        *iarg = (ASTERINTEGER)idef;
-
-        Py_DECREF(res);                /*  decrement sur le refcount du retour */
-        FreeStr(mfc);
-        FreeStr(mcs);
-        return ;
->>>>>>> b3fba208
 }
 
 
@@ -972,7 +697,7 @@
          de B_ETAPE.py
    */
     fprintf(fileOut, "PUTVIR\n");
-    INTEGER ier=SIGABRT;
+    ASTERINTEGER ier=SIGABRT;
     CALL_ASABRT( &ier );
     /* TODO */
 
@@ -997,7 +722,7 @@
          de B_ETAPE.py
    */
     fprintf(fileOut, "PUTVRR\n");
-    INTEGER ier=SIGABRT;
+    ASTERINTEGER ier=SIGABRT;
     CALL_ASABRT( &ier );
     /* TODO */
 
@@ -1028,7 +753,7 @@
                resultats produits par les etapes precedentes
    */
     fprintf(fileOut, "GCUCON\n");
-    INTEGER ier2=SIGABRT;
+    ASTERINTEGER ier2=SIGABRT;
     CALL_ASABRT( &ier2 );
     /* TODO */
 
@@ -1050,33 +775,6 @@
 
 
 /* ------------------------------------------------------------------ */
-<<<<<<< HEAD
-=======
-void DEFP(GCECDU,gcecdu, ASTERINTEGER *numint)
-{
-        /*
-          Sortie :
-            numint  numero de l operateur de la commande
-          Fonction:
-             Recuperation du numero de l operateur
-        */
-        PyObject * res = (PyObject*)0 ;
-        res = PyObject_CallMethod(get_sh_etape(),"getoper","");
-        /*
-                    Si le retour est NULL : une exception a ete levee dans le code Python appele
-                    Cette exception est a transferer normalement a l appelant mais FORTRAN ???
-                    On produit donc un abort en ecrivant des messages sur la stdout
-        */
-        if (res == NULL)
-                MYABORT("erreur a l appel de gcecdu dans la partie Python");
-
-        *numint = (ASTERINTEGER)PyInt_AsLong(res);
-        Py_DECREF(res);
-}
-
-
-/* ------------------------------------------------------------------ */
->>>>>>> b3fba208
 void gcncon2_(char *type,char *resul,STRING_SIZE ltype,int lresul)
 {
 /* CCAR : cette fonction devrait s appeler gcncon mais elle est utilisee par
@@ -2373,223 +2071,10 @@
 }
 
 /* ------------------------------------------------------------------ */
-<<<<<<< HEAD
-=======
-/*   Routines d'interface pour le catalogue de loi de comportement    */
-/* ------------------------------------------------------------------ */
-void DEFPSS(LCCREE, lccree, _IN ASTERINTEGER *nbkit,
-                            _IN char *lkit, STRING_SIZE llkit,
-                            _OUT char *compor, STRING_SIZE lcompor)
-{
-/*
-   Créer un assemblage de LC composé des comportements listés dans 'list_kit'
-   et retourne le nom attribué automatiquement à ce comportement.
-
-      CALL LCCREE(NBKIT, LKIT, COMPOR)
-      ==> comport = catalc.create(*list_kit)
-*/
-   PyObject *catalc, *res, *tup_kit;
-   char *scomp;
-
-   catalc = GetJdcAttr("catalc");
-   /* transforme le tableau de chaines fortran en tuple */
-   tup_kit = MakeTupleString((long)*nbkit, lkit, llkit, NULL);
-
-   res = PyObject_CallMethod(catalc, "create", "O", tup_kit);
-   if (res == NULL) {
-      MYABORT("Echec lors de la creation du comportement (lccree/create) !");
-   }
-
-   scomp = PyString_AsString(res);
-   CopyCStrToFStr(compor, scomp, lcompor);
-
-   Py_XDECREF(res);
-   Py_XDECREF(tup_kit);
-   Py_XDECREF(catalc);
-}
-
-void DEFSS(LCALGO, lcalgo, _IN char *compor, STRING_SIZE lcompor,
-                           _OUT char *algo, STRING_SIZE lalgo
-                            )
-{
-/*
-   Retourne le premier algorithme d'intégration
-
-      CALL LCALGO(COMPOR, ALGO)
-      ==> algo_inte = catalc.get_algo(COMPOR)
-*/
-   PyObject *catalc, *res;
-
-   catalc = GetJdcAttr("catalc");
-   res = PyObject_CallMethod(catalc, "get_algo", "s#", compor, lcompor);
-   if (res == NULL) {
-      MYABORT("Echec lors de la recuperation du premier algorithme " \
-              "d'integration (lcalgo/get_algo) !");
-   }
-
-   convertxt(1, res, algo, lalgo);
-
-   Py_XDECREF(res);
-   Py_XDECREF(catalc);
-}
-
-void DEFSPP(LCINFO, lcinfo, _IN char *compor, STRING_SIZE lcompor,
-                            _OUT ASTERINTEGER *numlc,
-                            _OUT ASTERINTEGER *nbvari)
-{
-/*
-   Retourne le numéro de routine et le nbre de variables internes
-
-      CALL LCINFO(COMPOR, NUMLC, NBVARI)
-      ==> num_lc, nb_vari = catalc.get_info(COMPOR)
-*/
-   PyObject *catalc, *res;
-
-   catalc = GetJdcAttr("catalc");
-   res = PyObject_CallMethod(catalc, "get_info", "s#", compor, lcompor);
-   if (res == NULL) {
-      MYABORT("Echec lors de la recuperation des informations sur le " \
-              "comportement (lcinfo/get_info) !");
-   }
-
-   *numlc  = (ASTERINTEGER)PyInt_AsLong(PyTuple_GetItem(res, 0));
-   *nbvari = (ASTERINTEGER)PyInt_AsLong(PyTuple_GetItem(res, 1));
-
-   Py_XDECREF(res);
-   Py_XDECREF(catalc);
-}
-
-void DEFSPS(LCVARI, lcvari, _IN char *compor, STRING_SIZE lcompor,
-                            _IN ASTERINTEGER *nbvari,
-                            _OUT char *nomvar, STRING_SIZE lnomvar)
-{
-/*
-   Retourne la liste des variables internes
-
-      CALL LCVARI(COMPOR, NBVARI, LVARI)
-      ==> nom_vari = catalc.get_vari(COMPOR)
-*/
-   PyObject *catalc, *res;
-
-   catalc = GetJdcAttr("catalc");
-   res = PyObject_CallMethod(catalc, "get_vari", "s#", compor, lcompor);
-   if (res == NULL) {
-      MYABORT("Echec lors de la recuperation des noms des variables internes du "\
-              "comportement (lcvari/get_vari) !");
-   }
-
-   convertxt((int)*nbvari, res, nomvar, lnomvar);
-
-   Py_XDECREF(res);
-   Py_XDECREF(catalc);
-}
-
-void DEFSSSP(LCTEST, lctest, _IN char *compor, STRING_SIZE lcompor,
-                             _IN char *prop, STRING_SIZE lprop,
-                             _IN char *valeur, STRING_SIZE lvaleur,
-                             _OUT ASTERINTEGER *iret)
-{
-/*
-   Est-ce que VALEUR est un valeur autorisée de PROPRIETE ?
-         CALL LCTEST(COMPOR, PROPRIETE, VALEUR, IRET)
-         ==> iret = catalc.query(COMPOR, PROPRIETE, VALEUR)
-*/
-   PyObject *catalc, *res;
-
-   catalc = GetJdcAttr("catalc");
-   res = PyObject_CallMethod(catalc, "query", "s#s#s#",
-                             compor, lcompor, prop, lprop, valeur, lvaleur);
-   if (res == NULL) {
-      MYABORT("Echec lors du test d'une propriete du comportement (lctest/query) !");
-   }
-
-   *iret = (ASTERINTEGER)PyInt_AsLong(res);
-
-   Py_XDECREF(res);
-   Py_XDECREF(catalc);
-}
-
-void DEFSS(LCTYPE, lctype, _IN char *compor, STRING_SIZE lcompor,
-                          _OUT char *typ, STRING_SIZE ltyp)
-{
-/*
-   Retourne le type de comportement
-         CALL LCTYPE(COMPOR, TYPE)
-         ==> ldctype = catalc.get_type(COMPOR)
-*/
-   PyObject *catalc, *res;
-   char *styp;
-
-   catalc = GetJdcAttr("catalc");
-   res = PyObject_CallMethod(catalc, "get_type", "s#", compor, lcompor);
-   if (res == NULL) {
-      MYABORT("Echec lors du test d'une propriete du comportement (lctype/get_type) !");
-   }
-
-   styp = PyString_AsString(res);
-   CopyCStrToFStr(typ, styp, ltyp);
-
-   Py_XDECREF(res);
-   Py_XDECREF(catalc);
-}
-
-void DEFS(LCDISCARD, lcdiscard, _IN char *compor, STRING_SIZE lcompor)
-{
-/*
-   Supprime la loi "de travail"
-   Si compor=' ', on supprime toutes les lois de travail
-
-       CALL LCDISCARD(COMPOR)
-       ==> catalc.discard(COMPOR)
-*/
-   PyObject *catalc, *res;
-
-   catalc = GetJdcAttr("catalc");
-   if ( compor[0] == ' ' ) {
-       res = PyObject_CallMethod(catalc, "discard", NULL);
-   } else {
-       res = PyObject_CallMethod(catalc, "discard", "s#", compor, lcompor);
-   }
-   if (res == NULL) {
-      MYABORT("Echec lors de la suppression des comportements (lcdiscard) !");
-   }
-
-   Py_XDECREF(res);
-   Py_XDECREF(catalc);
-}
-
-void DEFSS(LCSYMB, lcsymb, _IN char *compor, STRING_SIZE lcompor,
-                          _OUT char *name, STRING_SIZE lname)
-{
-/*
-   Retourne le nom de la fonction dans la bibliothèque MFront
-
-      CALL LCFUNC(COMPOR, NAME)
-      ==> name = catalc.get_symbol(COMPOR)
-*/
-   PyObject *catalc, *res;
-
-   catalc = GetJdcAttr("catalc");
-   res = PyObject_CallMethod(catalc, "get_symbol", "s#", compor, lcompor);
-   if (res == NULL) {
-      MYABORT("Echec lors de la recuperation du nom de la fonction " \
-              "d'integration dans MFront (lcsymb/get_symbol) !");
-   }
-   convertxt(1, res, name, lname);
-
-   Py_XDECREF(res);
-   Py_XDECREF(catalc);
-}
-
-/* ----------   FIN catalogue de loi de comportement   -------------- */
-/* ------------------------------------------------------------------ */
-
-/* ------------------------------------------------------------------ */
->>>>>>> b3fba208
 static PyObject *aster_argv( _UNUSED  PyObject *self, _IN PyObject *args )
 {
     fprintf(fileOut, "aster_argv\n");
-    INTEGER ier=SIGABRT;
+    ASTERINTEGER ier=SIGABRT;
     CALL_ASABRT( &ier );
     /* TODO */
 
