/* -------------------------------------------------------------------- */
/* Copyright (C) 1991 - 2019 - EDF R&D - www.code-aster.org             */
/* This file is part of code_aster.                                     */
/*                                                                      */
/* code_aster is free software: you can redistribute it and/or modify   */
/* it under the terms of the GNU General Public License as published by */
/* the Free Software Foundation, either version 3 of the License, or    */
/* (at your option) any later version.                                  */
/*                                                                      */
/* code_aster is distributed in the hope that it will be useful,        */
/* but WITHOUT ANY WARRANTY; without even the implied warranty of       */
/* MERCHANTABILITY or FITNESS FOR A PARTICULAR PURPOSE.  See the        */
/* GNU General Public License for more details.                         */
/*                                                                      */
/* You should have received a copy of the GNU General Public License    */
/* along with code_aster.  If not, see <http://www.gnu.org/licenses/>.  */
/* -------------------------------------------------------------------- */

/* person_in_charge: mathieu.courtois@edf.fr */
/* Minimal main program -- everything is loaded from the library */

/*! \mainpage Code_Aster Index Page
 *
 * \section intro_sec Introduction
 *
 * This is the introduction.
 *
 * \section install_sec Installation
 *
 * \subsection step1 Step 1: Opening the box
 *
 * etc...
 */

/* NOTE:
 *  Since Python may define some pre-processor definitions which affect the
 *  standard headers on some systems, you must include "Python.h" before any
 *  standard headers are included.
 *  The warning on _POSIX_C_SOURCE redefinition must not occur.
 *
 *  source: http://docs.python.org/c-api/intro.html
 */
#include "Python.h"
#include "aster.h"
#include "aster_module.h"
#include "aster_core_module.h"
#include "aster_fonctions_module.h"
#include "med_aster_module.h"

<<<<<<< HEAD
#include <stdio.h>

extern DL_EXPORT(int) Py_Main();
=======
//extern DL_EXPORT(int) Py_Main();
>>>>>>> 3447b1dc

#ifndef _MAIN_
#define _MAIN_ main
#endif

<<<<<<< HEAD
void initAsterModules()
{
=======
int _MAIN_(int argc, char** argv){
    int ierr;

>>>>>>> 3447b1dc
    PyImport_AppendInittab("_aster_core", init_aster_core);
    PyImport_AppendInittab("aster", initaster);

    /* Module définissant des opérations sur les objets fonction_sdaster */
    PyImport_AppendInittab("aster_fonctions", initaster_fonctions);
#ifndef _DISABLE_MED
    PyImport_AppendInittab("med_aster", initmed_aster);
#endif
<<<<<<< HEAD
}

int
_MAIN_(argc, argv)
    int argc;
    char **argv;
{
    int ierr;
    initAsterModules();
    ierr = Py_Main(argc, argv);
=======
    wchar_t **wargv = PyMem_Malloc(sizeof(wchar_t*)*argc);
    int i;
    for (i=0; i<argc; i++)
        wargv[i] = Py_DecodeLocale(argv[i], NULL);

    ierr = Py_Main(argc, wargv);
>>>>>>> 3447b1dc
    return ierr;
}<|MERGE_RESOLUTION|>--- conflicted
+++ resolved
@@ -47,26 +47,15 @@
 #include "aster_fonctions_module.h"
 #include "med_aster_module.h"
 
-<<<<<<< HEAD
 #include <stdio.h>
 
-extern DL_EXPORT(int) Py_Main();
-=======
-//extern DL_EXPORT(int) Py_Main();
->>>>>>> 3447b1dc
 
 #ifndef _MAIN_
 #define _MAIN_ main
 #endif
 
-<<<<<<< HEAD
 void initAsterModules()
 {
-=======
-int _MAIN_(int argc, char** argv){
-    int ierr;
-
->>>>>>> 3447b1dc
     PyImport_AppendInittab("_aster_core", init_aster_core);
     PyImport_AppendInittab("aster", initaster);
 
@@ -75,24 +64,18 @@
 #ifndef _DISABLE_MED
     PyImport_AppendInittab("med_aster", initmed_aster);
 #endif
-<<<<<<< HEAD
 }
 
-int
-_MAIN_(argc, argv)
-    int argc;
-    char **argv;
-{
+int _MAIN_(int argc, char** argv){
     int ierr;
+
     initAsterModules();
-    ierr = Py_Main(argc, argv);
-=======
+
     wchar_t **wargv = PyMem_Malloc(sizeof(wchar_t*)*argc);
     int i;
     for (i=0; i<argc; i++)
         wargv[i] = Py_DecodeLocale(argv[i], NULL);
 
     ierr = Py_Main(argc, wargv);
->>>>>>> 3447b1dc
     return ierr;
 }