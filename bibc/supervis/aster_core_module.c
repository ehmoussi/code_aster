--- conflicted
+++ resolved
@@ -257,9 +257,6 @@
     if ( PyFloat_Check(res) ) {
         value = PyFloat_AsDouble(res);
         *iret = 0;
-    } else if ( PyInt_Check(res) ) {
-        value = (double)PyInt_AsLong(res);
-        *iret = 0;
     } else if ( PyLong_Check(res) ) {
         value = (double)PyLong_AsLong(res);
         *iret = 0;
@@ -477,6 +474,7 @@
     PyObject *tup_valk, *tup_vali, *tup_valr;
     PyObject *etype, *eval, *etb;
 
+    /* this module should be cached! */
     pModule = PyImport_ImportModule("Utilitai.Utmess");
     if ( pModule == NULL )
     {
@@ -496,13 +494,9 @@
     for( i = 0; i < *nbk; i++ )
     {
        kvar = valk + i*lvk;
-<<<<<<< HEAD
        char* copyChaine = MakeCStrFromFStr(kvar, lvk);
-       PyTuple_SetItem( tup_valk, i, PyString_FromString(copyChaine));
+       PyTuple_SetItem( tup_valk, i, PyUnicode_FromString(copyChaine));
        FreeStr(copyChaine);
-=======
-       PyTuple_SetItem( tup_valk, i, PyUnicode_FromStringAndSize(kvar,(Py_ssize_t)lvk) ) ;
->>>>>>> e87c3888
     }
 
     tup_vali = PyTuple_New( (Py_ssize_t)*nbi ) ;
@@ -985,13 +979,9 @@
 #ifndef _WITHOUT_PYMOD_
 PyMODINIT_FUNC init_aster_core(void)
 {
-<<<<<<< HEAD
-    aster_core = Py_InitModule("_aster_core", methods);
+    aster_core = PyModule_Create(&moduledef);
     // until all fileOut are removed
     fileOut = stderr;
-=======
-    aster_core = PyModule_Create(&moduledef);
->>>>>>> e87c3888
 
     // Add macro constant for dependance
 #ifdef _USE_MPI
