# coding=utf-8
# --------------------------------------------------------------------
# Copyright (C) 1991 - 2017 - EDF R&D - www.code-aster.org
# This file is part of code_aster.
#
# code_aster is free software: you can redistribute it and/or modify
# it under the terms of the GNU General Public License as published by
# the Free Software Foundation, either version 3 of the License, or
# (at your option) any later version.
#
# code_aster is distributed in the hope that it will be useful,
# but WITHOUT ANY WARRANTY; without even the implied warranty of
# MERCHANTABILITY or FITNESS FOR A PARTICULAR PURPOSE.  See the
# GNU General Public License for more details.
#
# You should have received a copy of the GNU General Public License
# along with code_aster.  If not, see <http://www.gnu.org/licenses/>.
# --------------------------------------------------------------------

import sys
import os.path as osp
import optparse
from functools import partial

from waflib import TaskGen, Configure, Logs, Utils, Errors

def _deprecated(option, *args, **kwargs):
    """Deprecated option"""
    Logs.warn("The option '{}' is not supported anymore.".format(option))

def options(self):
    self.load('compiler_c')
<<<<<<< HEAD
    # for backward compatibility
    group = self.get_option_group("Code_Aster options")
    deprecate = partial(group.add_option, action='callback',
                        callback=_deprecated, help=optparse.SUPPRESS_HELP)
    deprecate('-e', '--build-executable')
    deprecate('--embed-aster')
    deprecate('--shared-aster')
=======
    group = self.get_option_group("code_aster options")
    group.add_option('-e', '--build-executable', dest='embed_aster',
                    default=False, action='store_true',
                    help='build aster as an executable: it is an alias for --embed-aster')
    group.add_option('--embed-aster', dest='embed_aster',
                    default=True, action='store_true',
                    help='embed all aster components within a python interpreter')
    group.add_option('--shared-aster', dest='embed_aster',
                    default=True, action='store_false',
                    help='build each aster component as a shared python module')
>>>>>>> e30384c6

def configure(self):
    self.load('compiler_c')
    # preserve symbols in the dyn table for stdcalls
    if sys.platform != 'darwin':
        self.env.append_unique('LINKFLAGS', ['-Wl,--export-dynamic'])
    else:
        # '--export-dynamic' is '-export_dynamic' in OS X linker
        # http://stackoverflow.com/questions/21279036/what-is-clangs-equivalent-to-rdynamic-gcc-flag
        self.env.append_unique('LINKFLAGS', ['-Wl,-export_dynamic'])

    if 'ifort' in self.env.FC_NAME.lower():
        self.env.append_value('LINKFLAGS_fcprogram', ['-nofor_main'])
    self.check_cflags()
    self.check_bibc_depends()


@Configure.conf
def check_bibc_depends(self):
    """check dependencies of bibc"""
    # never in static
    self.check_cc(uselib_store='SYS', lib='dl')


PYMAIN = 'supervis/python.c'

def build(self):
<<<<<<< HEAD
    # The build is splitted in 3 stages:
    # - compilation of C source files
    # - build of the shared lib (libaster)
    # - build and link the cython wrapper
=======
    # We split code_aster byte code:
>>>>>>> e30384c6
    #
    get_srcs = self.path.get_src().ant_glob
    env = self.all_envs[self.variant]
    excl = [] if env.BUILD_MED else ['**/med_aster_module.c']

    build_c_source(self, env, excl)
    build_libaster(self, env)

    self.add_group()
    # install headers
    self.install_files(
        env.ASTERINCLUDEDIR,
        get_srcs('include/*.h')
    )
    # install generated headers (C + fortran)
    bld = self.path.get_bld().parent
    config_includes = bld.ant_glob('aster*_config.h', quiet=True)
    self.install_files(
        env.ASTERINCLUDEDIR,
        config_includes
    )

@TaskGen.extension('.h')
def process_h(self, node):
    pass

def build_c_source(self, env, excl):
    get_srcs = self.path.get_src().ant_glob
    uses = env['all_dependencies']
    # compile *.c
    self(
        features = 'c',
            name = 'asterbibc',
          source = get_srcs('**/*.c', excl=excl + [PYMAIN]),
         defines = '',
             env = env.derive(),
             use = ['PYEMBED', 'NUMPY'] + uses,
    )

def build_libaster(self, shenv):
    get_srcs = self.path.get_src().ant_glob
    uses = shenv['all_dependencies']
    if shenv.BUILD_MFRONT:
        uses.append('astermfront')
    # {bibfor, bibc, bibcxx}/*.o
    if sys.platform != 'darwin':
        libasterfor = ['asterbibfor']
    else:
        # OS X does not support more than 262144 bytes on a single command line (getconf ARG_MAX)
        # To prevent "argument list too long" error (more than 7000 object files from Fortran), we need to split the archive
        libasterfor = ['asterbibfor1' , 'asterbibfor2' , 'asterbibfor3']
        # XXX try: OPTLIB_FLAGS="--whole-archive -llibbibfor1..."
    self(
        features = 'cxx cxxshlib',
            name = 'asterlib',
          target = 'aster',
          source = PYMAIN,
         defines = '_MAIN_=_unused_main_', #'_WITHOUT_PYMOD_',
             env = shenv.derive(),
             use = ['PYEMBED', 'NUMPY'] + libasterfor + ['asterbibc',
                    'asterbibcxx', 'CODE_ASTER_CORE'] + uses + ['CXX'],
    install_path = shenv.ASTERLIBDIR,
    )


@Configure.conf
def check_cflags(self):
    self.start_msg('Getting C compiler flags')
    if 'icc' in self.env.CC_NAME:
        self.safe_remove('CFLAGS_PYEXT', '-fwrapv')
        self.safe_remove('CFLAGS_PYEMBED', '-fwrapv')
        self.safe_remove('CXXFLAGS_PYEXT', '-fwrapv')
        self.safe_remove('CXXFLAGS_PYEMBED', '-fwrapv')
    self.end_msg(self.env['CFLAGS'])

@Configure.conf
def check_optimization_cflags(self):
    self.setenv('debug')
    flags = ['-g'] + Utils.to_list(self.env['CFLAGS_ASTER_DEBUG'])
    self.start_msg('Setting C debug flags')
    self.env.append_unique('CFLAGS', flags)
    self.end_msg(flags)

    self.setenv('release')
    flags = ['-O2']
    self.start_msg('Setting C optimization flags')
    self.env.append_unique('CFLAGS', flags)
    self.end_msg(flags)<|MERGE_RESOLUTION|>--- conflicted
+++ resolved
@@ -17,28 +17,15 @@
 # along with code_aster.  If not, see <http://www.gnu.org/licenses/>.
 # --------------------------------------------------------------------
 
+import os.path as osp
 import sys
-import os.path as osp
 import optparse
 from functools import partial
 
 from waflib import TaskGen, Configure, Logs, Utils, Errors
 
-def _deprecated(option, *args, **kwargs):
-    """Deprecated option"""
-    Logs.warn("The option '{}' is not supported anymore.".format(option))
-
 def options(self):
     self.load('compiler_c')
-<<<<<<< HEAD
-    # for backward compatibility
-    group = self.get_option_group("Code_Aster options")
-    deprecate = partial(group.add_option, action='callback',
-                        callback=_deprecated, help=optparse.SUPPRESS_HELP)
-    deprecate('-e', '--build-executable')
-    deprecate('--embed-aster')
-    deprecate('--shared-aster')
-=======
     group = self.get_option_group("code_aster options")
     group.add_option('-e', '--build-executable', dest='embed_aster',
                     default=False, action='store_true',
@@ -49,10 +36,10 @@
     group.add_option('--shared-aster', dest='embed_aster',
                     default=True, action='store_false',
                     help='build each aster component as a shared python module')
->>>>>>> e30384c6
 
 def configure(self):
     self.load('compiler_c')
+    opts = self.options
     # preserve symbols in the dyn table for stdcalls
     if sys.platform != 'darwin':
         self.env.append_unique('LINKFLAGS', ['-Wl,--export-dynamic'])
@@ -61,11 +48,17 @@
         # http://stackoverflow.com/questions/21279036/what-is-clangs-equivalent-to-rdynamic-gcc-flag
         self.env.append_unique('LINKFLAGS', ['-Wl,-export_dynamic'])
 
+    self.env.append_unique('INCLUDES', ['include/'])
+    if opts.embed_all or opts.embed_aster:
+        self.env.append_value('ASTER_EMBEDS', ['bibc'])
     if 'ifort' in self.env.FC_NAME.lower():
         self.env.append_value('LINKFLAGS_fcprogram', ['-nofor_main'])
+        if opts.embed_all or opts.embed_aster:
+            self.env.append_value('LINKFLAGS_fcprogram', ['-static-intel'])
+            if self.get_define('HAVE_MPI'):
+                self.env.append_value('LINKFLAGS_fcprogram', ['-static_mpi'])
     self.check_cflags()
     self.check_bibc_depends()
-
 
 @Configure.conf
 def check_bibc_depends(self):
@@ -73,18 +66,13 @@
     # never in static
     self.check_cc(uselib_store='SYS', lib='dl')
 
-
 PYMAIN = 'supervis/python.c'
 
 def build(self):
-<<<<<<< HEAD
     # The build is splitted in 3 stages:
     # - compilation of C source files
     # - build of the shared lib (libaster)
     # - build and link the cython wrapper
-=======
-    # We split code_aster byte code:
->>>>>>> e30384c6
     #
     get_srcs = self.path.get_src().ant_glob
     env = self.all_envs[self.variant]
@@ -149,7 +137,6 @@
     install_path = shenv.ASTERLIBDIR,
     )
 
-
 @Configure.conf
 def check_cflags(self):
     self.start_msg('Getting C compiler flags')
