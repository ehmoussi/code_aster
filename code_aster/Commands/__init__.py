--- conflicted
+++ resolved
@@ -26,7 +26,6 @@
 
 
 # please keep alphabetical order
-<<<<<<< HEAD
 # from .affe_cara_elem import AFFE_CARA_ELEM
 # from .affe_char_cine import AFFE_CHAR_CINE
 # from .affe_char_meca import AFFE_CHAR_MECA
@@ -35,6 +34,7 @@
 # from .asse_matrice import ASSE_MATRICE
 # from .asse_matr_gene import ASSE_MATR_GENE
 # from .asse_vect_gene import ASSE_VECT_GENE
+# from .calc_champ import CALC_CHAMP
 # from .calc_fonc_interp import CALC_FONC_INTERP
 # from .calc_matr_elem import CALC_MATR_ELEM
 # from .comb_fourier import COMB_FOURIER
@@ -71,53 +71,6 @@
 # from .nume_ddl_gene import NUME_DDL_GENE
 # from .proj_champ import PROJ_CHAMP
 # from .stat_non_line import STAT_NON_LINE
-=======
-from .affe_cara_elem import AFFE_CARA_ELEM
-from .affe_char_cine import AFFE_CHAR_CINE
-from .affe_char_meca import AFFE_CHAR_MECA
-from .affe_materiau import AFFE_MATERIAU
-from .affe_modele import AFFE_MODELE
-from .asse_matrice import ASSE_MATRICE
-from .asse_matr_gene import ASSE_MATR_GENE
-from .asse_vect_gene import ASSE_VECT_GENE
-from .calc_champ import CALC_CHAMP
-from .calc_fonc_interp import CALC_FONC_INTERP
-from .calc_matr_elem import CALC_MATR_ELEM
-from .comb_fourier import COMB_FOURIER
-from .crea_champ import CREA_CHAMP
-from .crea_maillage import CREA_MAILLAGE
-from .crea_resu import CREA_RESU
-from .crea_table import CREA_TABLE
-from .defi_compor import DEFI_COMPOR
-from .defi_fiss_xfem import DEFI_FISS_XFEM
-from .defi_flui_stru import DEFI_FLUI_STRU
-from .defi_fonc_flui import DEFI_FONC_FLUI
-from .defi_fonction import DEFI_FONCTION
-from .defi_fond_fiss import DEFI_FOND_FISS
-from .defi_geom_fibre import DEFI_GEOM_FIBRE
-from .defi_grille import DEFI_GRILLE
-from .defi_group import DEFI_GROUP
-from .defi_inte_spec import DEFI_INTE_SPEC
-from .defi_interf_dyna import DEFI_INTERF_DYNA
-from .defi_list_reel import DEFI_LIST_REEL
-from .defi_materiau import DEFI_MATERIAU
-from .defi_modele_gene import DEFI_MODELE_GENE
-from .defi_nappe import DEFI_NAPPE
-from .defi_squelette import DEFI_SQUELETTE
-from .defi_spec_turb import DEFI_SPEC_TURB
-from .fin import FIN
-from .lire_maillage import LIRE_MAILLAGE
-from .macr_elem_dyna import MACR_ELEM_DYNA
-from .macr_elem_stat import MACR_ELEM_STAT
-from .meca_statique import MECA_STATIQUE
-from .mode_iter_cycl import MODE_ITER_CYCL
-from .mode_statique import MODE_STATIQUE
-from .modi_maillage import MODI_MAILLAGE
-from .nume_ddl import NUME_DDL
-from .nume_ddl_gene import NUME_DDL_GENE
-from .proj_champ import PROJ_CHAMP
-from .stat_non_line import STAT_NON_LINE
->>>>>>> 38435c5e
 
 #from .macro_commands import (
 #    ASSEMBLAGE, DEBUT, IMPR_FONCTION,
