--- conflicted
+++ resolved
@@ -31,13 +31,9 @@
                [None, table_sdaster])
 
 #   self.type_sdprod(tabfrf,table_sdaster)
-<<<<<<< HEAD
-   if SIGNAL !=None:
+   if SIGNAL is not None:
       if type(SIGNAL) not in (list, tuple):
           SIGNAL = SIGNAL,
-=======
-   if SIGNAL is not None:
->>>>>>> 7b5df21d
       for sign in SIGNAL:
           self.type_sdprod(sign['TABLE_RESU'],table_sdaster)
    return table_sdaster
