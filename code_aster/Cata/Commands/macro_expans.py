--- conflicted
+++ resolved
@@ -25,14 +25,10 @@
 from code_aster.Cata.Commons import *
 
 
-<<<<<<< HEAD
 def macro_expans_prod(self, MODELE_MESURE, RESU_NX=None, RESU_EX=None, RESU_ET=None, RESU_RD=None, **args):
-=======
-def macro_expans_prod(self, MODELE_MESURE, RESU_NX, RESU_EX, RESU_ET, RESU_RD, **args):
     if args.get('__all__'):
-      return ([None], [mode_meca], [None, mode_meca, dyna_harmo])
+      return ([None], [None, mode_meca], [None, mode_meca, dyna_harmo])
 
->>>>>>> b9a83ec6
     RESU_EXP = MODELE_MESURE['MESURE']
     if RESU_NX is not None:
         self.type_sdprod(RESU_NX, mode_meca)
