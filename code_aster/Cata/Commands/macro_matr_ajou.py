# coding=utf-8
# --------------------------------------------------------------------
# Copyright (C) 1991 - 2018 - EDF R&D - www.code-aster.org
# This file is part of code_aster.
#
# code_aster is free software: you can redistribute it and/or modify
# it under the terms of the GNU General Public License as published by
# the Free Software Foundation, either version 3 of the License, or
# (at your option) any later version.
#
# code_aster is distributed in the hope that it will be useful,
# but WITHOUT ANY WARRANTY; without even the implied warranty of
# MERCHANTABILITY or FITNESS FOR A PARTICULAR PURPOSE.  See the
# GNU General Public License for more details.
#
# You should have received a copy of the GNU General Public License
# along with code_aster.  If not, see <http://www.gnu.org/licenses/>.
# --------------------------------------------------------------------

# person_in_charge: nicolas.greffet at edf.fr


from code_aster.Cata.Syntax import *
from code_aster.Cata.DataStructure import *
from code_aster.Cata.Commons import *


<<<<<<< HEAD
def macro_matr_ajou_prod(self, MATR_AMOR_AJOU=None, MATR_MASS_AJOU=None, MATR_RIGI_AJOU=None, FORC_AJOU=None, **args):
    if MATR_AMOR_AJOU != None:
        self.type_sdprod(MATR_AMOR_AJOU, matr_asse_gene_r)
    if MATR_MASS_AJOU != None:
        self.type_sdprod(MATR_MASS_AJOU, matr_asse_gene_r)
    if MATR_RIGI_AJOU != None:
        self.type_sdprod(MATR_RIGI_AJOU, matr_asse_gene_r)
    if FORC_AJOU != None:
        for m in FORC_AJOU:
            self.type_sdprod(m['VECTEUR'], vect_asse_gene)
    return None
=======
def macro_matr_ajou_prod(self,MATR_AMOR_AJOU,MATR_MASS_AJOU,MATR_RIGI_AJOU,FORC_AJOU,**args):
  if args.get('__all__'):
      return ([None], [matr_asse_gene_r], [matr_asse_gene_r],
              [matr_asse_gene_r], [None, vect_asse_gene])

  self.type_sdprod(MATR_AMOR_AJOU,matr_asse_gene_r)
  self.type_sdprod(MATR_MASS_AJOU,matr_asse_gene_r)
  self.type_sdprod(MATR_RIGI_AJOU,matr_asse_gene_r)
  if FORC_AJOU != None:
    for m in FORC_AJOU:
      self.type_sdprod(m['VECTEUR'],vect_asse_gene)

  return None
>>>>>>> b9a83ec6

MACRO_MATR_AJOU=MACRO(nom="MACRO_MATR_AJOU",
                      op=OPS('Macro.macro_matr_ajou_ops.macro_matr_ajou_ops'),
                      sd_prod=macro_matr_ajou_prod,
                      fr=tr("Calculer de facon plus condensée qu'avec CALC_MATR_AJOU des "
                           "matrices de masse, d'amortissement ou de rigidité ajoutés"),
      regles=(AU_MOINS_UN('MODE_MECA','DEPL_IMPO','MODELE_GENE'),
              AU_MOINS_UN('MATR_MASS_AJOU','MATR_AMOR_AJOU','MATR_RIGI_AJOU'),
              EXCLUS('MODE_MECA','DEPL_IMPO','MODELE_GENE'),
              EXCLUS('MONO_APPUI','MODE_STAT',),
              PRESENT_ABSENT('NUME_DDL_GENE','DEPL_IMPO'),
              PRESENT_PRESENT('MODE_MECA','NUME_DDL_GENE'),
              PRESENT_PRESENT('MODELE_GENE','NUME_DDL_GENE'),
             ),
         MAILLAGE        =SIMP(statut='o',typ=maillage_sdaster),
         GROUP_MA_FLUIDE =SIMP(statut='o',typ=grma),
         GROUP_MA_INTERF =SIMP(statut='o',typ=grma),
         MODELISATION    =SIMP(statut='o',typ='TXM',into=("PLAN","AXIS","3D")),
         FLUIDE          =FACT(statut='o',max='**',
           RHO             =SIMP(statut='o',typ='R'),
           TOUT            =SIMP(statut='f',typ='TXM',into=("OUI",)),
           GROUP_MA        =SIMP(statut='f',typ=grma),
           MAILLE          =SIMP(statut='c',typ=ma),
         ),
         DDL_IMPO        =FACT(statut='o',max='**',
           regles=(UN_PARMI('NOEUD','GROUP_NO'),
                   UN_PARMI('PRES_FLUIDE','PRES_SORTIE'),),
           NOEUD           =SIMP(statut='c',typ=no),
           GROUP_NO        =SIMP(statut='f',typ=grno),
           PRES_FLUIDE     =SIMP(statut='f',typ='R'),
           PRES_SORTIE     =SIMP(statut='f',typ='R'),
         ),
         ECOULEMENT      =FACT(statut='f',
           GROUP_MA_1      =SIMP(statut='o',typ=grma),
           GROUP_MA_2      =SIMP(statut='o',typ=grma),
           VNOR_1          =SIMP(statut='o',typ='R'),
           VNOR_2          =SIMP(statut='f',typ='R'),
           POTENTIEL       =SIMP(statut='f',typ=evol_ther),
         ),
         MODE_MECA       =SIMP(statut='f',typ=mode_meca),
         DEPL_IMPO       =SIMP(statut='f',typ=cham_no_sdaster),
         MODELE_GENE     =SIMP(statut='f',typ=modele_gene),
         NUME_DDL_GENE   =SIMP(statut='f',typ=nume_ddl_gene),
         DIST_REFE       =SIMP(statut='f',typ='R',defaut= 1.0E-2),
         MATR_MASS_AJOU  =SIMP(statut='f',typ=CO,),
         MATR_RIGI_AJOU  =SIMP(statut='f',typ=CO,),
         MATR_AMOR_AJOU  =SIMP(statut='f',typ=CO,),
         MONO_APPUI      =SIMP(statut='f',typ='TXM',into=("OUI",),),
         MODE_STAT       =SIMP(statut='f',typ=mode_meca,),
         FORC_AJOU       =FACT(statut='f',max='**',
           DIRECTION     =SIMP(statut='o',typ='R',max=3),
           NOEUD         =SIMP(statut='c',typ=no  ,validators=NoRepeat(),max='**'),
           GROUP_NO      =SIMP(statut='f',typ=grno,validators=NoRepeat(),max='**'),
           VECTEUR       =SIMP(statut='o',typ=CO),
         ),
#-------------------------------------------------------------------
#        Catalogue commun SOLVEUR
         SOLVEUR         =C_SOLVEUR('MACRO_MATR_AJOU'),
#-------------------------------------------------------------------
         INFO            =SIMP(statut='f',typ='I',defaut=1,into=(1,2)),
         NOEUD_DOUBLE    =SIMP(statut='f',typ='TXM',defaut="NON",into=("OUI","NON")),
         AVEC_MODE_STAT  =SIMP(statut='f',typ='TXM',defaut="OUI",into=("OUI","NON")),
)<|MERGE_RESOLUTION|>--- conflicted
+++ resolved
@@ -25,8 +25,11 @@
 from code_aster.Cata.Commons import *
 
 
-<<<<<<< HEAD
 def macro_matr_ajou_prod(self, MATR_AMOR_AJOU=None, MATR_MASS_AJOU=None, MATR_RIGI_AJOU=None, FORC_AJOU=None, **args):
+    if args.get('__all__'):
+        return ([None], [None, matr_asse_gene_r], [None, matr_asse_gene_r],
+                [None, matr_asse_gene_r], [None, vect_asse_gene])
+
     if MATR_AMOR_AJOU != None:
         self.type_sdprod(MATR_AMOR_AJOU, matr_asse_gene_r)
     if MATR_MASS_AJOU != None:
@@ -37,21 +40,6 @@
         for m in FORC_AJOU:
             self.type_sdprod(m['VECTEUR'], vect_asse_gene)
     return None
-=======
-def macro_matr_ajou_prod(self,MATR_AMOR_AJOU,MATR_MASS_AJOU,MATR_RIGI_AJOU,FORC_AJOU,**args):
-  if args.get('__all__'):
-      return ([None], [matr_asse_gene_r], [matr_asse_gene_r],
-              [matr_asse_gene_r], [None, vect_asse_gene])
-
-  self.type_sdprod(MATR_AMOR_AJOU,matr_asse_gene_r)
-  self.type_sdprod(MATR_MASS_AJOU,matr_asse_gene_r)
-  self.type_sdprod(MATR_RIGI_AJOU,matr_asse_gene_r)
-  if FORC_AJOU != None:
-    for m in FORC_AJOU:
-      self.type_sdprod(m['VECTEUR'],vect_asse_gene)
-
-  return None
->>>>>>> b9a83ec6
 
 MACRO_MATR_AJOU=MACRO(nom="MACRO_MATR_AJOU",
                       op=OPS('Macro.macro_matr_ajou_ops.macro_matr_ajou_ops'),
