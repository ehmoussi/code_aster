--- conflicted
+++ resolved
@@ -30,18 +30,5 @@
 
 """
 
-<<<<<<< HEAD
 # Use the *new* language description
-HAVE_ASTERSTUDY = True
-=======
-try:
-    from asterstudy.common.session import AsterStudySession
-    HAVE_ASTERSTUDY = AsterStudySession.use_cata()
-except ImportError:
-    HAVE_ASTERSTUDY = False
-
-
-if not HAVE_ASTERSTUDY:
-    # use legacy supervisor of commands
-    from .Legacy import cata
->>>>>>> 50a9ae2e
+HAVE_ASTERSTUDY = True