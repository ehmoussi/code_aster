# coding=utf-8
# --------------------------------------------------------------------
# Copyright (C) 1991 - 2019 - EDF R&D - www.code-aster.org
# This file is part of code_aster.
#
# code_aster is free software: you can redistribute it and/or modify
# it under the terms of the GNU General Public License as published by
# the Free Software Foundation, either version 3 of the License, or
# (at your option) any later version.
#
# code_aster is distributed in the hope that it will be useful,
# but WITHOUT ANY WARRANTY; without even the implied warranty of
# MERCHANTABILITY or FITNESS FOR A PARTICULAR PURPOSE.  See the
# GNU General Public License for more details.
#
# You should have received a copy of the GNU General Public License
# along with code_aster.  If not, see <http://www.gnu.org/licenses/>.
# --------------------------------------------------------------------

"""
This module allows to check the syntax of a user command file that used the
syntax of legacy operators.
The check is performed at execution of an operator. So, the user file can mix
legacy operators and pure Python instructions.
"""

import numpy

from . import DataStructure as DS
from .SyntaxUtils import (debug_message2, force_list, mixedcopy, old_complex,
                          remove_none, value_is_sequence)

class CheckerError(Exception):
    """Exception raised during checking the syntax.

    Args:
        orig (Exception): Type of exception (TypeError, KeyError, ValueError).
        msg (str): Message of the error.
        stack (str): Checking stack: [*factor keyword*, *simple keyword*].

    Attributes:
        _msg (str): Message of the error.
        _orig (Exception): Type of exception.
        _stack (str): Checking stack as string.
    """

    def __init__(self, orig, msg, stack):
        super().__init__(msg)
        self._orig = orig
        self._msg = msg
        self._stack = "/".join(force_list(stack))

    @property
    def original(self):
        """Return the original exception."""
        return self._orig

    @property
    def msg(self):
        """Property that holds the main message."""
        if not self._stack:
            return self._msg
        return "For keyword {0._stack}: {0._msg}".format(self)


def fromTypeName(typename):
    """Convert a typename to a list of valid Python types (or an empty list)
    Example: 'I' returns [int, ...]"""
    if not hasattr(fromTypeName, "convTypes"):
        convTypes = {
            'TXM' : [str, str],
            'I' : [int, numpy.int, numpy.int32, numpy.int64],
        }
        convTypes['R'] = [float, numpy.float, numpy.float32, numpy.float64] \
                       + convTypes['I']
        convTypes['C'] = [complex, numpy.complex, numpy.complex64,
                          numpy.complex128] + convTypes['R']
        # exceptions
        convTypes[DS.MeshEntity] = convTypes['TXM']
        for deprec in ('Fichier', '', 'Sauvegarde'):
            convTypes[deprec] = convTypes['TXM']
        # When these objects will be removed...
        # convTypes[DS.listr8_sdaster] = convTypes['R']
        # convTypes[DS.listis_sdaster] = convTypes['I']
        fromTypeName.convTypes = convTypes
    return fromTypeName.convTypes.get(typename, [])


def _gettype(obj):
    """Return the type of an object"""
    # AsterStudy: for Command, use gettype()
    if hasattr(obj, "gettype"):
        return obj.gettype()
    return type(obj)


def isValidType(obj, expected):
    """Check that `obj` has one of the `expected` type"""
    # None means undefined and should have been treated before
    if obj is None:
        return False

    if DS.not_checked in expected:
        return True

    # AsterStudy: for PythonVariable
    if isinstance(obj, DS.PythonVariable):
        # can not be checked now, it will be when it will become a Variable
        return True

    typobj = _gettype(obj)
    debug_message2("checking type:", obj, type(obj), typobj, expected)
    # if a Variable is not yet evaluated, gettype returns None
    if typobj is type(None):
        return True
    if typobj in expected or obj in expected:
        return True
    try:
        if issubclass(typobj, tuple(expected)):
            return True
    except TypeError:
        pass

    # accept str for MeshEntity
    if issubclass(expected[0], (DS.MeshEntity, DS.GEOM)):
        if isinstance(obj, str):
            assert len(expected) == 1, 'several types for MeshEntity ?!'
            return True
    # accept all DataStructures for CO
    if DS.CO in expected and issubclass(typobj, DS.DataStructure):
        return True
    try:
        typname = obj.getType()
        expectname = []
        for i in expected:
            if not issubclass(i, DS.DataStructure):
                continue
            expectname.extend(i.getSubtypes())
        debug_message2(obj, typname, 'expecting:', expectname)
        return typname in expectname
    except AttributeError:
        pass
    return False


class SyntaxCheckerVisitor:

    """This class walks along the tree of a Command object to check its syntax

    Attributes:
        _stack (list): Stack of checked objects for error report.
        _parent_context (dict): Context of the parent used to evaluate block
            conditions.
        _in_place (bool): If *True* the keywords dict is changed in place.
        _default_command (bool): Marker not to add default keywords several
            times (for performance).
    """

    def __init__(self, in_place=False):
        """Initialization"""
        self._stack = []
        self._parent_context = []
        self._in_place = in_place
        self._default_command = False

    @property
    def stack(self):
        return self._stack

    def error(self, orig, msg):
        """Raise a *CheckerError* exception."""
        raise CheckerError(orig, msg, self._stack)

    def set_parent_context(self, context):
        """Set the parent context.

        If the checker is directly called on a keyword (without checking the
        command itself) the values defined upper may be required to evaluate
        blocks conditions but the parent context has not been filled.

        This parent context could be an optional argument in visit* functions.
        """
        self._parent_context.append(context)

    def visitCommand(self, step, userDict=None):
        """Visit a Command object"""
        # do not check these fake commands
        if step.name in ("_CONVERT_VARIABLE", "_CONVERT_COMMENT",
                         "_RESULT_OF_MACRO"):
            return
        if self._in_place:
            keywords = userDict
        else:
            keywords = mixedcopy(userDict)
        # mark that default keywords have already added at command level
        self._default_command = True
        step.addDefaultKeywords(keywords)
        debug_message2("checking syntax of", step.name, "with", keywords)
        self._parent_context.append(keywords)
        self._visitComposite(step, keywords)
        self._parent_context.pop()
        try:
            step.get_type_sd_prod(**keywords)
        except Exception as exc:
            self.error(TypeError,
                       ("Cannot type result of the command {0}\n"
                        "Exception raised: {1})").format(step.name, repr(exc)))

    def visitBloc(self, step, userDict=None):
        """Visit a Bloc object"""
        pass

    def visitFactorKeyword(self, step, userDict=None):
        """Visit a FactorKeyword object"""
        # debug_message2("checking factor with", userDict)
        self._visitComposite(step, userDict)

    def visitSimpleKeyword(self, step, skwValue):
        """Visit a SimpleKeyword object
        Checks that :
            - the type is well known,
            - the values are in `into`,
            - the values are in [val_min, val_max],
            - the number of values is in [min, max]
        """
        if step.undefined(skwValue):
            # the keyword does not exist and it should have been checked by
            # its parent
            return
        # Liste les types possibles
        currentType = step.definition["typ"]
        currentType = force_list(currentType)
        validType = []
        specificTypes = (DS.DataStructure, DS.MeshEntity, DS.ValueCheckMixing)
        for i in currentType:
            pytypes = fromTypeName(i)
            if not pytypes and issubclass(i, specificTypes):
                pytypes = [i]
            validType.extend(pytypes)
        if not validType:
            self.error(TypeError, "Unsupported type: {0!r}".format(currentType))

        # old complex notation
        if complex in validType:
            skwValue = old_complex(skwValue)

        # Vérification des valeurs max et min
        valMin = step.definition.get('val_min')
        valMax = step.definition.get('val_max')

        if value_is_sequence(skwValue):
            # Vérification du nombre de valeurs
            nbMin = step.definition.get('min')
            nbMax = step.definition.get('max')
            if nbMax == "**":
                nbMax = None
            if nbMax is not None and len(skwValue) > nbMax:
                debug_message2(step)
                self.error(ValueError,
                           'At most {0} values are expected'.format(nbMax))
            if nbMin is not None and len(skwValue) < nbMin:
                debug_message2(step)
                self.error(ValueError,
                           'At least {0} values are expected'.format(nbMin))
        else:
            skwValue = [skwValue]

        # Vérification du type et des bornes des valeurs
        for i in skwValue:
            if complex in validType:
                i = old_complex(i)
            # AsterStudy: for PythonVariable
            if isinstance(i, DS.PythonVariable):
                # can not be checked now, it will be when it will become a Variable
                continue
            if hasattr(i, "evaluation"):
                i = i.evaluation
                # if a Variable is not yet evaluated
                if i is None:
                    continue
                # for lists and tuples, take the first element
                if type(i) in (list, tuple) and i:
                    i = i[0]

            # Let expected types check for themselves
            for typeobj in validType:
                if issubclass(typeobj, DS.ValueCheckMixing):
                    if not typeobj.checkValue(i):
                        self.error(ValueError, "Unexpected value: %s" % i)

                    if "into" in step.definition:
                        into = step.definition["into"]
                        if not typeobj.checkInto(i, into):
                            self.error(ValueError, "Unexpected value: %s" % i)

                    if valMax is not None:
                        if not typeobj.checkMax(i, valMax):
                            self.error(ValueError, "Unexpected value: %s" % i)

                    if valMin is not None:
                        if not typeobj.checkMin(i, valMin):
                            self.error(ValueError, "Unexpected value: %s" % i)

                    return
            # type
            if not isValidType(i, validType):
                step._context(i)
                self.error(TypeError,
                           'Unexpected type: {0}, expecting: {1}'
                           .format(type(i), validType))
            # into
            if "into" in step.definition:
                if i not in step.definition["into"]:
                    self.error(ValueError,
                               "Unexpected value: {0!r}, must be in {1!r}"
                                   .format(i, step.definition["into"]))
            # val_min/val_max
            if valMax is not None and i > valMax:
                self.error(ValueError,
                           'Value must be smaller than {0}, {1} is not'
                               .format(valMax, i))
            if valMin is not None and i < valMin:
                self.error(ValueError,
                           'Value must be bigger than {0}, {1} is not'
                               .format(valMin, i))

        # call validators
        for valid in force_list(step.definition.get('validators', [])):
            valid.check(skwValue)

    def _visitComposite(self, step, userDict):
        """Visit a composite object (containing BLOC, FACT and SIMP objects)
        Check that :
            - the number of occurences is as expected
            - the rules are validated
            - the mandatory simple keywords are present
        One walks the Bloc objects to add the keywords according to the
        conditions.
        """
        # debug_message2("checking composite with", userDict)
        if step.undefined(userDict):
            # the keyword does not exist and it should have been checked by
            # its parent
            return
        if isinstance(userDict, dict):
            userDict = [userDict]
        elif isinstance(userDict, (list, tuple)):
            pass
        else:
            self.error(TypeError, "Type 'dict' or 'tuple' is expected")

        # check the number of occurrences
        if len(userDict) < step.definition.get('min', 0):
            self.error(ValueError,
                       "Too few factor keyword, at least {0} "
                       "occurrence(s) expected"
                           .format(step.definition.get('min', 0)))
<<<<<<< HEAD
        nmax = step.definition.get('max', '**')
        nmax = 1000000000 if nmax == '**' else nmax
        if len(userDict) > nmax:
=======
        max_occurences = step.definition.get('max', 1000000000)
        if max_occurences != '**' and len(userDict) > max_occurences:
>>>>>>> 2a0400e0
            self.error(ValueError,
                       "Too much factor keyword, at most {0} "
                       "occurrence(s) expected"
                           .format(max_occurences))

        # loop on occurrences filled by the user
        for userOcc in userDict:
            ctxt = self._parent_context[-1] if self._parent_context else {}
            if not self._default_command:
                userOcc = mixedcopy(userOcc)
                step.addDefaultKeywords(userOcc, ctxt)
            # check rules
            for rule in step.getRules(userOcc, ctxt):
                self._stack.append(rule)
                rule.check(userOcc)
                self._stack.pop()
            # check that the required keywords are provided by the user
            step.checkMandatory(userOcc, self._stack, ctxt)
            # loop on keywords provided by the user
            for key, value in userOcc.items():
                # print key, value
                if key == "reuse":
                    reentr = step.definition.get("reentrant", "").split(':')
                    if reentr and reentr[0] not in ("o", "f"):
                        self._stack.append(key)
                        self.error(KeyError, "reuse is not allowed!")
                    continue
                kwd = step.getKeyword(key, userOcc, ctxt)
                if kwd is None:
                    debug_message2("keyword:", key, "user dict:", userOcc,
                                   "parent context:", ctxt)
                    self._stack.append(key)
                    self.error(KeyError,
                               "Unauthorized keyword: {!r}".format(key))
                else:
                    nmax = kwd.definition.get('max', 1)
                    if nmax == 1:
                        if (value_is_sequence(value) and len(value) == 1
                                and not isinstance(value[0], dict)):
                            value = userOcc[key] = value[0]
                    else:
                        if value is not None and not value_is_sequence(value):
                            value = userOcc[key] = [value]
                    self._stack.append(key)
                    kwd.accept(self, value)
                    self._stack.pop()


def checkCommandSyntax(command, keywords, in_place=True):
    """Check the syntax of a command `keywords` contains the keywords filled by
    the user.

    Arguments:
        command (Command): Command object to be checked.
        keywords (dict): Dict of the user keywords.
        in_place (bool): If *True* the default keywords are added in the user
            dict. *None* values are removed from the user dict.
    """
    checker = SyntaxCheckerVisitor(in_place)
    if not isinstance(keywords, dict):
        checker.error(TypeError, "'dict' object is expected")

    command.accept(checker, keywords)
    if in_place:
        command.addDefaultKeywords(keywords)
        remove_none(keywords)<|MERGE_RESOLUTION|>--- conflicted
+++ resolved
@@ -355,14 +355,8 @@
                        "Too few factor keyword, at least {0} "
                        "occurrence(s) expected"
                            .format(step.definition.get('min', 0)))
-<<<<<<< HEAD
-        nmax = step.definition.get('max', '**')
-        nmax = 1000000000 if nmax == '**' else nmax
-        if len(userDict) > nmax:
-=======
         max_occurences = step.definition.get('max', 1000000000)
         if max_occurences != '**' and len(userDict) > max_occurences:
->>>>>>> 2a0400e0
             self.error(ValueError,
                        "Too much factor keyword, at most {0} "
                        "occurrence(s) expected"
